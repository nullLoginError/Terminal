/********************************************************
*                                                       *
*   Copyright (C) Microsoft. All rights reserved.       *
*                                                       *
********************************************************/

#include "precomp.h"
#include "..\precomp.h"
#include <windows.h>
#include <wextestclass.h>
#include "..\..\inc\consoletaeftemplates.hpp"

#include "terminalInput.hpp"

#ifdef BUILD_ONECORE_INTERACTIVITY
#include "..\..\..\interactivity\inc\VtApiRedirection.hpp"
#endif

using namespace WEX::Common;
using namespace WEX::Logging;
using namespace WEX::TestExecution;

namespace Microsoft
{
    namespace Console
    {
        namespace VirtualTerminal
        {
            class InputTest;
        };
    };
};
using namespace Microsoft::Console::VirtualTerminal;

// For magic reasons, this has to live outside the class. Something wonderful about TAEF macros makes it
// invisible to the linker when inside the class.
static PWSTR s_pwszInputExpected;
static wchar_t s_pwsInputBuffer[256];
class Microsoft::Console::VirtualTerminal::InputTest
{
public:

    TEST_CLASS(InputTest);

    static void s_TerminalInputTestCallback(_In_ std::deque<std::unique_ptr<IInputEvent>>& inEvents);
    static void s_TerminalInputTestNullCallback(_In_ std::deque<std::unique_ptr<IInputEvent>>& inEvents);

    TEST_METHOD(TerminalInputTests);
    TEST_METHOD(TerminalInputModifierKeyTests);
    TEST_METHOD(TerminalInputNullKeyTests);
    TEST_METHOD(DifferentModifiersTest);

    wchar_t GetModifierChar(_In_ const bool fShift, _In_ const bool fAlt, _In_ const bool fCtrl)
    {
        return L'1' + (fShift? 1 : 0) + (fAlt? 2 : 0) + (fCtrl? 4 : 0);
    }

    bool ControlAndAltPressed(unsigned int uiKeystate)
    {
        return IsAnyFlagSet(uiKeystate, LEFT_CTRL_PRESSED | RIGHT_CTRL_PRESSED)
               && IsAnyFlagSet(uiKeystate, LEFT_ALT_PRESSED | RIGHT_ALT_PRESSED);
    }

    bool ControlOrAltPressed(unsigned int uiKeystate)
    {
        return IsAnyFlagSet(uiKeystate, LEFT_CTRL_PRESSED | RIGHT_CTRL_PRESSED | LEFT_ALT_PRESSED | RIGHT_ALT_PRESSED);
    }

    bool ControlPressed(unsigned int uiKeystate)
    {
        return IsAnyFlagSet(uiKeystate, LEFT_CTRL_PRESSED | RIGHT_CTRL_PRESSED);
    }

    bool AltPressed(unsigned int uiKeystate)
    {
        return IsAnyFlagSet(uiKeystate, LEFT_ALT_PRESSED | RIGHT_ALT_PRESSED);
    }
<<<<<<< HEAD

    bool ShiftPressed(unsigned int uiKeystate)
    {
        return IsFlagSet(uiKeystate, SHIFT_PRESSED);
    }
};

=======

    bool ShiftPressed(unsigned int uiKeystate)
    {
        return IsFlagSet(uiKeystate, SHIFT_PRESSED);
    }
};
>>>>>>> bfc4626f

void InputTest::s_TerminalInputTestCallback(_In_ std::deque<std::unique_ptr<IInputEvent>>& inEvents)
{
    size_t cInput = inEvents.size();
    INPUT_RECORD* rgInput = new INPUT_RECORD[cInput];
    VERIFY_SUCCEEDED(IInputEvent::ToInputRecords(inEvents, rgInput, cInput));
    VERIFY_IS_NOT_NULL(rgInput);
    auto cleanup = wil::ScopeExit([&]{delete[] rgInput;});

    size_t cInputExpected = 0;
    VERIFY_SUCCEEDED(StringCchLengthW(s_pwszInputExpected, STRSAFE_MAX_CCH, &cInputExpected));

    if (VERIFY_ARE_EQUAL(cInputExpected, cInput, L"Verify expected and actual input array lengths matched."))
    {
        Log::Comment(L"We are expecting always key events and always key down. All other properties should not be written by simulated keys.");

        INPUT_RECORD irExpected = { 0 };
        irExpected.EventType = KEY_EVENT;
        irExpected.Event.KeyEvent.bKeyDown = TRUE;
        irExpected.Event.KeyEvent.wRepeatCount = 1;

        Log::Comment(L"Verifying individual array members...");
        for (size_t i = 0; i < cInput; i++)
        {
            irExpected.Event.KeyEvent.uChar.UnicodeChar = s_pwszInputExpected[i];
            VERIFY_ARE_EQUAL(irExpected, rgInput[i], NoThrowString().Format(L"%c, %c", s_pwszInputExpected[i], rgInput[i].Event.KeyEvent.uChar.UnicodeChar));
        }
    }
}

void InputTest::s_TerminalInputTestNullCallback(_In_ std::deque<std::unique_ptr<IInputEvent>>& inEvents)
{
    size_t cInput = inEvents.size();
    INPUT_RECORD* rgInput = new INPUT_RECORD[cInput];
    VERIFY_SUCCEEDED(IInputEvent::ToInputRecords(inEvents, rgInput, cInput));
    VERIFY_IS_NOT_NULL(rgInput);
    auto cleanup = wil::ScopeExit([&]{delete[] rgInput;});
    
    if (cInput == 1)
    {
        Log::Comment(L"We are expecting a null input event.");

        INPUT_RECORD irExpected = { 0 };
        irExpected.EventType = KEY_EVENT;
        irExpected.Event.KeyEvent.bKeyDown = TRUE;
        irExpected.Event.KeyEvent.wRepeatCount = 1;
        irExpected.Event.KeyEvent.wVirtualKeyCode = LOBYTE(VkKeyScanW(0));
        irExpected.Event.KeyEvent.dwControlKeyState = LEFT_CTRL_PRESSED;
        irExpected.Event.KeyEvent.wVirtualScanCode = 0;
        irExpected.Event.KeyEvent.uChar.UnicodeChar = L'\x0';

        VERIFY_ARE_EQUAL(irExpected, rgInput[0]);

    }
    else if (cInput == 2)
    {
        Log::Comment(L"We are expecting a null input event, preceded by an escape");


        INPUT_RECORD irExpectedEscape = { 0 };
        irExpectedEscape.EventType = KEY_EVENT;
        irExpectedEscape.Event.KeyEvent.bKeyDown = TRUE;
        irExpectedEscape.Event.KeyEvent.wRepeatCount = 1;
        irExpectedEscape.Event.KeyEvent.wVirtualKeyCode = 0;
        irExpectedEscape.Event.KeyEvent.dwControlKeyState = 0;
        irExpectedEscape.Event.KeyEvent.wVirtualScanCode = 0;
        irExpectedEscape.Event.KeyEvent.uChar.UnicodeChar = L'\x1b';

        INPUT_RECORD irExpected = { 0 };
        irExpected.EventType = KEY_EVENT;
        irExpected.Event.KeyEvent.bKeyDown = TRUE;
        irExpected.Event.KeyEvent.wRepeatCount = 1;
        irExpected.Event.KeyEvent.wVirtualKeyCode = 0;
        irExpected.Event.KeyEvent.dwControlKeyState = 0;
        irExpected.Event.KeyEvent.wVirtualScanCode = 0;
        irExpected.Event.KeyEvent.uChar.UnicodeChar = L'\x0';

        VERIFY_ARE_EQUAL(irExpectedEscape, rgInput[0]);
        VERIFY_ARE_EQUAL(irExpected, rgInput[1]);
    }
    else
    {
<<<<<<< HEAD
        VERIFY_FAIL(NoThrowString().Format(L"Expected either one or two inputs, got %d", cInput));
=======
        VERIFY_FAIL(NoThrowString().Format(L"Expected either one or two inputs, got %zu", cInput));
>>>>>>> bfc4626f
    }

}

void InputTest::TerminalInputTests()
{
    Log::Comment(L"Starting test...");

    const TerminalInput* const pInput = new TerminalInput(s_TerminalInputTestCallback);

    Log::Comment(L"Sending every possible VKEY at the input stream for interception during key DOWN.");
    for (BYTE vkey = 0; vkey < BYTE_MAX; vkey++)
    {
        Log::Comment(NoThrowString().Format(L"Testing Key 0x%x", vkey));

        bool fExpectedKeyHandled = true;

        INPUT_RECORD irTest = { 0 };
        irTest.EventType = KEY_EVENT;
        irTest.Event.KeyEvent.wRepeatCount = 1;
        irTest.Event.KeyEvent.wVirtualKeyCode = vkey;
        irTest.Event.KeyEvent.bKeyDown = TRUE;
        // MapVirtualKey's return value must be mapped to a wchar_t because
        // that's what we're requesting from it, there isn't any data loss
        // from the cast.
        #pragma warning(push)
        #pragma warning(disable:4242)
        irTest.Event.KeyEvent.uChar.UnicodeChar = (wchar_t)MapVirtualKey(vkey, MAPVK_VK_TO_CHAR);
        #pragma warning(pop)

        // Set up expected result
        switch (vkey)
        {
        case VK_BACK:
            s_pwszInputExpected = L"\x7f";
            break;
        case VK_ESCAPE:
            s_pwszInputExpected = L"\x1b";
            break;
        case VK_PAUSE:
            s_pwszInputExpected = L"\x1a";
            break;
        case VK_UP:
            s_pwszInputExpected = L"\x1b[A";
            break;
        case VK_DOWN:
            s_pwszInputExpected = L"\x1b[B";
            break;
        case VK_RIGHT:
            s_pwszInputExpected = L"\x1b[C";
            break;
        case VK_LEFT:
            s_pwszInputExpected = L"\x1b[D";
            break;
        case VK_HOME:
            s_pwszInputExpected = L"\x1b[H";
            break;
        case VK_INSERT:
            s_pwszInputExpected = L"\x1b[2~";
            break;
        case VK_DELETE:
            s_pwszInputExpected = L"\x1b[3~";
            break;
        case VK_END:
            s_pwszInputExpected = L"\x1b[F";
            break;
        case VK_PRIOR:
            s_pwszInputExpected = L"\x1b[5~";
            break;
        case VK_NEXT:
            s_pwszInputExpected = L"\x1b[6~";
            break;
        case VK_F1:
            s_pwszInputExpected = L"\x1bOP";
            break;
        case VK_F2:
            s_pwszInputExpected = L"\x1bOQ";
            break;
        case VK_F3:
            s_pwszInputExpected = L"\x1bOR";
            break;
        case VK_F4:
            s_pwszInputExpected = L"\x1bOS";
            break;
        case VK_F5:
            s_pwszInputExpected = L"\x1b[15~";
            break;
        case VK_F6:
            s_pwszInputExpected = L"\x1b[17~";
            break;
        case VK_F7:
            s_pwszInputExpected = L"\x1b[18~";
            break;
        case VK_F8:
            s_pwszInputExpected = L"\x1b[19~";
            break;
        case VK_F9:
            s_pwszInputExpected = L"\x1b[20~";
            break;
        case VK_F10:
            s_pwszInputExpected = L"\x1b[21~";
            break;
        case VK_F11:
            s_pwszInputExpected = L"\x1b[23~";
            break;
        case VK_F12:
            s_pwszInputExpected = L"\x1b[24~";
            break;
        case VK_CANCEL:
            s_pwszInputExpected = L"\x3";
            break;
        default:
            fExpectedKeyHandled = false;
            break;
        }
        if (!fExpectedKeyHandled && (vkey >= '0' && vkey <= 'Z'))
        {
            // we need to have some sort of string to compare to in the
            // callback, we'll build it here.
            static wchar_t keyArr[2] = { 0 };
            keyArr[0] = vkey;
            s_pwszInputExpected = keyArr;
            fExpectedKeyHandled = true;
        }
        auto inputEvent = IInputEvent::Create(irTest);
        // Send key into object (will trigger callback and verification)
        VERIFY_ARE_EQUAL(fExpectedKeyHandled, pInput->HandleKey(inputEvent.get()), L"Verify key was handled if it should have been.");
    }

    Log::Comment(L"Sending every possible VKEY at the input stream for interception during key UP.");
    for (BYTE vkey = 0; vkey < BYTE_MAX; vkey++)
    {
        Log::Comment(NoThrowString().Format(L"Testing Key 0x%x", vkey));

        INPUT_RECORD irTest = { 0 };
        irTest.EventType = KEY_EVENT;
        irTest.Event.KeyEvent.wRepeatCount = 1;
        irTest.Event.KeyEvent.wVirtualKeyCode = vkey;
        irTest.Event.KeyEvent.bKeyDown = FALSE;

        auto inputEvent = IInputEvent::Create(irTest);
        // Send key into object (will trigger callback and verification)
        VERIFY_ARE_EQUAL(false, pInput->HandleKey(inputEvent.get()), L"Verify key was NOT handled.");
    }

    Log::Comment(L"Verify other types of events are not handled/intercepted.");

    INPUT_RECORD irUnhandled = { 0 };

    Log::Comment(L"Testing MOUSE_EVENT");
    irUnhandled.EventType = MOUSE_EVENT;
    auto inputEvent = IInputEvent::Create(irUnhandled);
    VERIFY_ARE_EQUAL(false, pInput->HandleKey(inputEvent.get()), L"Verify MOUSE_EVENT was NOT handled.");
<<<<<<< HEAD

    Log::Comment(L"Testing WINDOW_BUFFER_SIZE_EVENT");
    irUnhandled.EventType = WINDOW_BUFFER_SIZE_EVENT;
    inputEvent = IInputEvent::Create(irUnhandled);
    VERIFY_ARE_EQUAL(false, pInput->HandleKey(inputEvent.get()), L"Verify WINDOW_BUFFER_SIZE_EVENT was NOT handled.");

    Log::Comment(L"Testing MENU_EVENT");
    irUnhandled.EventType = MENU_EVENT;
    inputEvent = IInputEvent::Create(irUnhandled);
    VERIFY_ARE_EQUAL(false, pInput->HandleKey(inputEvent.get()), L"Verify MENU_EVENT was NOT handled.");

    Log::Comment(L"Testing FOCUS_EVENT");
    irUnhandled.EventType = FOCUS_EVENT;
    inputEvent = IInputEvent::Create(irUnhandled);
    VERIFY_ARE_EQUAL(false, pInput->HandleKey(inputEvent.get()), L"Verify FOCUS_EVENT was NOT handled.");
}

=======

    Log::Comment(L"Testing WINDOW_BUFFER_SIZE_EVENT");
    irUnhandled.EventType = WINDOW_BUFFER_SIZE_EVENT;
    inputEvent = IInputEvent::Create(irUnhandled);
    VERIFY_ARE_EQUAL(false, pInput->HandleKey(inputEvent.get()), L"Verify WINDOW_BUFFER_SIZE_EVENT was NOT handled.");

    Log::Comment(L"Testing MENU_EVENT");
    irUnhandled.EventType = MENU_EVENT;
    inputEvent = IInputEvent::Create(irUnhandled);
    VERIFY_ARE_EQUAL(false, pInput->HandleKey(inputEvent.get()), L"Verify MENU_EVENT was NOT handled.");

    Log::Comment(L"Testing FOCUS_EVENT");
    irUnhandled.EventType = FOCUS_EVENT;
    inputEvent = IInputEvent::Create(irUnhandled);
    VERIFY_ARE_EQUAL(false, pInput->HandleKey(inputEvent.get()), L"Verify FOCUS_EVENT was NOT handled.");
}

>>>>>>> bfc4626f
void InputTest::TerminalInputModifierKeyTests()
{
    // Modifier key state values used in the method properties.
    // #define RIGHT_ALT_PRESSED     0x0001
    // #define LEFT_ALT_PRESSED      0x0002
    // #define RIGHT_CTRL_PRESSED    0x0004
    // #define LEFT_CTRL_PRESSED     0x0008
    // #define SHIFT_PRESSED         0x0010
    Log::Comment(L"Starting test...");
    BEGIN_TEST_METHOD_PROPERTIES()
        TEST_METHOD_PROPERTY(L"Data:uiModifierKeystate", L"{0x0001, 0x0002, 0x0003, 0x0004, 0x0005, 0x0006, 0x0007, 0x0008, 0x000A, 0x000C, 0x000E, 0x0010, 0x0011, 0x0012, 0x0013}")
    END_TEST_METHOD_PROPERTIES()

    unsigned int uiActualKeystate;
    VERIFY_SUCCEEDED_RETURN(TestData::TryGetValue(L"uiModifierKeystate", uiActualKeystate));
    unsigned int uiKeystate = uiActualKeystate;

    const TerminalInput* const pInput = new TerminalInput(s_TerminalInputTestCallback);

    Log::Comment(L"Sending every possible VKEY at the input stream for interception during key DOWN.");
    for (BYTE vkey = 0; vkey < BYTE_MAX; vkey++)
    {
        Log::Comment(NoThrowString().Format(L"Testing Key 0x%x", vkey));
        // zero memory
        memset(s_pwsInputBuffer, 0, ARRAYSIZE(s_pwsInputBuffer) * sizeof(wchar_t));

        bool fExpectedKeyHandled = true;
        bool fModifySequence = false;
        INPUT_RECORD irTest = { 0 };
        irTest.EventType = KEY_EVENT;
        irTest.Event.KeyEvent.dwControlKeyState = uiActualKeystate;
        irTest.Event.KeyEvent.wRepeatCount = 1;
        irTest.Event.KeyEvent.wVirtualKeyCode = vkey;
        irTest.Event.KeyEvent.bKeyDown = TRUE;

        // Set up expected result
        switch (vkey)
        {
        case '@':
        case '2':
            if (ControlPressed(uiKeystate))
            {
                continue;
            }
            // C-@ gets translated to null, which doesn't play nicely with this test.
            // So theres the TerminalInputNullKeyTests Test instead.
            break;
        case 0x20:
            // Space generally gets translated to null, which again, doesn't play well.
            continue;
        case VK_BACK:
            // Backspace is kinda different from other keys - we'll handle in another test.
        case VK_DIVIDE:
        case VK_OEM_2:
            // Ctrl-/ is also handled in another test, because it's weird.
            // VK_OEM_2 is typically the '/?' key
            continue;
            // wcscpy_s(s_pwsInputBuffer, L"\x7f");
            break;
        case VK_ESCAPE:
            wcscpy_s(s_pwsInputBuffer, L"\x1b");
            break;
        case VK_PAUSE:
            wcscpy_s(s_pwsInputBuffer, L"\x1a");
            break;
        case VK_UP:
            fModifySequence = true;
            wcscpy_s(s_pwsInputBuffer, L"\x1b[1;mA");
            break;
        case VK_DOWN:
            fModifySequence = true;
            wcscpy_s(s_pwsInputBuffer, L"\x1b[1;mB");
            break;
        case VK_RIGHT:
            fModifySequence = true;
            wcscpy_s(s_pwsInputBuffer, L"\x1b[1;mC");
            break;
        case VK_LEFT:
            fModifySequence = true;
            wcscpy_s(s_pwsInputBuffer, L"\x1b[1;mD");
            break;
        case VK_HOME:
            fModifySequence = true;
            wcscpy_s(s_pwsInputBuffer, L"\x1b[1;mH");
            break;
        case VK_INSERT:
            fModifySequence = true;
            wcscpy_s(s_pwsInputBuffer, L"\x1b[2;m~");
            break;
        case VK_DELETE:
            fModifySequence = true;
            wcscpy_s(s_pwsInputBuffer, L"\x1b[3;m~");
            break;
        case VK_END:
            fModifySequence = true;
            wcscpy_s(s_pwsInputBuffer, L"\x1b[1;mF");
            break;
        case VK_PRIOR:
            fModifySequence = true;
            wcscpy_s(s_pwsInputBuffer, L"\x1b[5;m~");
            break;
        case VK_NEXT:
            fModifySequence = true;
            wcscpy_s(s_pwsInputBuffer, L"\x1b[6;m~");
            break;
        case VK_F1:
            fModifySequence = true;
            wcscpy_s(s_pwsInputBuffer, L"\x1b[1;mP");
            break;
        case VK_F2:
            fModifySequence = true;
            wcscpy_s(s_pwsInputBuffer, L"\x1b[1;mQ");
            break;
        case VK_F3:
            fModifySequence = true;
            wcscpy_s(s_pwsInputBuffer, L"\x1b[1;mR");
            break;
        case VK_F4:
            fModifySequence = true;
            wcscpy_s(s_pwsInputBuffer, L"\x1b[1;mS");
            break;
        case VK_F5:
            fModifySequence = true;
            wcscpy_s(s_pwsInputBuffer, L"\x1b[15;m~");
            break;
        case VK_F6:
            fModifySequence = true;
            wcscpy_s(s_pwsInputBuffer, L"\x1b[17;m~");
            break;
        case VK_F7:
            fModifySequence = true;
            wcscpy_s(s_pwsInputBuffer, L"\x1b[18;m~");
            break;
        case VK_F8:
            fModifySequence = true;
            wcscpy_s(s_pwsInputBuffer, L"\x1b[19;m~");
            break;
        case VK_F9:
            fModifySequence = true;
            wcscpy_s(s_pwsInputBuffer, L"\x1b[20;m~");
            break;
        case VK_F10:
            fModifySequence = true;
            wcscpy_s(s_pwsInputBuffer, L"\x1b[21;m~");
            break;
        case VK_F11:
            fModifySequence = true;
            wcscpy_s(s_pwsInputBuffer, L"\x1b[23;m~");
            break;
        case VK_F12:
            fModifySequence = true;
            wcscpy_s(s_pwsInputBuffer, L"\x1b[24;m~");
            break;
        case VK_TAB:
            if (AltPressed(uiKeystate))
            {
                // Alt+Tab isn't possible - thats reserved by the system.
                continue;
            }
            else if (ShiftPressed(uiKeystate))
            {
                wcscpy_s(s_pwsInputBuffer, L"\x1b[Z");
                fExpectedKeyHandled = true;
            }
            else if (ControlPressed(uiKeystate))
            {
                wcscpy_s(s_pwsInputBuffer, L"\t");
                fExpectedKeyHandled = true;
            }
            break;
        default:
            // Alt+Key generates [0x1b, key] into the stream
            if (AltPressed(uiKeystate) && (vkey > 0x40 && vkey <= 0x5A)) 
            {
                wcscpy_s(s_pwsInputBuffer, L"\x1bm");
                wchar_t wchShifted = vkey;
                // Alt + Ctrl + key generates [0x1b, control key] in the stream.
                if (ControlPressed(uiKeystate)) 
                {
                    // Generally the control key is key-0x40
                    wchShifted = vkey - 0x40;
                }
                s_pwsInputBuffer[1] = wchShifted;
                fExpectedKeyHandled = true;
            }
            else
            {
                fExpectedKeyHandled = false;
            }
            break;
        }
        if (!fExpectedKeyHandled && ((vkey >= '0' && vkey <= 'Z') || vkey == VK_CANCEL))
        {
            fExpectedKeyHandled = true;
        }

        if (fModifySequence)
        {
            size_t cch = 0;
            VERIFY_SUCCEEDED(StringCchLengthW(s_pwsInputBuffer, 8, &cch));
            if (cch > 1)
            {
                bool fShift = !!(uiKeystate & SHIFT_PRESSED);
                bool fAlt = (uiKeystate & LEFT_ALT_PRESSED) || (uiKeystate & RIGHT_ALT_PRESSED);
                bool fCtrl = (uiKeystate & LEFT_CTRL_PRESSED) || (uiKeystate & RIGHT_CTRL_PRESSED);
                s_pwsInputBuffer[cch-2] = L'1' + (fShift? 1 : 0) + (fAlt? 2 : 0) + (fCtrl? 4 : 0);
            }
        }
        s_pwszInputExpected = s_pwsInputBuffer;
        Log::Comment(NoThrowString().Format(L"Expected, Buffer = \"%s\", \"%s\"", s_pwszInputExpected, s_pwsInputBuffer));

        auto inputEvent = IInputEvent::Create(irTest);
        // Send key into object (will trigger callback and verification)
        VERIFY_ARE_EQUAL(fExpectedKeyHandled, pInput->HandleKey(inputEvent.get()), L"Verify key was handled if it should have been.");

    }
}

void InputTest::TerminalInputNullKeyTests()
{
    Log::Comment(L"Starting test...");

    unsigned int uiKeystate = LEFT_CTRL_PRESSED;

    const TerminalInput* const pInput = new TerminalInput(s_TerminalInputTestNullCallback);

    Log::Comment(L"Sending every possible VKEY at the input stream for interception during key DOWN.");

    BYTE vkey = '2';
    Log::Comment(NoThrowString().Format(L"Testing key, state =0x%x, 0x%x", vkey, uiKeystate));

    INPUT_RECORD irTest = { 0 };
    irTest.EventType = KEY_EVENT;
    irTest.Event.KeyEvent.dwControlKeyState = uiKeystate;
    irTest.Event.KeyEvent.wRepeatCount = 1;
    irTest.Event.KeyEvent.wVirtualKeyCode = vkey;
    irTest.Event.KeyEvent.bKeyDown = TRUE;

    // Send key into object (will trigger callback and verification)
    auto inputEvent = IInputEvent::Create(irTest);
    VERIFY_ARE_EQUAL(true, pInput->HandleKey(inputEvent.get()), L"Verify key was handled if it should have been.");

    vkey = VK_SPACE;
    Log::Comment(NoThrowString().Format(L"Testing key, state =0x%x, 0x%x", vkey, uiKeystate));
    irTest.Event.KeyEvent.wVirtualKeyCode = vkey;
    irTest.Event.KeyEvent.uChar.UnicodeChar = vkey;
    inputEvent = IInputEvent::Create(irTest);
    VERIFY_ARE_EQUAL(true, pInput->HandleKey(inputEvent.get()), L"Verify key was handled if it should have been.");

    uiKeystate = LEFT_CTRL_PRESSED | LEFT_ALT_PRESSED;
    Log::Comment(NoThrowString().Format(L"Testing key, state =0x%x, 0x%x", vkey, uiKeystate));
    irTest.Event.KeyEvent.dwControlKeyState = uiKeystate;
    inputEvent = IInputEvent::Create(irTest);
    VERIFY_ARE_EQUAL(true, pInput->HandleKey(inputEvent.get()), L"Verify key was handled if it should have been.");

    uiKeystate = RIGHT_CTRL_PRESSED | LEFT_ALT_PRESSED;
    Log::Comment(NoThrowString().Format(L"Testing key, state =0x%x, 0x%x", vkey, uiKeystate));
    irTest.Event.KeyEvent.dwControlKeyState = uiKeystate;
    inputEvent = IInputEvent::Create(irTest);
    VERIFY_ARE_EQUAL(true, pInput->HandleKey(inputEvent.get()), L"Verify key was handled if it should have been.");

    uiKeystate = LEFT_CTRL_PRESSED | RIGHT_ALT_PRESSED;
    // This is AltGr, this ISN'T handled.
    Log::Comment(NoThrowString().Format(L"Testing key, state =0x%x, 0x%x", vkey, uiKeystate));
    irTest.Event.KeyEvent.dwControlKeyState = uiKeystate;
    inputEvent = IInputEvent::Create(irTest);
    VERIFY_ARE_EQUAL(false, pInput->HandleKey(inputEvent.get()), L"Verify key was handled if it should have been.");

}

void TestKey(const TerminalInput* const pInput, _In_ const unsigned int uiKeystate, _In_ const BYTE vkey, _In_ const wchar_t wch)
{
    Log::Comment(NoThrowString().Format(L"Testing key, state =0x%x, 0x%x", vkey, uiKeystate));

    INPUT_RECORD irTest = { 0 };
    irTest.EventType = KEY_EVENT;
    irTest.Event.KeyEvent.dwControlKeyState = uiKeystate;
    irTest.Event.KeyEvent.wRepeatCount = 1;
    irTest.Event.KeyEvent.wVirtualKeyCode = vkey;
    irTest.Event.KeyEvent.bKeyDown = TRUE;
    irTest.Event.KeyEvent.uChar.UnicodeChar = wch;

    // Send key into object (will trigger callback and verification)
    auto inputEvent = IInputEvent::Create(irTest);
    VERIFY_ARE_EQUAL(true, pInput->HandleKey(inputEvent.get()), L"Verify key was handled if it should have been.");
}
void TestKey(const TerminalInput* const pInput, _In_ const unsigned int uiKeystate, _In_ const BYTE vkey)
{
    // Callers of this version don't expect the wchar to matter.
    TestKey(pInput, uiKeystate, vkey, 0);
}

void InputTest::DifferentModifiersTest()
{
    Log::Comment(L"Starting test...");


    const TerminalInput* const pInput = new TerminalInput(s_TerminalInputTestCallback);

    Log::Comment(L"Sending a bunch of keystrokes that are a little weird.");

    unsigned int uiKeystate = 0;
    BYTE vkey = VK_BACK;
    s_pwszInputExpected = L"\x7f";
    TestKey(pInput, uiKeystate, vkey);

    uiKeystate = LEFT_CTRL_PRESSED;
    vkey = VK_BACK;
    s_pwszInputExpected = L"\x8";
    TestKey(pInput, uiKeystate, vkey);
    uiKeystate = RIGHT_CTRL_PRESSED;
    TestKey(pInput, uiKeystate, vkey);

    uiKeystate = LEFT_ALT_PRESSED;
    vkey = VK_BACK;
    s_pwszInputExpected = L"\x1b\x7f";
    TestKey(pInput, uiKeystate, vkey);
    uiKeystate = RIGHT_ALT_PRESSED;
    TestKey(pInput, uiKeystate, vkey);

    uiKeystate = LEFT_CTRL_PRESSED;
    vkey = VK_DELETE;
    s_pwszInputExpected = L"\x1b[3;5~";
    TestKey(pInput, uiKeystate, vkey);
    uiKeystate = RIGHT_CTRL_PRESSED;
    TestKey(pInput, uiKeystate, vkey);

    uiKeystate = LEFT_ALT_PRESSED;
    vkey = VK_DELETE;
    s_pwszInputExpected = L"\x1b[3;3~";
    TestKey(pInput, uiKeystate, vkey);
    uiKeystate = RIGHT_ALT_PRESSED;
    TestKey(pInput, uiKeystate, vkey);

    uiKeystate = LEFT_CTRL_PRESSED;
    vkey = VK_TAB;
    s_pwszInputExpected = L"\t";
    TestKey(pInput, uiKeystate, vkey);
    uiKeystate = RIGHT_CTRL_PRESSED;
    TestKey(pInput, uiKeystate, vkey);

    uiKeystate = SHIFT_PRESSED;
    vkey = VK_TAB;
    s_pwszInputExpected = L"\x1b[Z";
    TestKey(pInput, uiKeystate, vkey);

    // C-/ -> C-_ -> 0x1f
    uiKeystate = LEFT_CTRL_PRESSED;
    vkey = LOBYTE(VkKeyScan(L'/'));
    s_pwszInputExpected = L"\x1f";
    TestKey(pInput, uiKeystate, vkey, L'/');
    uiKeystate = RIGHT_CTRL_PRESSED;
    TestKey(pInput, uiKeystate, vkey, L'/');

    // M-/ -> ESC /
    uiKeystate = LEFT_ALT_PRESSED;
    vkey = LOBYTE(VkKeyScan(L'/'));
    s_pwszInputExpected = L"\x1b/";
    TestKey(pInput, uiKeystate, vkey, L'/');
    uiKeystate = RIGHT_ALT_PRESSED;
    TestKey(pInput, uiKeystate, vkey, L'/');
}
<|MERGE_RESOLUTION|>--- conflicted
+++ resolved
@@ -1,732 +1,698 @@
-/********************************************************
-*                                                       *
-*   Copyright (C) Microsoft. All rights reserved.       *
-*                                                       *
-********************************************************/
-
-#include "precomp.h"
-#include "..\precomp.h"
-#include <windows.h>
-#include <wextestclass.h>
-#include "..\..\inc\consoletaeftemplates.hpp"
-
-#include "terminalInput.hpp"
-
-#ifdef BUILD_ONECORE_INTERACTIVITY
-#include "..\..\..\interactivity\inc\VtApiRedirection.hpp"
-#endif
-
-using namespace WEX::Common;
-using namespace WEX::Logging;
-using namespace WEX::TestExecution;
-
-namespace Microsoft
-{
-    namespace Console
-    {
-        namespace VirtualTerminal
-        {
-            class InputTest;
-        };
-    };
-};
-using namespace Microsoft::Console::VirtualTerminal;
-
-// For magic reasons, this has to live outside the class. Something wonderful about TAEF macros makes it
-// invisible to the linker when inside the class.
-static PWSTR s_pwszInputExpected;
-static wchar_t s_pwsInputBuffer[256];
-class Microsoft::Console::VirtualTerminal::InputTest
-{
-public:
-
-    TEST_CLASS(InputTest);
-
-    static void s_TerminalInputTestCallback(_In_ std::deque<std::unique_ptr<IInputEvent>>& inEvents);
-    static void s_TerminalInputTestNullCallback(_In_ std::deque<std::unique_ptr<IInputEvent>>& inEvents);
-
-    TEST_METHOD(TerminalInputTests);
-    TEST_METHOD(TerminalInputModifierKeyTests);
-    TEST_METHOD(TerminalInputNullKeyTests);
-    TEST_METHOD(DifferentModifiersTest);
-
-    wchar_t GetModifierChar(_In_ const bool fShift, _In_ const bool fAlt, _In_ const bool fCtrl)
-    {
-        return L'1' + (fShift? 1 : 0) + (fAlt? 2 : 0) + (fCtrl? 4 : 0);
-    }
-
-    bool ControlAndAltPressed(unsigned int uiKeystate)
-    {
-        return IsAnyFlagSet(uiKeystate, LEFT_CTRL_PRESSED | RIGHT_CTRL_PRESSED)
-               && IsAnyFlagSet(uiKeystate, LEFT_ALT_PRESSED | RIGHT_ALT_PRESSED);
-    }
-
-    bool ControlOrAltPressed(unsigned int uiKeystate)
-    {
-        return IsAnyFlagSet(uiKeystate, LEFT_CTRL_PRESSED | RIGHT_CTRL_PRESSED | LEFT_ALT_PRESSED | RIGHT_ALT_PRESSED);
-    }
-
-    bool ControlPressed(unsigned int uiKeystate)
-    {
-        return IsAnyFlagSet(uiKeystate, LEFT_CTRL_PRESSED | RIGHT_CTRL_PRESSED);
-    }
-
-    bool AltPressed(unsigned int uiKeystate)
-    {
-        return IsAnyFlagSet(uiKeystate, LEFT_ALT_PRESSED | RIGHT_ALT_PRESSED);
-    }
-<<<<<<< HEAD
-
-    bool ShiftPressed(unsigned int uiKeystate)
-    {
-        return IsFlagSet(uiKeystate, SHIFT_PRESSED);
-    }
-};
-
-=======
-
-    bool ShiftPressed(unsigned int uiKeystate)
-    {
-        return IsFlagSet(uiKeystate, SHIFT_PRESSED);
-    }
-};
->>>>>>> bfc4626f
-
-void InputTest::s_TerminalInputTestCallback(_In_ std::deque<std::unique_ptr<IInputEvent>>& inEvents)
-{
-    size_t cInput = inEvents.size();
-    INPUT_RECORD* rgInput = new INPUT_RECORD[cInput];
-    VERIFY_SUCCEEDED(IInputEvent::ToInputRecords(inEvents, rgInput, cInput));
-    VERIFY_IS_NOT_NULL(rgInput);
-    auto cleanup = wil::ScopeExit([&]{delete[] rgInput;});
-
-    size_t cInputExpected = 0;
-    VERIFY_SUCCEEDED(StringCchLengthW(s_pwszInputExpected, STRSAFE_MAX_CCH, &cInputExpected));
-
-    if (VERIFY_ARE_EQUAL(cInputExpected, cInput, L"Verify expected and actual input array lengths matched."))
-    {
-        Log::Comment(L"We are expecting always key events and always key down. All other properties should not be written by simulated keys.");
-
-        INPUT_RECORD irExpected = { 0 };
-        irExpected.EventType = KEY_EVENT;
-        irExpected.Event.KeyEvent.bKeyDown = TRUE;
-        irExpected.Event.KeyEvent.wRepeatCount = 1;
-
-        Log::Comment(L"Verifying individual array members...");
-        for (size_t i = 0; i < cInput; i++)
-        {
-            irExpected.Event.KeyEvent.uChar.UnicodeChar = s_pwszInputExpected[i];
-            VERIFY_ARE_EQUAL(irExpected, rgInput[i], NoThrowString().Format(L"%c, %c", s_pwszInputExpected[i], rgInput[i].Event.KeyEvent.uChar.UnicodeChar));
-        }
-    }
-}
-
-void InputTest::s_TerminalInputTestNullCallback(_In_ std::deque<std::unique_ptr<IInputEvent>>& inEvents)
-{
-    size_t cInput = inEvents.size();
-    INPUT_RECORD* rgInput = new INPUT_RECORD[cInput];
-    VERIFY_SUCCEEDED(IInputEvent::ToInputRecords(inEvents, rgInput, cInput));
-    VERIFY_IS_NOT_NULL(rgInput);
-    auto cleanup = wil::ScopeExit([&]{delete[] rgInput;});
-    
-    if (cInput == 1)
-    {
-        Log::Comment(L"We are expecting a null input event.");
-
-        INPUT_RECORD irExpected = { 0 };
-        irExpected.EventType = KEY_EVENT;
-        irExpected.Event.KeyEvent.bKeyDown = TRUE;
-        irExpected.Event.KeyEvent.wRepeatCount = 1;
-        irExpected.Event.KeyEvent.wVirtualKeyCode = LOBYTE(VkKeyScanW(0));
-        irExpected.Event.KeyEvent.dwControlKeyState = LEFT_CTRL_PRESSED;
-        irExpected.Event.KeyEvent.wVirtualScanCode = 0;
-        irExpected.Event.KeyEvent.uChar.UnicodeChar = L'\x0';
-
-        VERIFY_ARE_EQUAL(irExpected, rgInput[0]);
-
-    }
-    else if (cInput == 2)
-    {
-        Log::Comment(L"We are expecting a null input event, preceded by an escape");
-
-
-        INPUT_RECORD irExpectedEscape = { 0 };
-        irExpectedEscape.EventType = KEY_EVENT;
-        irExpectedEscape.Event.KeyEvent.bKeyDown = TRUE;
-        irExpectedEscape.Event.KeyEvent.wRepeatCount = 1;
-        irExpectedEscape.Event.KeyEvent.wVirtualKeyCode = 0;
-        irExpectedEscape.Event.KeyEvent.dwControlKeyState = 0;
-        irExpectedEscape.Event.KeyEvent.wVirtualScanCode = 0;
-        irExpectedEscape.Event.KeyEvent.uChar.UnicodeChar = L'\x1b';
-
-        INPUT_RECORD irExpected = { 0 };
-        irExpected.EventType = KEY_EVENT;
-        irExpected.Event.KeyEvent.bKeyDown = TRUE;
-        irExpected.Event.KeyEvent.wRepeatCount = 1;
-        irExpected.Event.KeyEvent.wVirtualKeyCode = 0;
-        irExpected.Event.KeyEvent.dwControlKeyState = 0;
-        irExpected.Event.KeyEvent.wVirtualScanCode = 0;
-        irExpected.Event.KeyEvent.uChar.UnicodeChar = L'\x0';
-
-        VERIFY_ARE_EQUAL(irExpectedEscape, rgInput[0]);
-        VERIFY_ARE_EQUAL(irExpected, rgInput[1]);
-    }
-    else
-    {
-<<<<<<< HEAD
-        VERIFY_FAIL(NoThrowString().Format(L"Expected either one or two inputs, got %d", cInput));
-=======
-        VERIFY_FAIL(NoThrowString().Format(L"Expected either one or two inputs, got %zu", cInput));
->>>>>>> bfc4626f
-    }
-
-}
-
-void InputTest::TerminalInputTests()
-{
-    Log::Comment(L"Starting test...");
-
-    const TerminalInput* const pInput = new TerminalInput(s_TerminalInputTestCallback);
-
-    Log::Comment(L"Sending every possible VKEY at the input stream for interception during key DOWN.");
-    for (BYTE vkey = 0; vkey < BYTE_MAX; vkey++)
-    {
-        Log::Comment(NoThrowString().Format(L"Testing Key 0x%x", vkey));
-
-        bool fExpectedKeyHandled = true;
-
-        INPUT_RECORD irTest = { 0 };
-        irTest.EventType = KEY_EVENT;
-        irTest.Event.KeyEvent.wRepeatCount = 1;
-        irTest.Event.KeyEvent.wVirtualKeyCode = vkey;
-        irTest.Event.KeyEvent.bKeyDown = TRUE;
-        // MapVirtualKey's return value must be mapped to a wchar_t because
-        // that's what we're requesting from it, there isn't any data loss
-        // from the cast.
-        #pragma warning(push)
-        #pragma warning(disable:4242)
-        irTest.Event.KeyEvent.uChar.UnicodeChar = (wchar_t)MapVirtualKey(vkey, MAPVK_VK_TO_CHAR);
-        #pragma warning(pop)
-
-        // Set up expected result
-        switch (vkey)
-        {
-        case VK_BACK:
-            s_pwszInputExpected = L"\x7f";
-            break;
-        case VK_ESCAPE:
-            s_pwszInputExpected = L"\x1b";
-            break;
-        case VK_PAUSE:
-            s_pwszInputExpected = L"\x1a";
-            break;
-        case VK_UP:
-            s_pwszInputExpected = L"\x1b[A";
-            break;
-        case VK_DOWN:
-            s_pwszInputExpected = L"\x1b[B";
-            break;
-        case VK_RIGHT:
-            s_pwszInputExpected = L"\x1b[C";
-            break;
-        case VK_LEFT:
-            s_pwszInputExpected = L"\x1b[D";
-            break;
-        case VK_HOME:
-            s_pwszInputExpected = L"\x1b[H";
-            break;
-        case VK_INSERT:
-            s_pwszInputExpected = L"\x1b[2~";
-            break;
-        case VK_DELETE:
-            s_pwszInputExpected = L"\x1b[3~";
-            break;
-        case VK_END:
-            s_pwszInputExpected = L"\x1b[F";
-            break;
-        case VK_PRIOR:
-            s_pwszInputExpected = L"\x1b[5~";
-            break;
-        case VK_NEXT:
-            s_pwszInputExpected = L"\x1b[6~";
-            break;
-        case VK_F1:
-            s_pwszInputExpected = L"\x1bOP";
-            break;
-        case VK_F2:
-            s_pwszInputExpected = L"\x1bOQ";
-            break;
-        case VK_F3:
-            s_pwszInputExpected = L"\x1bOR";
-            break;
-        case VK_F4:
-            s_pwszInputExpected = L"\x1bOS";
-            break;
-        case VK_F5:
-            s_pwszInputExpected = L"\x1b[15~";
-            break;
-        case VK_F6:
-            s_pwszInputExpected = L"\x1b[17~";
-            break;
-        case VK_F7:
-            s_pwszInputExpected = L"\x1b[18~";
-            break;
-        case VK_F8:
-            s_pwszInputExpected = L"\x1b[19~";
-            break;
-        case VK_F9:
-            s_pwszInputExpected = L"\x1b[20~";
-            break;
-        case VK_F10:
-            s_pwszInputExpected = L"\x1b[21~";
-            break;
-        case VK_F11:
-            s_pwszInputExpected = L"\x1b[23~";
-            break;
-        case VK_F12:
-            s_pwszInputExpected = L"\x1b[24~";
-            break;
-        case VK_CANCEL:
-            s_pwszInputExpected = L"\x3";
-            break;
-        default:
-            fExpectedKeyHandled = false;
-            break;
-        }
-        if (!fExpectedKeyHandled && (vkey >= '0' && vkey <= 'Z'))
-        {
-            // we need to have some sort of string to compare to in the
-            // callback, we'll build it here.
-            static wchar_t keyArr[2] = { 0 };
-            keyArr[0] = vkey;
-            s_pwszInputExpected = keyArr;
-            fExpectedKeyHandled = true;
-        }
-        auto inputEvent = IInputEvent::Create(irTest);
-        // Send key into object (will trigger callback and verification)
-        VERIFY_ARE_EQUAL(fExpectedKeyHandled, pInput->HandleKey(inputEvent.get()), L"Verify key was handled if it should have been.");
-    }
-
-    Log::Comment(L"Sending every possible VKEY at the input stream for interception during key UP.");
-    for (BYTE vkey = 0; vkey < BYTE_MAX; vkey++)
-    {
-        Log::Comment(NoThrowString().Format(L"Testing Key 0x%x", vkey));
-
-        INPUT_RECORD irTest = { 0 };
-        irTest.EventType = KEY_EVENT;
-        irTest.Event.KeyEvent.wRepeatCount = 1;
-        irTest.Event.KeyEvent.wVirtualKeyCode = vkey;
-        irTest.Event.KeyEvent.bKeyDown = FALSE;
-
-        auto inputEvent = IInputEvent::Create(irTest);
-        // Send key into object (will trigger callback and verification)
-        VERIFY_ARE_EQUAL(false, pInput->HandleKey(inputEvent.get()), L"Verify key was NOT handled.");
-    }
-
-    Log::Comment(L"Verify other types of events are not handled/intercepted.");
-
-    INPUT_RECORD irUnhandled = { 0 };
-
-    Log::Comment(L"Testing MOUSE_EVENT");
-    irUnhandled.EventType = MOUSE_EVENT;
-    auto inputEvent = IInputEvent::Create(irUnhandled);
-    VERIFY_ARE_EQUAL(false, pInput->HandleKey(inputEvent.get()), L"Verify MOUSE_EVENT was NOT handled.");
-<<<<<<< HEAD
-
-    Log::Comment(L"Testing WINDOW_BUFFER_SIZE_EVENT");
-    irUnhandled.EventType = WINDOW_BUFFER_SIZE_EVENT;
-    inputEvent = IInputEvent::Create(irUnhandled);
-    VERIFY_ARE_EQUAL(false, pInput->HandleKey(inputEvent.get()), L"Verify WINDOW_BUFFER_SIZE_EVENT was NOT handled.");
-
-    Log::Comment(L"Testing MENU_EVENT");
-    irUnhandled.EventType = MENU_EVENT;
-    inputEvent = IInputEvent::Create(irUnhandled);
-    VERIFY_ARE_EQUAL(false, pInput->HandleKey(inputEvent.get()), L"Verify MENU_EVENT was NOT handled.");
-
-    Log::Comment(L"Testing FOCUS_EVENT");
-    irUnhandled.EventType = FOCUS_EVENT;
-    inputEvent = IInputEvent::Create(irUnhandled);
-    VERIFY_ARE_EQUAL(false, pInput->HandleKey(inputEvent.get()), L"Verify FOCUS_EVENT was NOT handled.");
-}
-
-=======
-
-    Log::Comment(L"Testing WINDOW_BUFFER_SIZE_EVENT");
-    irUnhandled.EventType = WINDOW_BUFFER_SIZE_EVENT;
-    inputEvent = IInputEvent::Create(irUnhandled);
-    VERIFY_ARE_EQUAL(false, pInput->HandleKey(inputEvent.get()), L"Verify WINDOW_BUFFER_SIZE_EVENT was NOT handled.");
-
-    Log::Comment(L"Testing MENU_EVENT");
-    irUnhandled.EventType = MENU_EVENT;
-    inputEvent = IInputEvent::Create(irUnhandled);
-    VERIFY_ARE_EQUAL(false, pInput->HandleKey(inputEvent.get()), L"Verify MENU_EVENT was NOT handled.");
-
-    Log::Comment(L"Testing FOCUS_EVENT");
-    irUnhandled.EventType = FOCUS_EVENT;
-    inputEvent = IInputEvent::Create(irUnhandled);
-    VERIFY_ARE_EQUAL(false, pInput->HandleKey(inputEvent.get()), L"Verify FOCUS_EVENT was NOT handled.");
-}
-
->>>>>>> bfc4626f
-void InputTest::TerminalInputModifierKeyTests()
-{
-    // Modifier key state values used in the method properties.
-    // #define RIGHT_ALT_PRESSED     0x0001
-    // #define LEFT_ALT_PRESSED      0x0002
-    // #define RIGHT_CTRL_PRESSED    0x0004
-    // #define LEFT_CTRL_PRESSED     0x0008
-    // #define SHIFT_PRESSED         0x0010
-    Log::Comment(L"Starting test...");
-    BEGIN_TEST_METHOD_PROPERTIES()
-        TEST_METHOD_PROPERTY(L"Data:uiModifierKeystate", L"{0x0001, 0x0002, 0x0003, 0x0004, 0x0005, 0x0006, 0x0007, 0x0008, 0x000A, 0x000C, 0x000E, 0x0010, 0x0011, 0x0012, 0x0013}")
-    END_TEST_METHOD_PROPERTIES()
-
-    unsigned int uiActualKeystate;
-    VERIFY_SUCCEEDED_RETURN(TestData::TryGetValue(L"uiModifierKeystate", uiActualKeystate));
-    unsigned int uiKeystate = uiActualKeystate;
-
-    const TerminalInput* const pInput = new TerminalInput(s_TerminalInputTestCallback);
-
-    Log::Comment(L"Sending every possible VKEY at the input stream for interception during key DOWN.");
-    for (BYTE vkey = 0; vkey < BYTE_MAX; vkey++)
-    {
-        Log::Comment(NoThrowString().Format(L"Testing Key 0x%x", vkey));
-        // zero memory
-        memset(s_pwsInputBuffer, 0, ARRAYSIZE(s_pwsInputBuffer) * sizeof(wchar_t));
-
-        bool fExpectedKeyHandled = true;
-        bool fModifySequence = false;
-        INPUT_RECORD irTest = { 0 };
-        irTest.EventType = KEY_EVENT;
-        irTest.Event.KeyEvent.dwControlKeyState = uiActualKeystate;
-        irTest.Event.KeyEvent.wRepeatCount = 1;
-        irTest.Event.KeyEvent.wVirtualKeyCode = vkey;
-        irTest.Event.KeyEvent.bKeyDown = TRUE;
-
-        // Set up expected result
-        switch (vkey)
-        {
-        case '@':
-        case '2':
-            if (ControlPressed(uiKeystate))
-            {
-                continue;
-            }
-            // C-@ gets translated to null, which doesn't play nicely with this test.
-            // So theres the TerminalInputNullKeyTests Test instead.
-            break;
-        case 0x20:
-            // Space generally gets translated to null, which again, doesn't play well.
-            continue;
-        case VK_BACK:
-            // Backspace is kinda different from other keys - we'll handle in another test.
-        case VK_DIVIDE:
-        case VK_OEM_2:
-            // Ctrl-/ is also handled in another test, because it's weird.
-            // VK_OEM_2 is typically the '/?' key
-            continue;
-            // wcscpy_s(s_pwsInputBuffer, L"\x7f");
-            break;
-        case VK_ESCAPE:
-            wcscpy_s(s_pwsInputBuffer, L"\x1b");
-            break;
-        case VK_PAUSE:
-            wcscpy_s(s_pwsInputBuffer, L"\x1a");
-            break;
-        case VK_UP:
-            fModifySequence = true;
-            wcscpy_s(s_pwsInputBuffer, L"\x1b[1;mA");
-            break;
-        case VK_DOWN:
-            fModifySequence = true;
-            wcscpy_s(s_pwsInputBuffer, L"\x1b[1;mB");
-            break;
-        case VK_RIGHT:
-            fModifySequence = true;
-            wcscpy_s(s_pwsInputBuffer, L"\x1b[1;mC");
-            break;
-        case VK_LEFT:
-            fModifySequence = true;
-            wcscpy_s(s_pwsInputBuffer, L"\x1b[1;mD");
-            break;
-        case VK_HOME:
-            fModifySequence = true;
-            wcscpy_s(s_pwsInputBuffer, L"\x1b[1;mH");
-            break;
-        case VK_INSERT:
-            fModifySequence = true;
-            wcscpy_s(s_pwsInputBuffer, L"\x1b[2;m~");
-            break;
-        case VK_DELETE:
-            fModifySequence = true;
-            wcscpy_s(s_pwsInputBuffer, L"\x1b[3;m~");
-            break;
-        case VK_END:
-            fModifySequence = true;
-            wcscpy_s(s_pwsInputBuffer, L"\x1b[1;mF");
-            break;
-        case VK_PRIOR:
-            fModifySequence = true;
-            wcscpy_s(s_pwsInputBuffer, L"\x1b[5;m~");
-            break;
-        case VK_NEXT:
-            fModifySequence = true;
-            wcscpy_s(s_pwsInputBuffer, L"\x1b[6;m~");
-            break;
-        case VK_F1:
-            fModifySequence = true;
-            wcscpy_s(s_pwsInputBuffer, L"\x1b[1;mP");
-            break;
-        case VK_F2:
-            fModifySequence = true;
-            wcscpy_s(s_pwsInputBuffer, L"\x1b[1;mQ");
-            break;
-        case VK_F3:
-            fModifySequence = true;
-            wcscpy_s(s_pwsInputBuffer, L"\x1b[1;mR");
-            break;
-        case VK_F4:
-            fModifySequence = true;
-            wcscpy_s(s_pwsInputBuffer, L"\x1b[1;mS");
-            break;
-        case VK_F5:
-            fModifySequence = true;
-            wcscpy_s(s_pwsInputBuffer, L"\x1b[15;m~");
-            break;
-        case VK_F6:
-            fModifySequence = true;
-            wcscpy_s(s_pwsInputBuffer, L"\x1b[17;m~");
-            break;
-        case VK_F7:
-            fModifySequence = true;
-            wcscpy_s(s_pwsInputBuffer, L"\x1b[18;m~");
-            break;
-        case VK_F8:
-            fModifySequence = true;
-            wcscpy_s(s_pwsInputBuffer, L"\x1b[19;m~");
-            break;
-        case VK_F9:
-            fModifySequence = true;
-            wcscpy_s(s_pwsInputBuffer, L"\x1b[20;m~");
-            break;
-        case VK_F10:
-            fModifySequence = true;
-            wcscpy_s(s_pwsInputBuffer, L"\x1b[21;m~");
-            break;
-        case VK_F11:
-            fModifySequence = true;
-            wcscpy_s(s_pwsInputBuffer, L"\x1b[23;m~");
-            break;
-        case VK_F12:
-            fModifySequence = true;
-            wcscpy_s(s_pwsInputBuffer, L"\x1b[24;m~");
-            break;
-        case VK_TAB:
-            if (AltPressed(uiKeystate))
-            {
-                // Alt+Tab isn't possible - thats reserved by the system.
-                continue;
-            }
-            else if (ShiftPressed(uiKeystate))
-            {
-                wcscpy_s(s_pwsInputBuffer, L"\x1b[Z");
-                fExpectedKeyHandled = true;
-            }
-            else if (ControlPressed(uiKeystate))
-            {
-                wcscpy_s(s_pwsInputBuffer, L"\t");
-                fExpectedKeyHandled = true;
-            }
-            break;
-        default:
-            // Alt+Key generates [0x1b, key] into the stream
-            if (AltPressed(uiKeystate) && (vkey > 0x40 && vkey <= 0x5A)) 
-            {
-                wcscpy_s(s_pwsInputBuffer, L"\x1bm");
-                wchar_t wchShifted = vkey;
-                // Alt + Ctrl + key generates [0x1b, control key] in the stream.
-                if (ControlPressed(uiKeystate)) 
-                {
-                    // Generally the control key is key-0x40
-                    wchShifted = vkey - 0x40;
-                }
-                s_pwsInputBuffer[1] = wchShifted;
-                fExpectedKeyHandled = true;
-            }
-            else
-            {
-                fExpectedKeyHandled = false;
-            }
-            break;
-        }
-        if (!fExpectedKeyHandled && ((vkey >= '0' && vkey <= 'Z') || vkey == VK_CANCEL))
-        {
-            fExpectedKeyHandled = true;
-        }
-
-        if (fModifySequence)
-        {
-            size_t cch = 0;
-            VERIFY_SUCCEEDED(StringCchLengthW(s_pwsInputBuffer, 8, &cch));
-            if (cch > 1)
-            {
-                bool fShift = !!(uiKeystate & SHIFT_PRESSED);
-                bool fAlt = (uiKeystate & LEFT_ALT_PRESSED) || (uiKeystate & RIGHT_ALT_PRESSED);
-                bool fCtrl = (uiKeystate & LEFT_CTRL_PRESSED) || (uiKeystate & RIGHT_CTRL_PRESSED);
-                s_pwsInputBuffer[cch-2] = L'1' + (fShift? 1 : 0) + (fAlt? 2 : 0) + (fCtrl? 4 : 0);
-            }
-        }
-        s_pwszInputExpected = s_pwsInputBuffer;
-        Log::Comment(NoThrowString().Format(L"Expected, Buffer = \"%s\", \"%s\"", s_pwszInputExpected, s_pwsInputBuffer));
-
-        auto inputEvent = IInputEvent::Create(irTest);
-        // Send key into object (will trigger callback and verification)
-        VERIFY_ARE_EQUAL(fExpectedKeyHandled, pInput->HandleKey(inputEvent.get()), L"Verify key was handled if it should have been.");
-
-    }
-}
-
-void InputTest::TerminalInputNullKeyTests()
-{
-    Log::Comment(L"Starting test...");
-
-    unsigned int uiKeystate = LEFT_CTRL_PRESSED;
-
-    const TerminalInput* const pInput = new TerminalInput(s_TerminalInputTestNullCallback);
-
-    Log::Comment(L"Sending every possible VKEY at the input stream for interception during key DOWN.");
-
-    BYTE vkey = '2';
-    Log::Comment(NoThrowString().Format(L"Testing key, state =0x%x, 0x%x", vkey, uiKeystate));
-
-    INPUT_RECORD irTest = { 0 };
-    irTest.EventType = KEY_EVENT;
-    irTest.Event.KeyEvent.dwControlKeyState = uiKeystate;
-    irTest.Event.KeyEvent.wRepeatCount = 1;
-    irTest.Event.KeyEvent.wVirtualKeyCode = vkey;
-    irTest.Event.KeyEvent.bKeyDown = TRUE;
-
-    // Send key into object (will trigger callback and verification)
-    auto inputEvent = IInputEvent::Create(irTest);
-    VERIFY_ARE_EQUAL(true, pInput->HandleKey(inputEvent.get()), L"Verify key was handled if it should have been.");
-
-    vkey = VK_SPACE;
-    Log::Comment(NoThrowString().Format(L"Testing key, state =0x%x, 0x%x", vkey, uiKeystate));
-    irTest.Event.KeyEvent.wVirtualKeyCode = vkey;
-    irTest.Event.KeyEvent.uChar.UnicodeChar = vkey;
-    inputEvent = IInputEvent::Create(irTest);
-    VERIFY_ARE_EQUAL(true, pInput->HandleKey(inputEvent.get()), L"Verify key was handled if it should have been.");
-
-    uiKeystate = LEFT_CTRL_PRESSED | LEFT_ALT_PRESSED;
-    Log::Comment(NoThrowString().Format(L"Testing key, state =0x%x, 0x%x", vkey, uiKeystate));
-    irTest.Event.KeyEvent.dwControlKeyState = uiKeystate;
-    inputEvent = IInputEvent::Create(irTest);
-    VERIFY_ARE_EQUAL(true, pInput->HandleKey(inputEvent.get()), L"Verify key was handled if it should have been.");
-
-    uiKeystate = RIGHT_CTRL_PRESSED | LEFT_ALT_PRESSED;
-    Log::Comment(NoThrowString().Format(L"Testing key, state =0x%x, 0x%x", vkey, uiKeystate));
-    irTest.Event.KeyEvent.dwControlKeyState = uiKeystate;
-    inputEvent = IInputEvent::Create(irTest);
-    VERIFY_ARE_EQUAL(true, pInput->HandleKey(inputEvent.get()), L"Verify key was handled if it should have been.");
-
-    uiKeystate = LEFT_CTRL_PRESSED | RIGHT_ALT_PRESSED;
-    // This is AltGr, this ISN'T handled.
-    Log::Comment(NoThrowString().Format(L"Testing key, state =0x%x, 0x%x", vkey, uiKeystate));
-    irTest.Event.KeyEvent.dwControlKeyState = uiKeystate;
-    inputEvent = IInputEvent::Create(irTest);
-    VERIFY_ARE_EQUAL(false, pInput->HandleKey(inputEvent.get()), L"Verify key was handled if it should have been.");
-
-}
-
-void TestKey(const TerminalInput* const pInput, _In_ const unsigned int uiKeystate, _In_ const BYTE vkey, _In_ const wchar_t wch)
-{
-    Log::Comment(NoThrowString().Format(L"Testing key, state =0x%x, 0x%x", vkey, uiKeystate));
-
-    INPUT_RECORD irTest = { 0 };
-    irTest.EventType = KEY_EVENT;
-    irTest.Event.KeyEvent.dwControlKeyState = uiKeystate;
-    irTest.Event.KeyEvent.wRepeatCount = 1;
-    irTest.Event.KeyEvent.wVirtualKeyCode = vkey;
-    irTest.Event.KeyEvent.bKeyDown = TRUE;
-    irTest.Event.KeyEvent.uChar.UnicodeChar = wch;
-
-    // Send key into object (will trigger callback and verification)
-    auto inputEvent = IInputEvent::Create(irTest);
-    VERIFY_ARE_EQUAL(true, pInput->HandleKey(inputEvent.get()), L"Verify key was handled if it should have been.");
-}
-void TestKey(const TerminalInput* const pInput, _In_ const unsigned int uiKeystate, _In_ const BYTE vkey)
-{
-    // Callers of this version don't expect the wchar to matter.
-    TestKey(pInput, uiKeystate, vkey, 0);
-}
-
-void InputTest::DifferentModifiersTest()
-{
-    Log::Comment(L"Starting test...");
-
-
-    const TerminalInput* const pInput = new TerminalInput(s_TerminalInputTestCallback);
-
-    Log::Comment(L"Sending a bunch of keystrokes that are a little weird.");
-
-    unsigned int uiKeystate = 0;
-    BYTE vkey = VK_BACK;
-    s_pwszInputExpected = L"\x7f";
-    TestKey(pInput, uiKeystate, vkey);
-
-    uiKeystate = LEFT_CTRL_PRESSED;
-    vkey = VK_BACK;
-    s_pwszInputExpected = L"\x8";
-    TestKey(pInput, uiKeystate, vkey);
-    uiKeystate = RIGHT_CTRL_PRESSED;
-    TestKey(pInput, uiKeystate, vkey);
-
-    uiKeystate = LEFT_ALT_PRESSED;
-    vkey = VK_BACK;
-    s_pwszInputExpected = L"\x1b\x7f";
-    TestKey(pInput, uiKeystate, vkey);
-    uiKeystate = RIGHT_ALT_PRESSED;
-    TestKey(pInput, uiKeystate, vkey);
-
-    uiKeystate = LEFT_CTRL_PRESSED;
-    vkey = VK_DELETE;
-    s_pwszInputExpected = L"\x1b[3;5~";
-    TestKey(pInput, uiKeystate, vkey);
-    uiKeystate = RIGHT_CTRL_PRESSED;
-    TestKey(pInput, uiKeystate, vkey);
-
-    uiKeystate = LEFT_ALT_PRESSED;
-    vkey = VK_DELETE;
-    s_pwszInputExpected = L"\x1b[3;3~";
-    TestKey(pInput, uiKeystate, vkey);
-    uiKeystate = RIGHT_ALT_PRESSED;
-    TestKey(pInput, uiKeystate, vkey);
-
-    uiKeystate = LEFT_CTRL_PRESSED;
-    vkey = VK_TAB;
-    s_pwszInputExpected = L"\t";
-    TestKey(pInput, uiKeystate, vkey);
-    uiKeystate = RIGHT_CTRL_PRESSED;
-    TestKey(pInput, uiKeystate, vkey);
-
-    uiKeystate = SHIFT_PRESSED;
-    vkey = VK_TAB;
-    s_pwszInputExpected = L"\x1b[Z";
-    TestKey(pInput, uiKeystate, vkey);
-
-    // C-/ -> C-_ -> 0x1f
-    uiKeystate = LEFT_CTRL_PRESSED;
-    vkey = LOBYTE(VkKeyScan(L'/'));
-    s_pwszInputExpected = L"\x1f";
-    TestKey(pInput, uiKeystate, vkey, L'/');
-    uiKeystate = RIGHT_CTRL_PRESSED;
-    TestKey(pInput, uiKeystate, vkey, L'/');
-
-    // M-/ -> ESC /
-    uiKeystate = LEFT_ALT_PRESSED;
-    vkey = LOBYTE(VkKeyScan(L'/'));
-    s_pwszInputExpected = L"\x1b/";
-    TestKey(pInput, uiKeystate, vkey, L'/');
-    uiKeystate = RIGHT_ALT_PRESSED;
-    TestKey(pInput, uiKeystate, vkey, L'/');
-}
+/********************************************************
+*                                                       *
+*   Copyright (C) Microsoft. All rights reserved.       *
+*                                                       *
+********************************************************/
+
+#include "precomp.h"
+#include "..\precomp.h"
+#include <windows.h>
+#include <wextestclass.h>
+#include "..\..\inc\consoletaeftemplates.hpp"
+
+#include "terminalInput.hpp"
+
+#ifdef BUILD_ONECORE_INTERACTIVITY
+#include "..\..\..\interactivity\inc\VtApiRedirection.hpp"
+#endif
+
+using namespace WEX::Common;
+using namespace WEX::Logging;
+using namespace WEX::TestExecution;
+
+namespace Microsoft
+{
+    namespace Console
+    {
+        namespace VirtualTerminal
+        {
+            class InputTest;
+        };
+    };
+};
+using namespace Microsoft::Console::VirtualTerminal;
+
+// For magic reasons, this has to live outside the class. Something wonderful about TAEF macros makes it
+// invisible to the linker when inside the class.
+static PWSTR s_pwszInputExpected;
+static wchar_t s_pwsInputBuffer[256];
+class Microsoft::Console::VirtualTerminal::InputTest
+{
+public:
+
+    TEST_CLASS(InputTest);
+
+    static void s_TerminalInputTestCallback(_In_ std::deque<std::unique_ptr<IInputEvent>>& inEvents);
+    static void s_TerminalInputTestNullCallback(_In_ std::deque<std::unique_ptr<IInputEvent>>& inEvents);
+
+    TEST_METHOD(TerminalInputTests);
+    TEST_METHOD(TerminalInputModifierKeyTests);
+    TEST_METHOD(TerminalInputNullKeyTests);
+    TEST_METHOD(DifferentModifiersTest);
+
+    wchar_t GetModifierChar(_In_ const bool fShift, _In_ const bool fAlt, _In_ const bool fCtrl)
+    {
+        return L'1' + (fShift? 1 : 0) + (fAlt? 2 : 0) + (fCtrl? 4 : 0);
+    }
+
+    bool ControlAndAltPressed(unsigned int uiKeystate)
+    {
+        return IsAnyFlagSet(uiKeystate, LEFT_CTRL_PRESSED | RIGHT_CTRL_PRESSED)
+               && IsAnyFlagSet(uiKeystate, LEFT_ALT_PRESSED | RIGHT_ALT_PRESSED);
+    }
+
+    bool ControlOrAltPressed(unsigned int uiKeystate)
+    {
+        return IsAnyFlagSet(uiKeystate, LEFT_CTRL_PRESSED | RIGHT_CTRL_PRESSED | LEFT_ALT_PRESSED | RIGHT_ALT_PRESSED);
+    }
+
+    bool ControlPressed(unsigned int uiKeystate)
+    {
+        return IsAnyFlagSet(uiKeystate, LEFT_CTRL_PRESSED | RIGHT_CTRL_PRESSED);
+    }
+
+    bool AltPressed(unsigned int uiKeystate)
+    {
+        return IsAnyFlagSet(uiKeystate, LEFT_ALT_PRESSED | RIGHT_ALT_PRESSED);
+    }
+
+    bool ShiftPressed(unsigned int uiKeystate)
+    {
+        return IsFlagSet(uiKeystate, SHIFT_PRESSED);
+    }
+};
+
+void InputTest::s_TerminalInputTestCallback(_In_ std::deque<std::unique_ptr<IInputEvent>>& inEvents)
+{
+    size_t cInput = inEvents.size();
+    INPUT_RECORD* rgInput = new INPUT_RECORD[cInput];
+    VERIFY_SUCCEEDED(IInputEvent::ToInputRecords(inEvents, rgInput, cInput));
+    VERIFY_IS_NOT_NULL(rgInput);
+    auto cleanup = wil::ScopeExit([&]{delete[] rgInput;});
+
+    size_t cInputExpected = 0;
+    VERIFY_SUCCEEDED(StringCchLengthW(s_pwszInputExpected, STRSAFE_MAX_CCH, &cInputExpected));
+
+    if (VERIFY_ARE_EQUAL(cInputExpected, cInput, L"Verify expected and actual input array lengths matched."))
+    {
+        Log::Comment(L"We are expecting always key events and always key down. All other properties should not be written by simulated keys.");
+
+        INPUT_RECORD irExpected = { 0 };
+        irExpected.EventType = KEY_EVENT;
+        irExpected.Event.KeyEvent.bKeyDown = TRUE;
+        irExpected.Event.KeyEvent.wRepeatCount = 1;
+
+        Log::Comment(L"Verifying individual array members...");
+        for (size_t i = 0; i < cInput; i++)
+        {
+            irExpected.Event.KeyEvent.uChar.UnicodeChar = s_pwszInputExpected[i];
+            VERIFY_ARE_EQUAL(irExpected, rgInput[i], NoThrowString().Format(L"%c, %c", s_pwszInputExpected[i], rgInput[i].Event.KeyEvent.uChar.UnicodeChar));
+        }
+    }
+}
+
+void InputTest::s_TerminalInputTestNullCallback(_In_ std::deque<std::unique_ptr<IInputEvent>>& inEvents)
+{
+    size_t cInput = inEvents.size();
+    INPUT_RECORD* rgInput = new INPUT_RECORD[cInput];
+    VERIFY_SUCCEEDED(IInputEvent::ToInputRecords(inEvents, rgInput, cInput));
+    VERIFY_IS_NOT_NULL(rgInput);
+    auto cleanup = wil::ScopeExit([&]{delete[] rgInput;});
+    
+    if (cInput == 1)
+    {
+        Log::Comment(L"We are expecting a null input event.");
+
+        INPUT_RECORD irExpected = { 0 };
+        irExpected.EventType = KEY_EVENT;
+        irExpected.Event.KeyEvent.bKeyDown = TRUE;
+        irExpected.Event.KeyEvent.wRepeatCount = 1;
+        irExpected.Event.KeyEvent.wVirtualKeyCode = LOBYTE(VkKeyScanW(0));
+        irExpected.Event.KeyEvent.dwControlKeyState = LEFT_CTRL_PRESSED;
+        irExpected.Event.KeyEvent.wVirtualScanCode = 0;
+        irExpected.Event.KeyEvent.uChar.UnicodeChar = L'\x0';
+
+        VERIFY_ARE_EQUAL(irExpected, rgInput[0]);
+
+    }
+    else if (cInput == 2)
+    {
+        Log::Comment(L"We are expecting a null input event, preceded by an escape");
+
+
+        INPUT_RECORD irExpectedEscape = { 0 };
+        irExpectedEscape.EventType = KEY_EVENT;
+        irExpectedEscape.Event.KeyEvent.bKeyDown = TRUE;
+        irExpectedEscape.Event.KeyEvent.wRepeatCount = 1;
+        irExpectedEscape.Event.KeyEvent.wVirtualKeyCode = 0;
+        irExpectedEscape.Event.KeyEvent.dwControlKeyState = 0;
+        irExpectedEscape.Event.KeyEvent.wVirtualScanCode = 0;
+        irExpectedEscape.Event.KeyEvent.uChar.UnicodeChar = L'\x1b';
+
+        INPUT_RECORD irExpected = { 0 };
+        irExpected.EventType = KEY_EVENT;
+        irExpected.Event.KeyEvent.bKeyDown = TRUE;
+        irExpected.Event.KeyEvent.wRepeatCount = 1;
+        irExpected.Event.KeyEvent.wVirtualKeyCode = 0;
+        irExpected.Event.KeyEvent.dwControlKeyState = 0;
+        irExpected.Event.KeyEvent.wVirtualScanCode = 0;
+        irExpected.Event.KeyEvent.uChar.UnicodeChar = L'\x0';
+
+        VERIFY_ARE_EQUAL(irExpectedEscape, rgInput[0]);
+        VERIFY_ARE_EQUAL(irExpected, rgInput[1]);
+    }
+    else
+    {
+        VERIFY_FAIL(NoThrowString().Format(L"Expected either one or two inputs, got %zu", cInput));
+    }
+
+}
+
+void InputTest::TerminalInputTests()
+{
+    Log::Comment(L"Starting test...");
+
+    const TerminalInput* const pInput = new TerminalInput(s_TerminalInputTestCallback);
+
+    Log::Comment(L"Sending every possible VKEY at the input stream for interception during key DOWN.");
+    for (BYTE vkey = 0; vkey < BYTE_MAX; vkey++)
+    {
+        Log::Comment(NoThrowString().Format(L"Testing Key 0x%x", vkey));
+
+        bool fExpectedKeyHandled = true;
+
+        INPUT_RECORD irTest = { 0 };
+        irTest.EventType = KEY_EVENT;
+        irTest.Event.KeyEvent.wRepeatCount = 1;
+        irTest.Event.KeyEvent.wVirtualKeyCode = vkey;
+        irTest.Event.KeyEvent.bKeyDown = TRUE;
+        // MapVirtualKey's return value must be mapped to a wchar_t because
+        // that's what we're requesting from it, there isn't any data loss
+        // from the cast.
+        #pragma warning(push)
+        #pragma warning(disable:4242)
+        irTest.Event.KeyEvent.uChar.UnicodeChar = (wchar_t)MapVirtualKey(vkey, MAPVK_VK_TO_CHAR);
+        #pragma warning(pop)
+
+        // Set up expected result
+        switch (vkey)
+        {
+        case VK_BACK:
+            s_pwszInputExpected = L"\x7f";
+            break;
+        case VK_ESCAPE:
+            s_pwszInputExpected = L"\x1b";
+            break;
+        case VK_PAUSE:
+            s_pwszInputExpected = L"\x1a";
+            break;
+        case VK_UP:
+            s_pwszInputExpected = L"\x1b[A";
+            break;
+        case VK_DOWN:
+            s_pwszInputExpected = L"\x1b[B";
+            break;
+        case VK_RIGHT:
+            s_pwszInputExpected = L"\x1b[C";
+            break;
+        case VK_LEFT:
+            s_pwszInputExpected = L"\x1b[D";
+            break;
+        case VK_HOME:
+            s_pwszInputExpected = L"\x1b[H";
+            break;
+        case VK_INSERT:
+            s_pwszInputExpected = L"\x1b[2~";
+            break;
+        case VK_DELETE:
+            s_pwszInputExpected = L"\x1b[3~";
+            break;
+        case VK_END:
+            s_pwszInputExpected = L"\x1b[F";
+            break;
+        case VK_PRIOR:
+            s_pwszInputExpected = L"\x1b[5~";
+            break;
+        case VK_NEXT:
+            s_pwszInputExpected = L"\x1b[6~";
+            break;
+        case VK_F1:
+            s_pwszInputExpected = L"\x1bOP";
+            break;
+        case VK_F2:
+            s_pwszInputExpected = L"\x1bOQ";
+            break;
+        case VK_F3:
+            s_pwszInputExpected = L"\x1bOR";
+            break;
+        case VK_F4:
+            s_pwszInputExpected = L"\x1bOS";
+            break;
+        case VK_F5:
+            s_pwszInputExpected = L"\x1b[15~";
+            break;
+        case VK_F6:
+            s_pwszInputExpected = L"\x1b[17~";
+            break;
+        case VK_F7:
+            s_pwszInputExpected = L"\x1b[18~";
+            break;
+        case VK_F8:
+            s_pwszInputExpected = L"\x1b[19~";
+            break;
+        case VK_F9:
+            s_pwszInputExpected = L"\x1b[20~";
+            break;
+        case VK_F10:
+            s_pwszInputExpected = L"\x1b[21~";
+            break;
+        case VK_F11:
+            s_pwszInputExpected = L"\x1b[23~";
+            break;
+        case VK_F12:
+            s_pwszInputExpected = L"\x1b[24~";
+            break;
+        case VK_CANCEL:
+            s_pwszInputExpected = L"\x3";
+            break;
+        default:
+            fExpectedKeyHandled = false;
+            break;
+        }
+        if (!fExpectedKeyHandled && (vkey >= '0' && vkey <= 'Z'))
+        {
+            // we need to have some sort of string to compare to in the
+            // callback, we'll build it here.
+            static wchar_t keyArr[2] = { 0 };
+            keyArr[0] = vkey;
+            s_pwszInputExpected = keyArr;
+            fExpectedKeyHandled = true;
+        }
+        auto inputEvent = IInputEvent::Create(irTest);
+        // Send key into object (will trigger callback and verification)
+        VERIFY_ARE_EQUAL(fExpectedKeyHandled, pInput->HandleKey(inputEvent.get()), L"Verify key was handled if it should have been.");
+    }
+
+    Log::Comment(L"Sending every possible VKEY at the input stream for interception during key UP.");
+    for (BYTE vkey = 0; vkey < BYTE_MAX; vkey++)
+    {
+        Log::Comment(NoThrowString().Format(L"Testing Key 0x%x", vkey));
+
+        INPUT_RECORD irTest = { 0 };
+        irTest.EventType = KEY_EVENT;
+        irTest.Event.KeyEvent.wRepeatCount = 1;
+        irTest.Event.KeyEvent.wVirtualKeyCode = vkey;
+        irTest.Event.KeyEvent.bKeyDown = FALSE;
+
+        auto inputEvent = IInputEvent::Create(irTest);
+        // Send key into object (will trigger callback and verification)
+        VERIFY_ARE_EQUAL(false, pInput->HandleKey(inputEvent.get()), L"Verify key was NOT handled.");
+    }
+
+    Log::Comment(L"Verify other types of events are not handled/intercepted.");
+
+    INPUT_RECORD irUnhandled = { 0 };
+
+    Log::Comment(L"Testing MOUSE_EVENT");
+    irUnhandled.EventType = MOUSE_EVENT;
+    auto inputEvent = IInputEvent::Create(irUnhandled);
+    VERIFY_ARE_EQUAL(false, pInput->HandleKey(inputEvent.get()), L"Verify MOUSE_EVENT was NOT handled.");
+
+    Log::Comment(L"Testing WINDOW_BUFFER_SIZE_EVENT");
+    irUnhandled.EventType = WINDOW_BUFFER_SIZE_EVENT;
+    inputEvent = IInputEvent::Create(irUnhandled);
+    VERIFY_ARE_EQUAL(false, pInput->HandleKey(inputEvent.get()), L"Verify WINDOW_BUFFER_SIZE_EVENT was NOT handled.");
+
+    Log::Comment(L"Testing MENU_EVENT");
+    irUnhandled.EventType = MENU_EVENT;
+    inputEvent = IInputEvent::Create(irUnhandled);
+    VERIFY_ARE_EQUAL(false, pInput->HandleKey(inputEvent.get()), L"Verify MENU_EVENT was NOT handled.");
+
+    Log::Comment(L"Testing FOCUS_EVENT");
+    irUnhandled.EventType = FOCUS_EVENT;
+    inputEvent = IInputEvent::Create(irUnhandled);
+    VERIFY_ARE_EQUAL(false, pInput->HandleKey(inputEvent.get()), L"Verify FOCUS_EVENT was NOT handled.");
+}
+
+void InputTest::TerminalInputModifierKeyTests()
+{
+    // Modifier key state values used in the method properties.
+    // #define RIGHT_ALT_PRESSED     0x0001
+    // #define LEFT_ALT_PRESSED      0x0002
+    // #define RIGHT_CTRL_PRESSED    0x0004
+    // #define LEFT_CTRL_PRESSED     0x0008
+    // #define SHIFT_PRESSED         0x0010
+    Log::Comment(L"Starting test...");
+    BEGIN_TEST_METHOD_PROPERTIES()
+        TEST_METHOD_PROPERTY(L"Data:uiModifierKeystate", L"{0x0001, 0x0002, 0x0003, 0x0004, 0x0005, 0x0006, 0x0007, 0x0008, 0x000A, 0x000C, 0x000E, 0x0010, 0x0011, 0x0012, 0x0013}")
+    END_TEST_METHOD_PROPERTIES()
+
+    unsigned int uiActualKeystate;
+    VERIFY_SUCCEEDED_RETURN(TestData::TryGetValue(L"uiModifierKeystate", uiActualKeystate));
+    unsigned int uiKeystate = uiActualKeystate;
+
+    const TerminalInput* const pInput = new TerminalInput(s_TerminalInputTestCallback);
+
+    Log::Comment(L"Sending every possible VKEY at the input stream for interception during key DOWN.");
+    for (BYTE vkey = 0; vkey < BYTE_MAX; vkey++)
+    {
+        Log::Comment(NoThrowString().Format(L"Testing Key 0x%x", vkey));
+        // zero memory
+        memset(s_pwsInputBuffer, 0, ARRAYSIZE(s_pwsInputBuffer) * sizeof(wchar_t));
+
+        bool fExpectedKeyHandled = true;
+        bool fModifySequence = false;
+        INPUT_RECORD irTest = { 0 };
+        irTest.EventType = KEY_EVENT;
+        irTest.Event.KeyEvent.dwControlKeyState = uiActualKeystate;
+        irTest.Event.KeyEvent.wRepeatCount = 1;
+        irTest.Event.KeyEvent.wVirtualKeyCode = vkey;
+        irTest.Event.KeyEvent.bKeyDown = TRUE;
+
+        // Set up expected result
+        switch (vkey)
+        {
+        case '@':
+        case '2':
+            if (ControlPressed(uiKeystate))
+            {
+                continue;
+            }
+            // C-@ gets translated to null, which doesn't play nicely with this test.
+            // So theres the TerminalInputNullKeyTests Test instead.
+            break;
+        case 0x20:
+            // Space generally gets translated to null, which again, doesn't play well.
+            continue;
+        case VK_BACK:
+            // Backspace is kinda different from other keys - we'll handle in another test.
+        case VK_DIVIDE:
+        case VK_OEM_2:
+            // Ctrl-/ is also handled in another test, because it's weird.
+            // VK_OEM_2 is typically the '/?' key
+            continue;
+            // wcscpy_s(s_pwsInputBuffer, L"\x7f");
+            break;
+        case VK_ESCAPE:
+            wcscpy_s(s_pwsInputBuffer, L"\x1b");
+            break;
+        case VK_PAUSE:
+            wcscpy_s(s_pwsInputBuffer, L"\x1a");
+            break;
+        case VK_UP:
+            fModifySequence = true;
+            wcscpy_s(s_pwsInputBuffer, L"\x1b[1;mA");
+            break;
+        case VK_DOWN:
+            fModifySequence = true;
+            wcscpy_s(s_pwsInputBuffer, L"\x1b[1;mB");
+            break;
+        case VK_RIGHT:
+            fModifySequence = true;
+            wcscpy_s(s_pwsInputBuffer, L"\x1b[1;mC");
+            break;
+        case VK_LEFT:
+            fModifySequence = true;
+            wcscpy_s(s_pwsInputBuffer, L"\x1b[1;mD");
+            break;
+        case VK_HOME:
+            fModifySequence = true;
+            wcscpy_s(s_pwsInputBuffer, L"\x1b[1;mH");
+            break;
+        case VK_INSERT:
+            fModifySequence = true;
+            wcscpy_s(s_pwsInputBuffer, L"\x1b[2;m~");
+            break;
+        case VK_DELETE:
+            fModifySequence = true;
+            wcscpy_s(s_pwsInputBuffer, L"\x1b[3;m~");
+            break;
+        case VK_END:
+            fModifySequence = true;
+            wcscpy_s(s_pwsInputBuffer, L"\x1b[1;mF");
+            break;
+        case VK_PRIOR:
+            fModifySequence = true;
+            wcscpy_s(s_pwsInputBuffer, L"\x1b[5;m~");
+            break;
+        case VK_NEXT:
+            fModifySequence = true;
+            wcscpy_s(s_pwsInputBuffer, L"\x1b[6;m~");
+            break;
+        case VK_F1:
+            fModifySequence = true;
+            wcscpy_s(s_pwsInputBuffer, L"\x1b[1;mP");
+            break;
+        case VK_F2:
+            fModifySequence = true;
+            wcscpy_s(s_pwsInputBuffer, L"\x1b[1;mQ");
+            break;
+        case VK_F3:
+            fModifySequence = true;
+            wcscpy_s(s_pwsInputBuffer, L"\x1b[1;mR");
+            break;
+        case VK_F4:
+            fModifySequence = true;
+            wcscpy_s(s_pwsInputBuffer, L"\x1b[1;mS");
+            break;
+        case VK_F5:
+            fModifySequence = true;
+            wcscpy_s(s_pwsInputBuffer, L"\x1b[15;m~");
+            break;
+        case VK_F6:
+            fModifySequence = true;
+            wcscpy_s(s_pwsInputBuffer, L"\x1b[17;m~");
+            break;
+        case VK_F7:
+            fModifySequence = true;
+            wcscpy_s(s_pwsInputBuffer, L"\x1b[18;m~");
+            break;
+        case VK_F8:
+            fModifySequence = true;
+            wcscpy_s(s_pwsInputBuffer, L"\x1b[19;m~");
+            break;
+        case VK_F9:
+            fModifySequence = true;
+            wcscpy_s(s_pwsInputBuffer, L"\x1b[20;m~");
+            break;
+        case VK_F10:
+            fModifySequence = true;
+            wcscpy_s(s_pwsInputBuffer, L"\x1b[21;m~");
+            break;
+        case VK_F11:
+            fModifySequence = true;
+            wcscpy_s(s_pwsInputBuffer, L"\x1b[23;m~");
+            break;
+        case VK_F12:
+            fModifySequence = true;
+            wcscpy_s(s_pwsInputBuffer, L"\x1b[24;m~");
+            break;
+        case VK_TAB:
+            if (AltPressed(uiKeystate))
+            {
+                // Alt+Tab isn't possible - thats reserved by the system.
+                continue;
+            }
+            else if (ShiftPressed(uiKeystate))
+            {
+                wcscpy_s(s_pwsInputBuffer, L"\x1b[Z");
+                fExpectedKeyHandled = true;
+            }
+            else if (ControlPressed(uiKeystate))
+            {
+                wcscpy_s(s_pwsInputBuffer, L"\t");
+                fExpectedKeyHandled = true;
+            }
+            break;
+        default:
+            // Alt+Key generates [0x1b, key] into the stream
+            if (AltPressed(uiKeystate) && (vkey > 0x40 && vkey <= 0x5A)) 
+            {
+                wcscpy_s(s_pwsInputBuffer, L"\x1bm");
+                wchar_t wchShifted = vkey;
+                // Alt + Ctrl + key generates [0x1b, control key] in the stream.
+                if (ControlPressed(uiKeystate)) 
+                {
+                    // Generally the control key is key-0x40
+                    wchShifted = vkey - 0x40;
+                }
+                s_pwsInputBuffer[1] = wchShifted;
+                fExpectedKeyHandled = true;
+            }
+            else
+            {
+                fExpectedKeyHandled = false;
+            }
+            break;
+        }
+        if (!fExpectedKeyHandled && ((vkey >= '0' && vkey <= 'Z') || vkey == VK_CANCEL))
+        {
+            fExpectedKeyHandled = true;
+        }
+
+        if (fModifySequence)
+        {
+            size_t cch = 0;
+            VERIFY_SUCCEEDED(StringCchLengthW(s_pwsInputBuffer, 8, &cch));
+            if (cch > 1)
+            {
+                bool fShift = !!(uiKeystate & SHIFT_PRESSED);
+                bool fAlt = (uiKeystate & LEFT_ALT_PRESSED) || (uiKeystate & RIGHT_ALT_PRESSED);
+                bool fCtrl = (uiKeystate & LEFT_CTRL_PRESSED) || (uiKeystate & RIGHT_CTRL_PRESSED);
+                s_pwsInputBuffer[cch-2] = L'1' + (fShift? 1 : 0) + (fAlt? 2 : 0) + (fCtrl? 4 : 0);
+            }
+        }
+        s_pwszInputExpected = s_pwsInputBuffer;
+        Log::Comment(NoThrowString().Format(L"Expected, Buffer = \"%s\", \"%s\"", s_pwszInputExpected, s_pwsInputBuffer));
+
+        auto inputEvent = IInputEvent::Create(irTest);
+        // Send key into object (will trigger callback and verification)
+        VERIFY_ARE_EQUAL(fExpectedKeyHandled, pInput->HandleKey(inputEvent.get()), L"Verify key was handled if it should have been.");
+
+    }
+}
+
+void InputTest::TerminalInputNullKeyTests()
+{
+    Log::Comment(L"Starting test...");
+
+    unsigned int uiKeystate = LEFT_CTRL_PRESSED;
+
+    const TerminalInput* const pInput = new TerminalInput(s_TerminalInputTestNullCallback);
+
+    Log::Comment(L"Sending every possible VKEY at the input stream for interception during key DOWN.");
+
+    BYTE vkey = '2';
+    Log::Comment(NoThrowString().Format(L"Testing key, state =0x%x, 0x%x", vkey, uiKeystate));
+
+    INPUT_RECORD irTest = { 0 };
+    irTest.EventType = KEY_EVENT;
+    irTest.Event.KeyEvent.dwControlKeyState = uiKeystate;
+    irTest.Event.KeyEvent.wRepeatCount = 1;
+    irTest.Event.KeyEvent.wVirtualKeyCode = vkey;
+    irTest.Event.KeyEvent.bKeyDown = TRUE;
+
+    // Send key into object (will trigger callback and verification)
+    auto inputEvent = IInputEvent::Create(irTest);
+    VERIFY_ARE_EQUAL(true, pInput->HandleKey(inputEvent.get()), L"Verify key was handled if it should have been.");
+
+    vkey = VK_SPACE;
+    Log::Comment(NoThrowString().Format(L"Testing key, state =0x%x, 0x%x", vkey, uiKeystate));
+    irTest.Event.KeyEvent.wVirtualKeyCode = vkey;
+    irTest.Event.KeyEvent.uChar.UnicodeChar = vkey;
+    inputEvent = IInputEvent::Create(irTest);
+    VERIFY_ARE_EQUAL(true, pInput->HandleKey(inputEvent.get()), L"Verify key was handled if it should have been.");
+
+    uiKeystate = LEFT_CTRL_PRESSED | LEFT_ALT_PRESSED;
+    Log::Comment(NoThrowString().Format(L"Testing key, state =0x%x, 0x%x", vkey, uiKeystate));
+    irTest.Event.KeyEvent.dwControlKeyState = uiKeystate;
+    inputEvent = IInputEvent::Create(irTest);
+    VERIFY_ARE_EQUAL(true, pInput->HandleKey(inputEvent.get()), L"Verify key was handled if it should have been.");
+
+    uiKeystate = RIGHT_CTRL_PRESSED | LEFT_ALT_PRESSED;
+    Log::Comment(NoThrowString().Format(L"Testing key, state =0x%x, 0x%x", vkey, uiKeystate));
+    irTest.Event.KeyEvent.dwControlKeyState = uiKeystate;
+    inputEvent = IInputEvent::Create(irTest);
+    VERIFY_ARE_EQUAL(true, pInput->HandleKey(inputEvent.get()), L"Verify key was handled if it should have been.");
+
+    uiKeystate = LEFT_CTRL_PRESSED | RIGHT_ALT_PRESSED;
+    // This is AltGr, this ISN'T handled.
+    Log::Comment(NoThrowString().Format(L"Testing key, state =0x%x, 0x%x", vkey, uiKeystate));
+    irTest.Event.KeyEvent.dwControlKeyState = uiKeystate;
+    inputEvent = IInputEvent::Create(irTest);
+    VERIFY_ARE_EQUAL(false, pInput->HandleKey(inputEvent.get()), L"Verify key was handled if it should have been.");
+
+}
+
+void TestKey(const TerminalInput* const pInput, _In_ const unsigned int uiKeystate, _In_ const BYTE vkey, _In_ const wchar_t wch)
+{
+    Log::Comment(NoThrowString().Format(L"Testing key, state =0x%x, 0x%x", vkey, uiKeystate));
+
+    INPUT_RECORD irTest = { 0 };
+    irTest.EventType = KEY_EVENT;
+    irTest.Event.KeyEvent.dwControlKeyState = uiKeystate;
+    irTest.Event.KeyEvent.wRepeatCount = 1;
+    irTest.Event.KeyEvent.wVirtualKeyCode = vkey;
+    irTest.Event.KeyEvent.bKeyDown = TRUE;
+    irTest.Event.KeyEvent.uChar.UnicodeChar = wch;
+
+    // Send key into object (will trigger callback and verification)
+    auto inputEvent = IInputEvent::Create(irTest);
+    VERIFY_ARE_EQUAL(true, pInput->HandleKey(inputEvent.get()), L"Verify key was handled if it should have been.");
+}
+void TestKey(const TerminalInput* const pInput, _In_ const unsigned int uiKeystate, _In_ const BYTE vkey)
+{
+    // Callers of this version don't expect the wchar to matter.
+    TestKey(pInput, uiKeystate, vkey, 0);
+}
+
+void InputTest::DifferentModifiersTest()
+{
+    Log::Comment(L"Starting test...");
+
+
+    const TerminalInput* const pInput = new TerminalInput(s_TerminalInputTestCallback);
+
+    Log::Comment(L"Sending a bunch of keystrokes that are a little weird.");
+
+    unsigned int uiKeystate = 0;
+    BYTE vkey = VK_BACK;
+    s_pwszInputExpected = L"\x7f";
+    TestKey(pInput, uiKeystate, vkey);
+
+    uiKeystate = LEFT_CTRL_PRESSED;
+    vkey = VK_BACK;
+    s_pwszInputExpected = L"\x8";
+    TestKey(pInput, uiKeystate, vkey);
+    uiKeystate = RIGHT_CTRL_PRESSED;
+    TestKey(pInput, uiKeystate, vkey);
+
+    uiKeystate = LEFT_ALT_PRESSED;
+    vkey = VK_BACK;
+    s_pwszInputExpected = L"\x1b\x7f";
+    TestKey(pInput, uiKeystate, vkey);
+    uiKeystate = RIGHT_ALT_PRESSED;
+    TestKey(pInput, uiKeystate, vkey);
+
+    uiKeystate = LEFT_CTRL_PRESSED;
+    vkey = VK_DELETE;
+    s_pwszInputExpected = L"\x1b[3;5~";
+    TestKey(pInput, uiKeystate, vkey);
+    uiKeystate = RIGHT_CTRL_PRESSED;
+    TestKey(pInput, uiKeystate, vkey);
+
+    uiKeystate = LEFT_ALT_PRESSED;
+    vkey = VK_DELETE;
+    s_pwszInputExpected = L"\x1b[3;3~";
+    TestKey(pInput, uiKeystate, vkey);
+    uiKeystate = RIGHT_ALT_PRESSED;
+    TestKey(pInput, uiKeystate, vkey);
+
+    uiKeystate = LEFT_CTRL_PRESSED;
+    vkey = VK_TAB;
+    s_pwszInputExpected = L"\t";
+    TestKey(pInput, uiKeystate, vkey);
+    uiKeystate = RIGHT_CTRL_PRESSED;
+    TestKey(pInput, uiKeystate, vkey);
+
+    uiKeystate = SHIFT_PRESSED;
+    vkey = VK_TAB;
+    s_pwszInputExpected = L"\x1b[Z";
+    TestKey(pInput, uiKeystate, vkey);
+
+    // C-/ -> C-_ -> 0x1f
+    uiKeystate = LEFT_CTRL_PRESSED;
+    vkey = LOBYTE(VkKeyScan(L'/'));
+    s_pwszInputExpected = L"\x1f";
+    TestKey(pInput, uiKeystate, vkey, L'/');
+    uiKeystate = RIGHT_CTRL_PRESSED;
+    TestKey(pInput, uiKeystate, vkey, L'/');
+
+    // M-/ -> ESC /
+    uiKeystate = LEFT_ALT_PRESSED;
+    vkey = LOBYTE(VkKeyScan(L'/'));
+    s_pwszInputExpected = L"\x1b/";
+    TestKey(pInput, uiKeystate, vkey, L'/');
+    uiKeystate = RIGHT_ALT_PRESSED;
+    TestKey(pInput, uiKeystate, vkey, L'/');
+}