--- conflicted
+++ resolved
@@ -1,39 +1,35 @@
-﻿<?xml version="1.0" encoding="utf-8"?>
-<Project DefaultTargets="Build" ToolsVersion="14.0" xmlns="http://schemas.microsoft.com/developer/msbuild/2003">
-  <Import Project="$(SolutionDir)src\common.build.pre.props" />
-  <ItemGroup>
-    <ClCompile Include="InputEngineTest.cpp" />
-<<<<<<< HEAD
-    <ClCompile Include="stateMachineTest.cpp" />
-=======
-    <ClCompile Include="OutputEngineTest.cpp" />
->>>>>>> f7026a63
-    <ClCompile Include="..\precomp.cpp">
-      <PrecompiledHeader>Create</PrecompiledHeader>
-    </ClCompile>
-  </ItemGroup>
-  <ItemGroup>
-    <ClInclude Include="..\precomp.h" />
-  </ItemGroup>
-  <ItemGroup>
-    <ProjectReference Include="..\lib\parser.vcxproj">
-      <Project>{3ae13314-1939-4dfa-9c14-38ca0834050c}</Project>
-    </ProjectReference>
-  </ItemGroup>
-  <PropertyGroup>
-    <ProjectGuid>{12144E07-FE63-4D33-9231-748B8D8C3792}</ProjectGuid>
-    <Keyword>Win32Proj</Keyword>
-    <RootNamespace>ParserUnitTests</RootNamespace>
-    <ProjectName>TerminalParser.UnitTests</ProjectName>
-    <TargetName>ConParser.Unit.Tests</TargetName>
-  </PropertyGroup>
-  <ItemDefinitionGroup>
-    <ClCompile>
-      <AdditionalIncludeDirectories>..;%(AdditionalIncludeDirectories)</AdditionalIncludeDirectories>
-    </ClCompile>
-  </ItemDefinitionGroup>
-  <!-- Careful reordering these. Some default props (contained in these files) are order sensitive. -->
-  <Import Project="$(SolutionDir)src\common.build.dll.props" />
-  <Import Project="$(SolutionDir)src\common.build.post.props" />
-  <Import Project="$(SolutionDir)src\common.build.tests.props" />
+﻿<?xml version="1.0" encoding="utf-8"?>
+<Project DefaultTargets="Build" ToolsVersion="14.0" xmlns="http://schemas.microsoft.com/developer/msbuild/2003">
+  <Import Project="$(SolutionDir)src\common.build.pre.props" />
+  <ItemGroup>
+    <ClCompile Include="InputEngineTest.cpp" />
+    <ClCompile Include="OutputEngineTest.cpp" />
+    <ClCompile Include="..\precomp.cpp">
+      <PrecompiledHeader>Create</PrecompiledHeader>
+    </ClCompile>
+  </ItemGroup>
+  <ItemGroup>
+    <ClInclude Include="..\precomp.h" />
+  </ItemGroup>
+  <ItemGroup>
+    <ProjectReference Include="..\lib\parser.vcxproj">
+      <Project>{3ae13314-1939-4dfa-9c14-38ca0834050c}</Project>
+    </ProjectReference>
+  </ItemGroup>
+  <PropertyGroup>
+    <ProjectGuid>{12144E07-FE63-4D33-9231-748B8D8C3792}</ProjectGuid>
+    <Keyword>Win32Proj</Keyword>
+    <RootNamespace>ParserUnitTests</RootNamespace>
+    <ProjectName>TerminalParser.UnitTests</ProjectName>
+    <TargetName>ConParser.Unit.Tests</TargetName>
+  </PropertyGroup>
+  <ItemDefinitionGroup>
+    <ClCompile>
+      <AdditionalIncludeDirectories>..;%(AdditionalIncludeDirectories)</AdditionalIncludeDirectories>
+    </ClCompile>
+  </ItemDefinitionGroup>
+  <!-- Careful reordering these. Some default props (contained in these files) are order sensitive. -->
+  <Import Project="$(SolutionDir)src\common.build.dll.props" />
+  <Import Project="$(SolutionDir)src\common.build.post.props" />
+  <Import Project="$(SolutionDir)src\common.build.tests.props" />
 </Project>