--- conflicted
+++ resolved
@@ -1,256 +1,253 @@
-/********************************************************
-*                                                       *
-*   Copyright (C) Microsoft. All rights reserved.       *
-*                                                       *
-********************************************************/
-
-#include <precomp.h>
-
-#include "telemetry.hpp"
-
-TRACELOGGING_DEFINE_PROVIDER(g_hConsoleVirtTermParserEventTraceProvider,
-    "Microsoft.Windows.Console.VirtualTerminal.Parser",
-    // {c9ba2a84-d3ca-5e19-2bd6-776a0910cb9d}
-    (0xc9ba2a84, 0xd3ca, 0x5e19, 0x2b, 0xd6, 0x77, 0x6a, 0x09, 0x10, 0xcb, 0x9d),
-    TraceLoggingOptionMicrosoftTelemetry());
-
-using namespace Microsoft::Console::VirtualTerminal;
-
-#pragma warning(push)
-// Disable 4351 so we can initialize the arrays to 0 without a warning.
-#pragma warning(disable:4351)
-TermTelemetry::TermTelemetry()
-    : _uiTimesUsedCurrent(0),
-    _uiTimesFailedCurrent(0),
-    _uiTimesFailedOutsideRangeCurrent(0),
-    _uiTimesUsed(),
-    _uiTimesFailed(),
-    _uiTimesFailedOutsideRange(0),
-    _activityId(),
-    _fShouldWriteFinalLog(false)
-{
-    TraceLoggingRegister(g_hConsoleVirtTermParserEventTraceProvider);
-
-    // Create a random activityId just in case it doesn't get set later in SetActivityId(). 
-    EventActivityIdControl(EVENT_ACTIVITY_CTRL_CREATE_ID, &_activityId);
-}
-#pragma warning(pop)
-
-TermTelemetry::~TermTelemetry()
-{
-    WriteFinalTraceLog();
-    TraceLoggingUnregister(g_hConsoleVirtTermParserEventTraceProvider);
-}
-
-// Routine Description:
-// - Logs the usage of a particular VT100 code.
-// 
-// Arguments:
-// - code - VT100 code.
-// Return Value:
-// - <none>
-void TermTelemetry::Log(_In_ Codes const code)
-{
-    // Initially we wanted to pass over a string (ex. "CUU") and use a dictionary data type to hold the counts.
-    // However we would have to search through the dictionary every time we called this method, so we decided
-    // to use an array which has very quick access times.
-    // The downside is we have to create an enum type, and then convert them to strings when we finally
-    // send out the telemetry, but the upside is we should have very good performance.
-    _uiTimesUsed[code]++;
-    _uiTimesUsedCurrent++;
-}
-
-// Routine Description:
-// - Logs a particular VT100 escape code failed or was unsupported.
-// 
-// Arguments:
-// - code - VT100 code.
-// Return Value:
-// - <none>
-void TermTelemetry::LogFailed(_In_ const wchar_t wch)
-{
-    if (wch > CHAR_MAX)
-    {
-        _uiTimesFailedOutsideRange++;
-        _uiTimesFailedOutsideRangeCurrent++;
-    }
-    else
-    {
-        // Even though we pass over a wide character, we only care about the ASCII single byte character.
-        _uiTimesFailed[wch]++;
-        _uiTimesFailedCurrent++;
-    }
-}
-
-// Routine Description:
-// - Gets and resets the total count of codes used.
-// 
-// Arguments:
-// - <none>
-// Return Value:
-// - total number.
-unsigned int TermTelemetry::GetAndResetTimesUsedCurrent()
-{
-    unsigned int uiTemp = _uiTimesUsedCurrent;
-    _uiTimesUsedCurrent = 0;
-    return uiTemp;
-}
-
-// Routine Description:
-// - Gets and resets the total count of codes failed.
-// 
-// Arguments:
-// - <none>
-// Return Value:
-// - total number.
-unsigned int TermTelemetry::GetAndResetTimesFailedCurrent()
-{
-    unsigned int uiTemp = _uiTimesFailedCurrent;
-    _uiTimesFailedCurrent = 0;
-    return uiTemp;
-}
-
-// Routine Description:
-// - Gets and resets the total count of codes failed outside the valid range.
-// 
-// Arguments:
-// - <none>
-// Return Value:
-// - total number.
-unsigned int TermTelemetry::GetAndResetTimesFailedOutsideRangeCurrent()
-{
-    unsigned int uiTemp = _uiTimesFailedOutsideRangeCurrent;
-    _uiTimesFailedOutsideRangeCurrent = 0;
-    return uiTemp;
-}
-
-// Routine Description:
-// - Lets us know whether we should write the final log.  Typically set true when the console has been
-// interacted with, to help reduce the amount of telemetry we're sending.
-// 
-// Arguments:
-// - writeLog - true if we should write the log.
-// Return Value:
-// - <none>
-void TermTelemetry::SetShouldWriteFinalLog(_In_ bool const writeLog)
-{
-    _fShouldWriteFinalLog = writeLog;
-}
-
-// Routine Description:
-// - Sets the activity Id, so we can match our events with other providers (such as Microsoft.Windows.Console.Host).
-// 
-// Arguments:
-// - activityId - Pointer to Guid to set our activity Id to.
-// Return Value:
-// - <none>
-void TermTelemetry::SetActivityId(_In_ GUID const *activityId)
-{
-    _activityId = *activityId;
-}
-
-// Routine Description:
-// - Writes the final log of all the telemetry collected.  The primary reason to send back a final log instead
-// of individual events is to reduce the amount of telemetry being sent and potentially overloading our servers.
-// 
-// Arguments:
-// - code - VT100 code.
-// Return Value:
-// - <none>
-void TermTelemetry::WriteFinalTraceLog() const
-{
-    if (_fShouldWriteFinalLog)
-    {
-        // Determine if we've logged any VT100 sequences at all.
-        bool fLoggedSequence = (_uiTimesFailedOutsideRange > 0);
-
-        if (!fLoggedSequence)
-        {
-            for (int n = 0; n < ARRAYSIZE(_uiTimesUsed); n++)
-            {
-                if (_uiTimesUsed[n] > 0)
-                {
-                    fLoggedSequence = true;
-                    break;
-                }
-            }
-        }
-
-        if (!fLoggedSequence)
-        {
-            for (int n = 0; n < ARRAYSIZE(_uiTimesFailed); n++)
-            {
-                if (_uiTimesFailed[n] > 0)
-                {
-                    fLoggedSequence = true;
-                    break;
-                }
-            }
-        }
-
-        // Only send telemetry if we've logged some VT100 sequences.  This should help reduce the amount of unnecessary
-        // telemetry being sent.
-        if (fLoggedSequence)
-        {
-            // I could use the TraceLoggingUIntArray, but then we would have to know the order of the enums on the backend.
-            // So just log each enum count separately with its string representation which makes it more human readable.
-            // Set the related activity to NULL since we aren't using it.
-            TraceLoggingWriteActivity(g_hConsoleVirtTermParserEventTraceProvider,
-                "ControlCodesUsed",
-                &_activityId,
-                NULL,
-                TraceLoggingUInt32(_uiTimesUsed[CUU], "CUU"),
-                TraceLoggingUInt32(_uiTimesUsed[CUD], "CUD"),
-                TraceLoggingUInt32(_uiTimesUsed[CUF], "CUF"),
-                TraceLoggingUInt32(_uiTimesUsed[CUB], "CUB"),
-                TraceLoggingUInt32(_uiTimesUsed[CNL], "CNL"),
-                TraceLoggingUInt32(_uiTimesUsed[CPL], "CPL"),
-                TraceLoggingUInt32(_uiTimesUsed[CHA], "CHA"),
-                TraceLoggingUInt32(_uiTimesUsed[CUP], "CUP"),
-                TraceLoggingUInt32(_uiTimesUsed[ED], "ED"),
-                TraceLoggingUInt32(_uiTimesUsed[EL], "EL"),
-                TraceLoggingUInt32(_uiTimesUsed[SGR], "SGR"),
-                TraceLoggingUInt32(_uiTimesUsed[DECSC], "DECSC"),
-                TraceLoggingUInt32(_uiTimesUsed[DECRC], "DECRC"),
-                TraceLoggingUInt32(_uiTimesUsed[DECSET], "DECSET"),
-                TraceLoggingUInt32(_uiTimesUsed[DECRST], "DECRST"),
-                TraceLoggingUInt32(_uiTimesUsed[DECKPAM], "DECKPAM"),
-                TraceLoggingUInt32(_uiTimesUsed[DECKPNM], "DECKPNM"),
-                TraceLoggingUInt32(_uiTimesUsed[DSR], "DSR"),
-                TraceLoggingUInt32(_uiTimesUsed[DA], "DA"),
-                TraceLoggingUInt32(_uiTimesUsed[VPA], "VPA"),
-                TraceLoggingUInt32(_uiTimesUsed[ICH], "ICH"),
-                TraceLoggingUInt32(_uiTimesUsed[DCH], "DCH"),
-                TraceLoggingUInt32(_uiTimesUsed[IL], "IL"),
-                TraceLoggingUInt32(_uiTimesUsed[DL], "DL"),
-                TraceLoggingUInt32(_uiTimesUsed[SU], "SU"),
-                TraceLoggingUInt32(_uiTimesUsed[SD], "SD"),
-                TraceLoggingUInt32(_uiTimesUsed[ANSISYSSC], "ANSISYSSC"),
-                TraceLoggingUInt32(_uiTimesUsed[ANSISYSRC], "ANSISYSRC"),
-                TraceLoggingUInt32(_uiTimesUsed[DECSTBM], "DECSTBM"),
-                TraceLoggingUInt32(_uiTimesUsed[RI], "RI"),
-                TraceLoggingUInt32(_uiTimesUsed[OSCWT], "OscWindowTitle"),
-                TraceLoggingUInt32(_uiTimesUsed[HTS], "HTS"),
-                TraceLoggingUInt32(_uiTimesUsed[CHT], "CHT"),
-                TraceLoggingUInt32(_uiTimesUsed[CBT], "CBT"),
-                TraceLoggingUInt32(_uiTimesUsed[TBC], "TBC"),
-                TraceLoggingUInt32(_uiTimesUsed[ECH], "ECH"),
-                TraceLoggingUInt32(_uiTimesUsed[DesignateG0], "DesignateG0"),
-                TraceLoggingUInt32(_uiTimesUsed[DesignateG1], "DesignateG1"),
-                TraceLoggingUInt32(_uiTimesUsed[DesignateG2], "DesignateG2"),
-                TraceLoggingUInt32(_uiTimesUsed[DesignateG3], "DesignateG3"),
-                TraceLoggingUInt32(_uiTimesUsed[HVP], "HVP"),
-                TraceLoggingUInt32(_uiTimesUsed[DECSTR], "DECSTR"),
-                TraceLoggingUInt32(_uiTimesUsed[RIS], "RIS"),
-<<<<<<< HEAD
-                TraceLoggingUInt32(_uiTimesUsed[DECSCUSR], "DECSCUSR"),
-=======
-                TraceLoggingUInt32(_uiTimesUsed[DTTERM_WM], "DTTERM_WM"),
-                TraceLoggingUInt32(_uiTimesUsed[OSCCT], "OscColorTable"),
->>>>>>> 17b10371
-                TraceLoggingUInt32Array(_uiTimesFailed, ARRAYSIZE(_uiTimesFailed), "Failed"),
-                TraceLoggingUInt32(_uiTimesFailedOutsideRange, "FailedOutsideRange"),
-                TraceLoggingKeyword(MICROSOFT_KEYWORD_MEASURES));
-        }
-    }
-}
+/********************************************************
+*                                                       *
+*   Copyright (C) Microsoft. All rights reserved.       *
+*                                                       *
+********************************************************/
+
+#include <precomp.h>
+
+#include "telemetry.hpp"
+
+TRACELOGGING_DEFINE_PROVIDER(g_hConsoleVirtTermParserEventTraceProvider,
+    "Microsoft.Windows.Console.VirtualTerminal.Parser",
+    // {c9ba2a84-d3ca-5e19-2bd6-776a0910cb9d}
+    (0xc9ba2a84, 0xd3ca, 0x5e19, 0x2b, 0xd6, 0x77, 0x6a, 0x09, 0x10, 0xcb, 0x9d),
+    TraceLoggingOptionMicrosoftTelemetry());
+
+using namespace Microsoft::Console::VirtualTerminal;
+
+#pragma warning(push)
+// Disable 4351 so we can initialize the arrays to 0 without a warning.
+#pragma warning(disable:4351)
+TermTelemetry::TermTelemetry()
+    : _uiTimesUsedCurrent(0),
+    _uiTimesFailedCurrent(0),
+    _uiTimesFailedOutsideRangeCurrent(0),
+    _uiTimesUsed(),
+    _uiTimesFailed(),
+    _uiTimesFailedOutsideRange(0),
+    _activityId(),
+    _fShouldWriteFinalLog(false)
+{
+    TraceLoggingRegister(g_hConsoleVirtTermParserEventTraceProvider);
+
+    // Create a random activityId just in case it doesn't get set later in SetActivityId(). 
+    EventActivityIdControl(EVENT_ACTIVITY_CTRL_CREATE_ID, &_activityId);
+}
+#pragma warning(pop)
+
+TermTelemetry::~TermTelemetry()
+{
+    WriteFinalTraceLog();
+    TraceLoggingUnregister(g_hConsoleVirtTermParserEventTraceProvider);
+}
+
+// Routine Description:
+// - Logs the usage of a particular VT100 code.
+// 
+// Arguments:
+// - code - VT100 code.
+// Return Value:
+// - <none>
+void TermTelemetry::Log(_In_ Codes const code)
+{
+    // Initially we wanted to pass over a string (ex. "CUU") and use a dictionary data type to hold the counts.
+    // However we would have to search through the dictionary every time we called this method, so we decided
+    // to use an array which has very quick access times.
+    // The downside is we have to create an enum type, and then convert them to strings when we finally
+    // send out the telemetry, but the upside is we should have very good performance.
+    _uiTimesUsed[code]++;
+    _uiTimesUsedCurrent++;
+}
+
+// Routine Description:
+// - Logs a particular VT100 escape code failed or was unsupported.
+// 
+// Arguments:
+// - code - VT100 code.
+// Return Value:
+// - <none>
+void TermTelemetry::LogFailed(_In_ const wchar_t wch)
+{
+    if (wch > CHAR_MAX)
+    {
+        _uiTimesFailedOutsideRange++;
+        _uiTimesFailedOutsideRangeCurrent++;
+    }
+    else
+    {
+        // Even though we pass over a wide character, we only care about the ASCII single byte character.
+        _uiTimesFailed[wch]++;
+        _uiTimesFailedCurrent++;
+    }
+}
+
+// Routine Description:
+// - Gets and resets the total count of codes used.
+// 
+// Arguments:
+// - <none>
+// Return Value:
+// - total number.
+unsigned int TermTelemetry::GetAndResetTimesUsedCurrent()
+{
+    unsigned int uiTemp = _uiTimesUsedCurrent;
+    _uiTimesUsedCurrent = 0;
+    return uiTemp;
+}
+
+// Routine Description:
+// - Gets and resets the total count of codes failed.
+// 
+// Arguments:
+// - <none>
+// Return Value:
+// - total number.
+unsigned int TermTelemetry::GetAndResetTimesFailedCurrent()
+{
+    unsigned int uiTemp = _uiTimesFailedCurrent;
+    _uiTimesFailedCurrent = 0;
+    return uiTemp;
+}
+
+// Routine Description:
+// - Gets and resets the total count of codes failed outside the valid range.
+// 
+// Arguments:
+// - <none>
+// Return Value:
+// - total number.
+unsigned int TermTelemetry::GetAndResetTimesFailedOutsideRangeCurrent()
+{
+    unsigned int uiTemp = _uiTimesFailedOutsideRangeCurrent;
+    _uiTimesFailedOutsideRangeCurrent = 0;
+    return uiTemp;
+}
+
+// Routine Description:
+// - Lets us know whether we should write the final log.  Typically set true when the console has been
+// interacted with, to help reduce the amount of telemetry we're sending.
+// 
+// Arguments:
+// - writeLog - true if we should write the log.
+// Return Value:
+// - <none>
+void TermTelemetry::SetShouldWriteFinalLog(_In_ bool const writeLog)
+{
+    _fShouldWriteFinalLog = writeLog;
+}
+
+// Routine Description:
+// - Sets the activity Id, so we can match our events with other providers (such as Microsoft.Windows.Console.Host).
+// 
+// Arguments:
+// - activityId - Pointer to Guid to set our activity Id to.
+// Return Value:
+// - <none>
+void TermTelemetry::SetActivityId(_In_ GUID const *activityId)
+{
+    _activityId = *activityId;
+}
+
+// Routine Description:
+// - Writes the final log of all the telemetry collected.  The primary reason to send back a final log instead
+// of individual events is to reduce the amount of telemetry being sent and potentially overloading our servers.
+// 
+// Arguments:
+// - code - VT100 code.
+// Return Value:
+// - <none>
+void TermTelemetry::WriteFinalTraceLog() const
+{
+    if (_fShouldWriteFinalLog)
+    {
+        // Determine if we've logged any VT100 sequences at all.
+        bool fLoggedSequence = (_uiTimesFailedOutsideRange > 0);
+
+        if (!fLoggedSequence)
+        {
+            for (int n = 0; n < ARRAYSIZE(_uiTimesUsed); n++)
+            {
+                if (_uiTimesUsed[n] > 0)
+                {
+                    fLoggedSequence = true;
+                    break;
+                }
+            }
+        }
+
+        if (!fLoggedSequence)
+        {
+            for (int n = 0; n < ARRAYSIZE(_uiTimesFailed); n++)
+            {
+                if (_uiTimesFailed[n] > 0)
+                {
+                    fLoggedSequence = true;
+                    break;
+                }
+            }
+        }
+
+        // Only send telemetry if we've logged some VT100 sequences.  This should help reduce the amount of unnecessary
+        // telemetry being sent.
+        if (fLoggedSequence)
+        {
+            // I could use the TraceLoggingUIntArray, but then we would have to know the order of the enums on the backend.
+            // So just log each enum count separately with its string representation which makes it more human readable.
+            // Set the related activity to NULL since we aren't using it.
+            TraceLoggingWriteActivity(g_hConsoleVirtTermParserEventTraceProvider,
+                "ControlCodesUsed",
+                &_activityId,
+                NULL,
+                TraceLoggingUInt32(_uiTimesUsed[CUU], "CUU"),
+                TraceLoggingUInt32(_uiTimesUsed[CUD], "CUD"),
+                TraceLoggingUInt32(_uiTimesUsed[CUF], "CUF"),
+                TraceLoggingUInt32(_uiTimesUsed[CUB], "CUB"),
+                TraceLoggingUInt32(_uiTimesUsed[CNL], "CNL"),
+                TraceLoggingUInt32(_uiTimesUsed[CPL], "CPL"),
+                TraceLoggingUInt32(_uiTimesUsed[CHA], "CHA"),
+                TraceLoggingUInt32(_uiTimesUsed[CUP], "CUP"),
+                TraceLoggingUInt32(_uiTimesUsed[ED], "ED"),
+                TraceLoggingUInt32(_uiTimesUsed[EL], "EL"),
+                TraceLoggingUInt32(_uiTimesUsed[SGR], "SGR"),
+                TraceLoggingUInt32(_uiTimesUsed[DECSC], "DECSC"),
+                TraceLoggingUInt32(_uiTimesUsed[DECRC], "DECRC"),
+                TraceLoggingUInt32(_uiTimesUsed[DECSET], "DECSET"),
+                TraceLoggingUInt32(_uiTimesUsed[DECRST], "DECRST"),
+                TraceLoggingUInt32(_uiTimesUsed[DECKPAM], "DECKPAM"),
+                TraceLoggingUInt32(_uiTimesUsed[DECKPNM], "DECKPNM"),
+                TraceLoggingUInt32(_uiTimesUsed[DSR], "DSR"),
+                TraceLoggingUInt32(_uiTimesUsed[DA], "DA"),
+                TraceLoggingUInt32(_uiTimesUsed[VPA], "VPA"),
+                TraceLoggingUInt32(_uiTimesUsed[ICH], "ICH"),
+                TraceLoggingUInt32(_uiTimesUsed[DCH], "DCH"),
+                TraceLoggingUInt32(_uiTimesUsed[IL], "IL"),
+                TraceLoggingUInt32(_uiTimesUsed[DL], "DL"),
+                TraceLoggingUInt32(_uiTimesUsed[SU], "SU"),
+                TraceLoggingUInt32(_uiTimesUsed[SD], "SD"),
+                TraceLoggingUInt32(_uiTimesUsed[ANSISYSSC], "ANSISYSSC"),
+                TraceLoggingUInt32(_uiTimesUsed[ANSISYSRC], "ANSISYSRC"),
+                TraceLoggingUInt32(_uiTimesUsed[DECSTBM], "DECSTBM"),
+                TraceLoggingUInt32(_uiTimesUsed[RI], "RI"),
+                TraceLoggingUInt32(_uiTimesUsed[OSCWT], "OscWindowTitle"),
+                TraceLoggingUInt32(_uiTimesUsed[HTS], "HTS"),
+                TraceLoggingUInt32(_uiTimesUsed[CHT], "CHT"),
+                TraceLoggingUInt32(_uiTimesUsed[CBT], "CBT"),
+                TraceLoggingUInt32(_uiTimesUsed[TBC], "TBC"),
+                TraceLoggingUInt32(_uiTimesUsed[ECH], "ECH"),
+                TraceLoggingUInt32(_uiTimesUsed[DesignateG0], "DesignateG0"),
+                TraceLoggingUInt32(_uiTimesUsed[DesignateG1], "DesignateG1"),
+                TraceLoggingUInt32(_uiTimesUsed[DesignateG2], "DesignateG2"),
+                TraceLoggingUInt32(_uiTimesUsed[DesignateG3], "DesignateG3"),
+                TraceLoggingUInt32(_uiTimesUsed[HVP], "HVP"),
+                TraceLoggingUInt32(_uiTimesUsed[DECSTR], "DECSTR"),
+                TraceLoggingUInt32(_uiTimesUsed[RIS], "RIS"),
+                TraceLoggingUInt32(_uiTimesUsed[DECSCUSR], "DECSCUSR"),
+                TraceLoggingUInt32(_uiTimesUsed[DTTERM_WM], "DTTERM_WM"),
+                TraceLoggingUInt32(_uiTimesUsed[OSCCT], "OscColorTable"),
+                TraceLoggingUInt32Array(_uiTimesFailed, ARRAYSIZE(_uiTimesFailed), "Failed"),
+                TraceLoggingUInt32(_uiTimesFailedOutsideRange, "FailedOutsideRange"),
+                TraceLoggingKeyword(MICROSOFT_KEYWORD_MEASURES));
+        }
+    }
+}