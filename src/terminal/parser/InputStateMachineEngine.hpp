--- conflicted
+++ resolved
@@ -1,191 +1,186 @@
-/*++
-Copyright (c) Microsoft Corporation
-
-Module Name:
-- InputStateMachineEngine.hpp
-
-Abstract:
-- This is the implementation of the client VT input state machine engine.
-    This generates InpueEvents from a stream of VT sequences emmited by a
-    client "terminal" application.
-
-Author(s):
-- Mike Griese (migrie) 18 Aug 2017
---*/
-#pragma once
-
-#include "telemetry.hpp"
-#include "IStateMachineEngine.hpp"
-#include <functional>
-#include "../../types/inc/IInputEvent.hpp"
-#include "../adapter/IInteractDispatch.hpp"
-
-namespace Microsoft::Console::VirtualTerminal
-{
-    class InputStateMachineEngine : public IStateMachineEngine
-    {
-    public:
-        InputStateMachineEngine(_In_ std::unique_ptr<IInteractDispatch> pDispatch);
-        InputStateMachineEngine(_In_ std::unique_ptr<IInteractDispatch> pDispatch,
-<<<<<<< HEAD
-                                _In_ const bool lookingForDSR);
-
-        bool ActionExecute(_In_ wchar_t const wch) override;
-        bool ActionPrint(_In_ wchar_t const wch) override;
-        bool ActionPrintString(_Inout_updates_(cch) wchar_t* const rgwch,
-                               _In_ size_t const cch) override;
-        bool ActionPassThroughString(_Inout_updates_(cch) wchar_t* const rgwch,
-                                     _In_ size_t const cch) override;
-        bool ActionEscDispatch(_In_ wchar_t const wch,
-                            _In_ const unsigned short cIntermediate,
-                            _In_ const wchar_t wchIntermediate) override;
-        bool ActionCsiDispatch(_In_ wchar_t const wch,
-                            _In_ const unsigned short cIntermediate,
-                            _In_ const wchar_t wchIntermediate,
-=======
-                                const bool lookingForDSR);
-
-        bool ActionExecute(const wchar_t wch) override;
-        bool ActionPrint(const wchar_t wch) override;
-        bool ActionPrintString(_Inout_updates_(cch) wchar_t* const rgwch, const size_t cch) override;
-        bool ActionEscDispatch(const wchar_t wch,
-                            const unsigned short cIntermediate,
-                            const wchar_t wchIntermediate) override;
-        bool ActionCsiDispatch(const wchar_t wch,
-                            const unsigned short cIntermediate,
-                            const wchar_t wchIntermediate,
->>>>>>> 74ee7d83
-                            _In_reads_(cParams) const unsigned short* const rgusParams,
-                            const unsigned short cParams);
-        bool ActionClear() override;
-        bool ActionIgnore() override;
-        bool ActionOscDispatch(const wchar_t wch,
-                            const unsigned short sOscParam,
-                            _Inout_updates_(cchOscString) wchar_t* const pwchOscStringBuffer,
-                            const unsigned short cchOscString) override;
-        bool ActionSs3Dispatch(const wchar_t wch,
-                            _In_reads_(cParams) const unsigned short* const rgusParams,
-                            const unsigned short cParams) override;
-
-        bool FlushAtEndOfString() const override;
-
-    private:
-
-        const std::unique_ptr<IInteractDispatch> _pDispatch;
-        bool _lookingForDSR;
-
-        enum CsiActionCodes : wchar_t
-        {
-            ArrowUp = L'A',
-            ArrowDown = L'B',
-            ArrowRight = L'C',
-            ArrowLeft = L'D',
-            Home = L'H',
-            End = L'F',
-            Generic = L'~', // Used for a whole bunch of possible keys
-            CSI_F1 = L'P',
-            CSI_F2 = L'Q',
-            CSI_F3 = L'R', // Both F3 and DSR are on R.
-            // DSR_DeviceStatusReportResponse = L'R',
-            CSI_F4 = L'S',
-            DTTERM_WindowManipulation = L't',
-        };
-
-        enum Ss3ActionCodes : wchar_t
-        {
-            // The "Cursor Keys" are sometimes sent as a Ss3 in "application mode"
-            //  But for now we'll only accept them as Normal Mode sequences, as CSI's.
-            // ArrowUp = L'A',
-            // ArrowDown = L'B',
-            // ArrowRight = L'C',
-            // ArrowLeft = L'D',
-            // Home = L'H',
-            // End = L'F',
-            SS3_F1 = L'P',
-            SS3_F2 = L'Q',
-            SS3_F3 = L'R',
-            SS3_F4 = L'S',
-        };
-
-        // Sequences ending in '~' use these numbers as identifiers.
-        enum GenericKeyIdentifiers : unsigned short
-        {
-            GenericHome = 1,
-            Insert = 2,
-            Delete = 3,
-            GenericEnd = 4,
-            Prior = 5, //PgUp
-            Next = 6, //PgDn
-            F5 = 15,
-            F6 = 17,
-            F7 = 18,
-            F8 = 19,
-            F9 = 20,
-            F10 = 21,
-            F11 = 23,
-            F12 = 24,
-        };
-
-        struct CSI_TO_VKEY {
-            CsiActionCodes Action;
-            short vkey;
-        };
-
-        struct GENERIC_TO_VKEY {
-            GenericKeyIdentifiers Identifier;
-            short vkey;
-        };
-
-        struct SS3_TO_VKEY {
-            Ss3ActionCodes Action;
-            short vkey;
-        };
-
-        static const CSI_TO_VKEY s_rgCsiMap[];
-        static const GENERIC_TO_VKEY s_rgGenericMap[];
-        static const SS3_TO_VKEY s_rgSs3Map[];
-
-
-        DWORD _GetCursorKeysModifierState(_In_reads_(cParams) const unsigned short* const rgusParams,
-                                        const unsigned short cParams);
-        DWORD _GetGenericKeysModifierState(_In_reads_(cParams) const unsigned short* const rgusParams,
-                                        const unsigned short cParams);
-        bool _GenerateKeyFromChar(const wchar_t wch, _Out_ short* const pVkey,
-                                _Out_ DWORD* const pdwModifierState);
-
-        bool _IsModified(const unsigned short cParams);
-        DWORD _GetModifier(const unsigned short modifierParam);
-
-        bool _GetGenericVkey(_In_reads_(cParams) const unsigned short* const rgusParams,
-                            const unsigned short cParams,
-                            _Out_ short* const pVkey) const;
-        bool _GetCursorKeysVkey(const wchar_t wch, _Out_ short* const pVkey) const;
-        bool _GetSs3KeysVkey(const wchar_t wch, _Out_ short* const pVkey) const;
-
-        bool _WriteSingleKey(const short vkey, const DWORD dwModifierState);
-        bool _WriteSingleKey(const wchar_t wch, const short vkey, const DWORD dwModifierState);
-
-        size_t _GenerateWrappedSequence(const wchar_t wch,
-                                        const short vkey,
-                                        const DWORD dwModifierState,
-                                        _Inout_updates_(cInput) INPUT_RECORD* rgInput,
-                                        const size_t cInput);
-
-        size_t _GetSingleKeypress(const wchar_t wch,
-                                const short vkey,
-                                const DWORD dwModifierState,
-                                _Inout_updates_(cRecords) INPUT_RECORD* const rgInput,
-                                const size_t cRecords);
-
-        bool _GetWindowManipulationType(_In_reads_(cParams) const unsigned short* const rgusParams,
-                                        const unsigned short cParams,
-                                        _Out_ unsigned int* const puiFunction) const;
-
-        static const unsigned int s_uiDefaultLine = 1;
-        static const unsigned int s_uiDefaultColumn = 1;
-        bool _GetXYPosition(_In_reads_(cParams) const unsigned short* const rgusParams,
-                            const unsigned short cParams,
-                            _Out_ unsigned int* const puiLine,
-                            _Out_ unsigned int* const puiColumn) const;
-    };
-}
+/*++
+Copyright (c) Microsoft Corporation
+
+Module Name:
+- InputStateMachineEngine.hpp
+
+Abstract:
+- This is the implementation of the client VT input state machine engine.
+    This generates InpueEvents from a stream of VT sequences emmited by a
+    client "terminal" application.
+
+Author(s):
+- Mike Griese (migrie) 18 Aug 2017
+--*/
+#pragma once
+
+#include "telemetry.hpp"
+#include "IStateMachineEngine.hpp"
+#include <functional>
+#include "../../types/inc/IInputEvent.hpp"
+#include "../adapter/IInteractDispatch.hpp"
+
+namespace Microsoft::Console::VirtualTerminal
+{
+    class InputStateMachineEngine : public IStateMachineEngine
+    {
+    public:
+        InputStateMachineEngine(_In_ std::unique_ptr<IInteractDispatch> pDispatch);
+        InputStateMachineEngine(_In_ std::unique_ptr<IInteractDispatch> pDispatch,
+                                const bool lookingForDSR);
+
+        bool ActionExecute(const wchar_t wch) override;
+
+        bool ActionPrint(const wchar_t wch) override;
+
+        bool ActionPrintString(_Inout_updates_(cch) wchar_t* const rgwch,
+                               const size_t cch) override;
+
+        bool ActionPassThroughString(_Inout_updates_(cch) wchar_t* const rgwch,
+                                     size_t const cch) override;
+
+        bool ActionEscDispatch(const wchar_t wch,
+                            const unsigned short cIntermediate,
+                            const wchar_t wchIntermediate) override;
+
+        bool ActionCsiDispatch(const wchar_t wch,
+                            const unsigned short cIntermediate,
+                            const wchar_t wchIntermediate,
+                            _In_reads_(cParams) const unsigned short* const rgusParams,
+                            const unsigned short cParams);
+
+        bool ActionClear() override;
+
+        bool ActionIgnore() override;
+
+        bool ActionOscDispatch(const wchar_t wch,
+                            const unsigned short sOscParam,
+                            _Inout_updates_(cchOscString) wchar_t* const pwchOscStringBuffer,
+                            const unsigned short cchOscString) override;
+
+        bool ActionSs3Dispatch(const wchar_t wch,
+                            _In_reads_(cParams) const unsigned short* const rgusParams,
+                            const unsigned short cParams) override;
+
+        bool FlushAtEndOfString() const override;
+
+    private:
+
+        const std::unique_ptr<IInteractDispatch> _pDispatch;
+        bool _lookingForDSR;
+
+        enum CsiActionCodes : wchar_t
+        {
+            ArrowUp = L'A',
+            ArrowDown = L'B',
+            ArrowRight = L'C',
+            ArrowLeft = L'D',
+            Home = L'H',
+            End = L'F',
+            Generic = L'~', // Used for a whole bunch of possible keys
+            CSI_F1 = L'P',
+            CSI_F2 = L'Q',
+            CSI_F3 = L'R', // Both F3 and DSR are on R.
+            // DSR_DeviceStatusReportResponse = L'R',
+            CSI_F4 = L'S',
+            DTTERM_WindowManipulation = L't',
+        };
+
+        enum Ss3ActionCodes : wchar_t
+        {
+            // The "Cursor Keys" are sometimes sent as a Ss3 in "application mode"
+            //  But for now we'll only accept them as Normal Mode sequences, as CSI's.
+            // ArrowUp = L'A',
+            // ArrowDown = L'B',
+            // ArrowRight = L'C',
+            // ArrowLeft = L'D',
+            // Home = L'H',
+            // End = L'F',
+            SS3_F1 = L'P',
+            SS3_F2 = L'Q',
+            SS3_F3 = L'R',
+            SS3_F4 = L'S',
+        };
+
+        // Sequences ending in '~' use these numbers as identifiers.
+        enum GenericKeyIdentifiers : unsigned short
+        {
+            GenericHome = 1,
+            Insert = 2,
+            Delete = 3,
+            GenericEnd = 4,
+            Prior = 5, //PgUp
+            Next = 6, //PgDn
+            F5 = 15,
+            F6 = 17,
+            F7 = 18,
+            F8 = 19,
+            F9 = 20,
+            F10 = 21,
+            F11 = 23,
+            F12 = 24,
+        };
+
+        struct CSI_TO_VKEY {
+            CsiActionCodes Action;
+            short vkey;
+        };
+
+        struct GENERIC_TO_VKEY {
+            GenericKeyIdentifiers Identifier;
+            short vkey;
+        };
+
+        struct SS3_TO_VKEY {
+            Ss3ActionCodes Action;
+            short vkey;
+        };
+
+        static const CSI_TO_VKEY s_rgCsiMap[];
+        static const GENERIC_TO_VKEY s_rgGenericMap[];
+        static const SS3_TO_VKEY s_rgSs3Map[];
+
+
+        DWORD _GetCursorKeysModifierState(_In_reads_(cParams) const unsigned short* const rgusParams,
+                                        const unsigned short cParams);
+        DWORD _GetGenericKeysModifierState(_In_reads_(cParams) const unsigned short* const rgusParams,
+                                        const unsigned short cParams);
+        bool _GenerateKeyFromChar(const wchar_t wch, _Out_ short* const pVkey,
+                                _Out_ DWORD* const pdwModifierState);
+
+        bool _IsModified(const unsigned short cParams);
+        DWORD _GetModifier(const unsigned short modifierParam);
+
+        bool _GetGenericVkey(_In_reads_(cParams) const unsigned short* const rgusParams,
+                            const unsigned short cParams,
+                            _Out_ short* const pVkey) const;
+        bool _GetCursorKeysVkey(const wchar_t wch, _Out_ short* const pVkey) const;
+        bool _GetSs3KeysVkey(const wchar_t wch, _Out_ short* const pVkey) const;
+
+        bool _WriteSingleKey(const short vkey, const DWORD dwModifierState);
+        bool _WriteSingleKey(const wchar_t wch, const short vkey, const DWORD dwModifierState);
+
+        size_t _GenerateWrappedSequence(const wchar_t wch,
+                                        const short vkey,
+                                        const DWORD dwModifierState,
+                                        _Inout_updates_(cInput) INPUT_RECORD* rgInput,
+                                        const size_t cInput);
+
+        size_t _GetSingleKeypress(const wchar_t wch,
+                                const short vkey,
+                                const DWORD dwModifierState,
+                                _Inout_updates_(cRecords) INPUT_RECORD* const rgInput,
+                                const size_t cRecords);
+
+        bool _GetWindowManipulationType(_In_reads_(cParams) const unsigned short* const rgusParams,
+                                        const unsigned short cParams,
+                                        _Out_ unsigned int* const puiFunction) const;
+
+        static const unsigned int s_uiDefaultLine = 1;
+        static const unsigned int s_uiDefaultColumn = 1;
+        bool _GetXYPosition(_In_reads_(cParams) const unsigned short* const rgusParams,
+                            const unsigned short cParams,
+                            _Out_ unsigned int* const puiLine,
+                            _Out_ unsigned int* const puiColumn) const;
+    };
+}