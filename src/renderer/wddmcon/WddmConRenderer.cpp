#include "precomp.h"

#include "WddmConRenderer.hpp"

#pragma hdrstop

//
// Default non-bright white.
//

#define DEFAULT_COLOR_ATTRIBUTE  (0xC)

#define DEFAULT_FONT_WIDTH       (8)
#define DEFAULT_FONT_HEIGHT      (12)

using namespace Microsoft::Console::Render;

WddmConEngine::WddmConEngine()
    : _hWddmConCtx(INVALID_HANDLE_VALUE),
    _displayHeight(0),
    _displayWidth(0),
    _displayState(nullptr),
    _currentLegacyColorAttribute(DEFAULT_COLOR_ATTRIBUTE)
{

}

void WddmConEngine::FreeResources(ULONG displayHeight)
{
    if (_displayState)
    {
        for (ULONG i = 0; i < displayHeight; i++)
        {
            if (_displayState[i])
            {
                if (_displayState[i]->Old)
                {
                    free(_displayState[i]->Old);
                }
                if (_displayState[i]->New)
                {
                    free(_displayState[i]->New);
                }

                free(_displayState[i]);
            }
        }

        free(_displayState);
    }

    if (_hWddmConCtx != INVALID_HANDLE_VALUE)
    {
        WDDMConDestroy(_hWddmConCtx);
        _hWddmConCtx = INVALID_HANDLE_VALUE;
    }
}

WddmConEngine::~WddmConEngine()
{
    FreeResources(_displayHeight);
}

HRESULT WddmConEngine::Initialize()
{
    HRESULT hr;
    RECT DisplaySize;
    CD_IO_DISPLAY_SIZE DisplaySizeIoctl;

    if (_hWddmConCtx == INVALID_HANDLE_VALUE)
    {
        hr = WDDMConCreate(&_hWddmConCtx);

        if (SUCCEEDED(hr))
        {
            hr = WDDMConGetDisplaySize(_hWddmConCtx, &DisplaySizeIoctl);

            if (SUCCEEDED(hr))
            {
                DisplaySize.top = 0;
                DisplaySize.left = 0;
                DisplaySize.bottom = (LONG)DisplaySizeIoctl.Height;
                DisplaySize.right = (LONG)DisplaySizeIoctl.Width;

                _displayState = (PCD_IO_ROW_INFORMATION *)calloc(DisplaySize.bottom, sizeof(PCD_IO_ROW_INFORMATION));

                if (_displayState != nullptr)
                {
                    for (LONG i = 0; i < DisplaySize.bottom; i++)
                    {
                        _displayState[i] = (PCD_IO_ROW_INFORMATION)calloc(1, sizeof(CD_IO_ROW_INFORMATION));
                        if (_displayState[i] == nullptr)
                        {
                            hr = E_OUTOFMEMORY;

                            break;
                        }

                        _displayState[i]->Index = (SHORT)i;
                        _displayState[i]->Old = (PCD_IO_CHARACTER)calloc(DisplaySize.right, sizeof(CD_IO_CHARACTER));
                        _displayState[i]->New = (PCD_IO_CHARACTER)calloc(DisplaySize.right, sizeof(CD_IO_CHARACTER));

                        if (_displayState[i]->Old == nullptr || _displayState[i]->New == nullptr)
                        {
                            hr = E_OUTOFMEMORY;

                            break;
                        }
                    }

                    if (SUCCEEDED(hr))
                    {
                        _displayHeight = DisplaySize.bottom;
                        _displayWidth = DisplaySize.right;
                    }
                    else
                    {
                        FreeResources(DisplaySize.bottom);
                    }
                }
                else
                {
                    WDDMConDestroy(_hWddmConCtx);

                    hr = E_OUTOFMEMORY;
                }
            }
            else
            {
                WDDMConDestroy(_hWddmConCtx);
            }
        }
    }
    else
    {
        hr = E_HANDLE;
    }

    return hr;
}

bool WddmConEngine::IsInitialized()
{
    return _hWddmConCtx != INVALID_HANDLE_VALUE;
}

HRESULT WddmConEngine::Enable()
{
    RETURN_IF_HANDLE_INVALID(_hWddmConCtx);
    return WDDMConEnableDisplayAccess((PHANDLE)_hWddmConCtx, TRUE);
}

HRESULT WddmConEngine::Disable()
{
    RETURN_IF_HANDLE_INVALID(_hWddmConCtx);
    return WDDMConEnableDisplayAccess((PHANDLE)_hWddmConCtx, FALSE);
}

HRESULT WddmConEngine::Invalidate(const SMALL_RECT* const /*psrRegion*/)
{
    return S_OK;
}

<<<<<<< HEAD
HRESULT WddmConEngine::InvalidateSystem(const RECT* const /*prcDirtyClient*/)
=======
HRESULT WddmConEngine::InvalidateCursor(const COORD* const /*pcoordCursor*/)
{
    return S_OK;
}

HRESULT WddmConEngine::InvalidateSystem(const RECT* const prcDirtyClient)
>>>>>>> f3010415
{
    return S_OK;
}

HRESULT WddmConEngine::InvalidateSelection(const SMALL_RECT* const /*rgsrSelection*/, UINT const /*cRectangles*/)
{
    return S_OK;
}

HRESULT WddmConEngine::InvalidateScroll(const COORD* const /*pcoordDelta*/)
{
    return S_OK;
}

HRESULT WddmConEngine::InvalidateAll()
{
    return S_OK;
}

HRESULT WddmConEngine::InvalidateCircling(_Out_ bool* const pForcePaint)
{
    *pForcePaint = false;
    return S_FALSE;
}

HRESULT WddmConEngine::PrepareForTeardown(_Out_ bool* const pForcePaint)
{
    *pForcePaint = false;
    return S_FALSE;
}

HRESULT WddmConEngine::StartPaint()
{
    RETURN_IF_HANDLE_INVALID(_hWddmConCtx);
    return WDDMConBeginUpdateDisplayBatch(_hWddmConCtx);
}

HRESULT WddmConEngine::EndPaint()
{
    RETURN_IF_HANDLE_INVALID(_hWddmConCtx);
    return WDDMConEndUpdateDisplayBatch(_hWddmConCtx);
}

HRESULT WddmConEngine::ScrollFrame()
{
    return S_OK;
}

HRESULT WddmConEngine::PaintBackground()
{
    RETURN_IF_HANDLE_INVALID(_hWddmConCtx);

    PCD_IO_CHARACTER OldChar;
    PCD_IO_CHARACTER NewChar;

    for (LONG rowIndex = 0; rowIndex < _displayHeight; rowIndex++)
    {
        for (LONG colIndex = 0; colIndex < _displayWidth; colIndex++)
        {
            OldChar = &_displayState[rowIndex]->Old[colIndex];
            NewChar = &_displayState[rowIndex]->New[colIndex];

            OldChar->Character = NewChar->Character;
            OldChar->Atribute = NewChar->Atribute;

            NewChar->Character = L' ';
            NewChar->Atribute = 0x0;
        }
    }


    return S_OK;
}

HRESULT WddmConEngine::PaintBufferLine(PCWCHAR const pwsLine,
                                       const unsigned char* const /*rgWidths*/,
                                       size_t const cchLine,
                                       COORD const coord,
                                       bool const /*fTrimLeft*/)
{
    RETURN_IF_HANDLE_INVALID(_hWddmConCtx);

    PCD_IO_CHARACTER OldChar;
    PCD_IO_CHARACTER NewChar;

    for (size_t i = 0; i < cchLine && i < (size_t)_displayWidth; i++)
    {
        OldChar = &_displayState[coord.Y]->Old[coord.X + i];
        NewChar = &_displayState[coord.Y]->New[coord.X + i];

        OldChar->Character = NewChar->Character;
        OldChar->Atribute = NewChar->Atribute;

        NewChar->Character = pwsLine[i];
        NewChar->Atribute = _currentLegacyColorAttribute;
    }

    return WDDMConUpdateDisplay(_hWddmConCtx, _displayState[coord.Y], FALSE);
}

HRESULT WddmConEngine::PaintBufferGridLines(GridLines const /*lines*/,
                                            COLORREF const /*color*/,
                                            size_t const /*cchLine*/,
                                            COORD const /*coordTarget*/)
{
    return S_OK;
}

HRESULT WddmConEngine::PaintSelection(const SMALL_RECT* const /*rgsrSelection*/, UINT const /*cRectangles*/)
{
    return S_OK;
}

HRESULT WddmConEngine::PaintCursor(COORD const /*coordCursor*/,
                                   ULONG const /*ulCursorHeightPercent*/,
                                   bool const /*fIsDoubleWidth*/)
{
    return S_OK;
}

HRESULT WddmConEngine::ClearCursor()
{
    return S_OK;
}

HRESULT WddmConEngine::UpdateDrawingBrushes(COLORREF const /*colorForeground*/,
                                            COLORREF const /*colorBackground*/,
                                            _In_ WORD const legacyColorAttribute,
                                            bool const /*fIncludeBackgrounds*/)
{
    _currentLegacyColorAttribute = legacyColorAttribute;

    return S_OK;
}

HRESULT WddmConEngine::UpdateFont(FontInfoDesired const* const /*pfiFontInfoDesired*/, FontInfo* const pfiFontInfo)
{
    COORD coordSize = {0};
    GetFontSize(&coordSize);

    pfiFontInfo->SetFromEngine(pfiFontInfo->GetFaceName(),
                               pfiFontInfo->GetFamily(),
                               pfiFontInfo->GetWeight(),
                               pfiFontInfo->IsTrueTypeFont(),
                               coordSize,
                               coordSize);

    return S_OK;
}

HRESULT WddmConEngine::UpdateDpi(int const /*iDpi*/)
{
    return S_OK;
}

// Method Description:
// - This method will update our internal reference for how big the viewport is.
//      Does nothing for WDDMCon.
// Arguments:
// - srNewViewport - The bounds of the new viewport.
// Return Value:
// - HRESULT S_OK
HRESULT WddmConEngine::UpdateViewport(_In_ SMALL_RECT const /*srNewViewport*/)
{
    return S_OK;
}

HRESULT WddmConEngine::GetProposedFont(FontInfoDesired const* const /*pfiFontInfoDesired*/,
                                       FontInfo* const /*pfiFontInfo*/,
                                       int const /*iDpi*/)
{
    return S_OK;
}

SMALL_RECT WddmConEngine::GetDirtyRectInChars()
{
    SMALL_RECT r;
    r.Bottom = _displayHeight > 0 ? (SHORT)(_displayHeight - 1) : 0;
    r.Top = 0;
    r.Left = 0;
    r.Right = _displayWidth > 0 ? (SHORT)(_displayWidth - 1) : 0;

    return r;
}

RECT WddmConEngine::GetDisplaySize()
{
    RECT r;
    r.top = 0;
    r.left = 0;
    r.bottom = _displayHeight;
    r.right = _displayWidth;

    return r;
}

HRESULT WddmConEngine::GetFontSize(_Out_ COORD* const pFontSize)
{
    // In order to retrieve the font size being used by DirectX, it is necessary
    // to modify the API set that defines the contract for WddmCon. However, the
    // intention is to subsume WddmCon into ConhostV2 directly once the issue of
    // building in the OneCore 'depot' including DirectX headers and libs is
    // resolved. The font size has no bearing on the behavior of the console
    // since it is used to determine the invalid rectangle whenever the console
    // buffer changes. However, given that no invalidation logic exists for this
    // renderer, the value returned by this function is irrelevant.
    //
    // TODO: MSFT 11851921 - Subsume WddmCon into ConhostV2 and remove the API
    //       set extension.
    COORD c;
    c.X = DEFAULT_FONT_WIDTH;
    c.Y = DEFAULT_FONT_HEIGHT;

    *pFontSize = c;
    return S_OK;
}

HRESULT WddmConEngine::IsCharFullWidthByFont(WCHAR const /*wch*/, _Out_ bool* const pResult)
{
    *pResult = false;
    return S_OK;
}
<|MERGE_RESOLUTION|>--- conflicted
+++ resolved
@@ -1,395 +1,391 @@
-#include "precomp.h"
-
-#include "WddmConRenderer.hpp"
-
-#pragma hdrstop
-
-//
-// Default non-bright white.
-//
-
-#define DEFAULT_COLOR_ATTRIBUTE  (0xC)
-
-#define DEFAULT_FONT_WIDTH       (8)
-#define DEFAULT_FONT_HEIGHT      (12)
-
-using namespace Microsoft::Console::Render;
-
-WddmConEngine::WddmConEngine()
-    : _hWddmConCtx(INVALID_HANDLE_VALUE),
-    _displayHeight(0),
-    _displayWidth(0),
-    _displayState(nullptr),
-    _currentLegacyColorAttribute(DEFAULT_COLOR_ATTRIBUTE)
-{
-
-}
-
-void WddmConEngine::FreeResources(ULONG displayHeight)
-{
-    if (_displayState)
-    {
-        for (ULONG i = 0; i < displayHeight; i++)
-        {
-            if (_displayState[i])
-            {
-                if (_displayState[i]->Old)
-                {
-                    free(_displayState[i]->Old);
-                }
-                if (_displayState[i]->New)
-                {
-                    free(_displayState[i]->New);
-                }
-
-                free(_displayState[i]);
-            }
-        }
-
-        free(_displayState);
-    }
-
-    if (_hWddmConCtx != INVALID_HANDLE_VALUE)
-    {
-        WDDMConDestroy(_hWddmConCtx);
-        _hWddmConCtx = INVALID_HANDLE_VALUE;
-    }
-}
-
-WddmConEngine::~WddmConEngine()
-{
-    FreeResources(_displayHeight);
-}
-
-HRESULT WddmConEngine::Initialize()
-{
-    HRESULT hr;
-    RECT DisplaySize;
-    CD_IO_DISPLAY_SIZE DisplaySizeIoctl;
-
-    if (_hWddmConCtx == INVALID_HANDLE_VALUE)
-    {
-        hr = WDDMConCreate(&_hWddmConCtx);
-
-        if (SUCCEEDED(hr))
-        {
-            hr = WDDMConGetDisplaySize(_hWddmConCtx, &DisplaySizeIoctl);
-
-            if (SUCCEEDED(hr))
-            {
-                DisplaySize.top = 0;
-                DisplaySize.left = 0;
-                DisplaySize.bottom = (LONG)DisplaySizeIoctl.Height;
-                DisplaySize.right = (LONG)DisplaySizeIoctl.Width;
-
-                _displayState = (PCD_IO_ROW_INFORMATION *)calloc(DisplaySize.bottom, sizeof(PCD_IO_ROW_INFORMATION));
-
-                if (_displayState != nullptr)
-                {
-                    for (LONG i = 0; i < DisplaySize.bottom; i++)
-                    {
-                        _displayState[i] = (PCD_IO_ROW_INFORMATION)calloc(1, sizeof(CD_IO_ROW_INFORMATION));
-                        if (_displayState[i] == nullptr)
-                        {
-                            hr = E_OUTOFMEMORY;
-
-                            break;
-                        }
-
-                        _displayState[i]->Index = (SHORT)i;
-                        _displayState[i]->Old = (PCD_IO_CHARACTER)calloc(DisplaySize.right, sizeof(CD_IO_CHARACTER));
-                        _displayState[i]->New = (PCD_IO_CHARACTER)calloc(DisplaySize.right, sizeof(CD_IO_CHARACTER));
-
-                        if (_displayState[i]->Old == nullptr || _displayState[i]->New == nullptr)
-                        {
-                            hr = E_OUTOFMEMORY;
-
-                            break;
-                        }
-                    }
-
-                    if (SUCCEEDED(hr))
-                    {
-                        _displayHeight = DisplaySize.bottom;
-                        _displayWidth = DisplaySize.right;
-                    }
-                    else
-                    {
-                        FreeResources(DisplaySize.bottom);
-                    }
-                }
-                else
-                {
-                    WDDMConDestroy(_hWddmConCtx);
-
-                    hr = E_OUTOFMEMORY;
-                }
-            }
-            else
-            {
-                WDDMConDestroy(_hWddmConCtx);
-            }
-        }
-    }
-    else
-    {
-        hr = E_HANDLE;
-    }
-
-    return hr;
-}
-
-bool WddmConEngine::IsInitialized()
-{
-    return _hWddmConCtx != INVALID_HANDLE_VALUE;
-}
-
-HRESULT WddmConEngine::Enable()
-{
-    RETURN_IF_HANDLE_INVALID(_hWddmConCtx);
-    return WDDMConEnableDisplayAccess((PHANDLE)_hWddmConCtx, TRUE);
-}
-
-HRESULT WddmConEngine::Disable()
-{
-    RETURN_IF_HANDLE_INVALID(_hWddmConCtx);
-    return WDDMConEnableDisplayAccess((PHANDLE)_hWddmConCtx, FALSE);
-}
-
-HRESULT WddmConEngine::Invalidate(const SMALL_RECT* const /*psrRegion*/)
-{
-    return S_OK;
-}
-
-<<<<<<< HEAD
-HRESULT WddmConEngine::InvalidateSystem(const RECT* const /*prcDirtyClient*/)
-=======
-HRESULT WddmConEngine::InvalidateCursor(const COORD* const /*pcoordCursor*/)
-{
-    return S_OK;
-}
-
-HRESULT WddmConEngine::InvalidateSystem(const RECT* const prcDirtyClient)
->>>>>>> f3010415
-{
-    return S_OK;
-}
-
-HRESULT WddmConEngine::InvalidateSelection(const SMALL_RECT* const /*rgsrSelection*/, UINT const /*cRectangles*/)
-{
-    return S_OK;
-}
-
-HRESULT WddmConEngine::InvalidateScroll(const COORD* const /*pcoordDelta*/)
-{
-    return S_OK;
-}
-
-HRESULT WddmConEngine::InvalidateAll()
-{
-    return S_OK;
-}
-
-HRESULT WddmConEngine::InvalidateCircling(_Out_ bool* const pForcePaint)
-{
-    *pForcePaint = false;
-    return S_FALSE;
-}
-
-HRESULT WddmConEngine::PrepareForTeardown(_Out_ bool* const pForcePaint)
-{
-    *pForcePaint = false;
-    return S_FALSE;
-}
-
-HRESULT WddmConEngine::StartPaint()
-{
-    RETURN_IF_HANDLE_INVALID(_hWddmConCtx);
-    return WDDMConBeginUpdateDisplayBatch(_hWddmConCtx);
-}
-
-HRESULT WddmConEngine::EndPaint()
-{
-    RETURN_IF_HANDLE_INVALID(_hWddmConCtx);
-    return WDDMConEndUpdateDisplayBatch(_hWddmConCtx);
-}
-
-HRESULT WddmConEngine::ScrollFrame()
-{
-    return S_OK;
-}
-
-HRESULT WddmConEngine::PaintBackground()
-{
-    RETURN_IF_HANDLE_INVALID(_hWddmConCtx);
-
-    PCD_IO_CHARACTER OldChar;
-    PCD_IO_CHARACTER NewChar;
-
-    for (LONG rowIndex = 0; rowIndex < _displayHeight; rowIndex++)
-    {
-        for (LONG colIndex = 0; colIndex < _displayWidth; colIndex++)
-        {
-            OldChar = &_displayState[rowIndex]->Old[colIndex];
-            NewChar = &_displayState[rowIndex]->New[colIndex];
-
-            OldChar->Character = NewChar->Character;
-            OldChar->Atribute = NewChar->Atribute;
-
-            NewChar->Character = L' ';
-            NewChar->Atribute = 0x0;
-        }
-    }
-
-
-    return S_OK;
-}
-
-HRESULT WddmConEngine::PaintBufferLine(PCWCHAR const pwsLine,
-                                       const unsigned char* const /*rgWidths*/,
-                                       size_t const cchLine,
-                                       COORD const coord,
-                                       bool const /*fTrimLeft*/)
-{
-    RETURN_IF_HANDLE_INVALID(_hWddmConCtx);
-
-    PCD_IO_CHARACTER OldChar;
-    PCD_IO_CHARACTER NewChar;
-
-    for (size_t i = 0; i < cchLine && i < (size_t)_displayWidth; i++)
-    {
-        OldChar = &_displayState[coord.Y]->Old[coord.X + i];
-        NewChar = &_displayState[coord.Y]->New[coord.X + i];
-
-        OldChar->Character = NewChar->Character;
-        OldChar->Atribute = NewChar->Atribute;
-
-        NewChar->Character = pwsLine[i];
-        NewChar->Atribute = _currentLegacyColorAttribute;
-    }
-
-    return WDDMConUpdateDisplay(_hWddmConCtx, _displayState[coord.Y], FALSE);
-}
-
-HRESULT WddmConEngine::PaintBufferGridLines(GridLines const /*lines*/,
-                                            COLORREF const /*color*/,
-                                            size_t const /*cchLine*/,
-                                            COORD const /*coordTarget*/)
-{
-    return S_OK;
-}
-
-HRESULT WddmConEngine::PaintSelection(const SMALL_RECT* const /*rgsrSelection*/, UINT const /*cRectangles*/)
-{
-    return S_OK;
-}
-
-HRESULT WddmConEngine::PaintCursor(COORD const /*coordCursor*/,
-                                   ULONG const /*ulCursorHeightPercent*/,
-                                   bool const /*fIsDoubleWidth*/)
-{
-    return S_OK;
-}
-
-HRESULT WddmConEngine::ClearCursor()
-{
-    return S_OK;
-}
-
-HRESULT WddmConEngine::UpdateDrawingBrushes(COLORREF const /*colorForeground*/,
-                                            COLORREF const /*colorBackground*/,
-                                            _In_ WORD const legacyColorAttribute,
-                                            bool const /*fIncludeBackgrounds*/)
-{
-    _currentLegacyColorAttribute = legacyColorAttribute;
-
-    return S_OK;
-}
-
-HRESULT WddmConEngine::UpdateFont(FontInfoDesired const* const /*pfiFontInfoDesired*/, FontInfo* const pfiFontInfo)
-{
-    COORD coordSize = {0};
-    GetFontSize(&coordSize);
-
-    pfiFontInfo->SetFromEngine(pfiFontInfo->GetFaceName(),
-                               pfiFontInfo->GetFamily(),
-                               pfiFontInfo->GetWeight(),
-                               pfiFontInfo->IsTrueTypeFont(),
-                               coordSize,
-                               coordSize);
-
-    return S_OK;
-}
-
-HRESULT WddmConEngine::UpdateDpi(int const /*iDpi*/)
-{
-    return S_OK;
-}
-
-// Method Description:
-// - This method will update our internal reference for how big the viewport is.
-//      Does nothing for WDDMCon.
-// Arguments:
-// - srNewViewport - The bounds of the new viewport.
-// Return Value:
-// - HRESULT S_OK
-HRESULT WddmConEngine::UpdateViewport(_In_ SMALL_RECT const /*srNewViewport*/)
-{
-    return S_OK;
-}
-
-HRESULT WddmConEngine::GetProposedFont(FontInfoDesired const* const /*pfiFontInfoDesired*/,
-                                       FontInfo* const /*pfiFontInfo*/,
-                                       int const /*iDpi*/)
-{
-    return S_OK;
-}
-
-SMALL_RECT WddmConEngine::GetDirtyRectInChars()
-{
-    SMALL_RECT r;
-    r.Bottom = _displayHeight > 0 ? (SHORT)(_displayHeight - 1) : 0;
-    r.Top = 0;
-    r.Left = 0;
-    r.Right = _displayWidth > 0 ? (SHORT)(_displayWidth - 1) : 0;
-
-    return r;
-}
-
-RECT WddmConEngine::GetDisplaySize()
-{
-    RECT r;
-    r.top = 0;
-    r.left = 0;
-    r.bottom = _displayHeight;
-    r.right = _displayWidth;
-
-    return r;
-}
-
-HRESULT WddmConEngine::GetFontSize(_Out_ COORD* const pFontSize)
-{
-    // In order to retrieve the font size being used by DirectX, it is necessary
-    // to modify the API set that defines the contract for WddmCon. However, the
-    // intention is to subsume WddmCon into ConhostV2 directly once the issue of
-    // building in the OneCore 'depot' including DirectX headers and libs is
-    // resolved. The font size has no bearing on the behavior of the console
-    // since it is used to determine the invalid rectangle whenever the console
-    // buffer changes. However, given that no invalidation logic exists for this
-    // renderer, the value returned by this function is irrelevant.
-    //
-    // TODO: MSFT 11851921 - Subsume WddmCon into ConhostV2 and remove the API
-    //       set extension.
-    COORD c;
-    c.X = DEFAULT_FONT_WIDTH;
-    c.Y = DEFAULT_FONT_HEIGHT;
-
-    *pFontSize = c;
-    return S_OK;
-}
-
-HRESULT WddmConEngine::IsCharFullWidthByFont(WCHAR const /*wch*/, _Out_ bool* const pResult)
-{
-    *pResult = false;
-    return S_OK;
-}
+#include "precomp.h"
+
+#include "WddmConRenderer.hpp"
+
+#pragma hdrstop
+
+//
+// Default non-bright white.
+//
+
+#define DEFAULT_COLOR_ATTRIBUTE  (0xC)
+
+#define DEFAULT_FONT_WIDTH       (8)
+#define DEFAULT_FONT_HEIGHT      (12)
+
+using namespace Microsoft::Console::Render;
+
+WddmConEngine::WddmConEngine()
+    : _hWddmConCtx(INVALID_HANDLE_VALUE),
+    _displayHeight(0),
+    _displayWidth(0),
+    _displayState(nullptr),
+    _currentLegacyColorAttribute(DEFAULT_COLOR_ATTRIBUTE)
+{
+
+}
+
+void WddmConEngine::FreeResources(ULONG displayHeight)
+{
+    if (_displayState)
+    {
+        for (ULONG i = 0; i < displayHeight; i++)
+        {
+            if (_displayState[i])
+            {
+                if (_displayState[i]->Old)
+                {
+                    free(_displayState[i]->Old);
+                }
+                if (_displayState[i]->New)
+                {
+                    free(_displayState[i]->New);
+                }
+
+                free(_displayState[i]);
+            }
+        }
+
+        free(_displayState);
+    }
+
+    if (_hWddmConCtx != INVALID_HANDLE_VALUE)
+    {
+        WDDMConDestroy(_hWddmConCtx);
+        _hWddmConCtx = INVALID_HANDLE_VALUE;
+    }
+}
+
+WddmConEngine::~WddmConEngine()
+{
+    FreeResources(_displayHeight);
+}
+
+HRESULT WddmConEngine::Initialize()
+{
+    HRESULT hr;
+    RECT DisplaySize;
+    CD_IO_DISPLAY_SIZE DisplaySizeIoctl;
+
+    if (_hWddmConCtx == INVALID_HANDLE_VALUE)
+    {
+        hr = WDDMConCreate(&_hWddmConCtx);
+
+        if (SUCCEEDED(hr))
+        {
+            hr = WDDMConGetDisplaySize(_hWddmConCtx, &DisplaySizeIoctl);
+
+            if (SUCCEEDED(hr))
+            {
+                DisplaySize.top = 0;
+                DisplaySize.left = 0;
+                DisplaySize.bottom = (LONG)DisplaySizeIoctl.Height;
+                DisplaySize.right = (LONG)DisplaySizeIoctl.Width;
+
+                _displayState = (PCD_IO_ROW_INFORMATION *)calloc(DisplaySize.bottom, sizeof(PCD_IO_ROW_INFORMATION));
+
+                if (_displayState != nullptr)
+                {
+                    for (LONG i = 0; i < DisplaySize.bottom; i++)
+                    {
+                        _displayState[i] = (PCD_IO_ROW_INFORMATION)calloc(1, sizeof(CD_IO_ROW_INFORMATION));
+                        if (_displayState[i] == nullptr)
+                        {
+                            hr = E_OUTOFMEMORY;
+
+                            break;
+                        }
+
+                        _displayState[i]->Index = (SHORT)i;
+                        _displayState[i]->Old = (PCD_IO_CHARACTER)calloc(DisplaySize.right, sizeof(CD_IO_CHARACTER));
+                        _displayState[i]->New = (PCD_IO_CHARACTER)calloc(DisplaySize.right, sizeof(CD_IO_CHARACTER));
+
+                        if (_displayState[i]->Old == nullptr || _displayState[i]->New == nullptr)
+                        {
+                            hr = E_OUTOFMEMORY;
+
+                            break;
+                        }
+                    }
+
+                    if (SUCCEEDED(hr))
+                    {
+                        _displayHeight = DisplaySize.bottom;
+                        _displayWidth = DisplaySize.right;
+                    }
+                    else
+                    {
+                        FreeResources(DisplaySize.bottom);
+                    }
+                }
+                else
+                {
+                    WDDMConDestroy(_hWddmConCtx);
+
+                    hr = E_OUTOFMEMORY;
+                }
+            }
+            else
+            {
+                WDDMConDestroy(_hWddmConCtx);
+            }
+        }
+    }
+    else
+    {
+        hr = E_HANDLE;
+    }
+
+    return hr;
+}
+
+bool WddmConEngine::IsInitialized()
+{
+    return _hWddmConCtx != INVALID_HANDLE_VALUE;
+}
+
+HRESULT WddmConEngine::Enable()
+{
+    RETURN_IF_HANDLE_INVALID(_hWddmConCtx);
+    return WDDMConEnableDisplayAccess((PHANDLE)_hWddmConCtx, TRUE);
+}
+
+HRESULT WddmConEngine::Disable()
+{
+    RETURN_IF_HANDLE_INVALID(_hWddmConCtx);
+    return WDDMConEnableDisplayAccess((PHANDLE)_hWddmConCtx, FALSE);
+}
+
+HRESULT WddmConEngine::Invalidate(const SMALL_RECT* const /*psrRegion*/)
+{
+    return S_OK;
+}
+
+HRESULT WddmConEngine::InvalidateCursor(const COORD* const /*pcoordCursor*/)
+{
+    return S_OK;
+}
+
+HRESULT WddmConEngine::InvalidateSystem(const RECT* const /*prcDirtyClient*/)
+{
+    return S_OK;
+}
+
+HRESULT WddmConEngine::InvalidateSelection(const SMALL_RECT* const /*rgsrSelection*/, UINT const /*cRectangles*/)
+{
+    return S_OK;
+}
+
+HRESULT WddmConEngine::InvalidateScroll(const COORD* const /*pcoordDelta*/)
+{
+    return S_OK;
+}
+
+HRESULT WddmConEngine::InvalidateAll()
+{
+    return S_OK;
+}
+
+HRESULT WddmConEngine::InvalidateCircling(_Out_ bool* const pForcePaint)
+{
+    *pForcePaint = false;
+    return S_FALSE;
+}
+
+HRESULT WddmConEngine::PrepareForTeardown(_Out_ bool* const pForcePaint)
+{
+    *pForcePaint = false;
+    return S_FALSE;
+}
+
+HRESULT WddmConEngine::StartPaint()
+{
+    RETURN_IF_HANDLE_INVALID(_hWddmConCtx);
+    return WDDMConBeginUpdateDisplayBatch(_hWddmConCtx);
+}
+
+HRESULT WddmConEngine::EndPaint()
+{
+    RETURN_IF_HANDLE_INVALID(_hWddmConCtx);
+    return WDDMConEndUpdateDisplayBatch(_hWddmConCtx);
+}
+
+HRESULT WddmConEngine::ScrollFrame()
+{
+    return S_OK;
+}
+
+HRESULT WddmConEngine::PaintBackground()
+{
+    RETURN_IF_HANDLE_INVALID(_hWddmConCtx);
+
+    PCD_IO_CHARACTER OldChar;
+    PCD_IO_CHARACTER NewChar;
+
+    for (LONG rowIndex = 0; rowIndex < _displayHeight; rowIndex++)
+    {
+        for (LONG colIndex = 0; colIndex < _displayWidth; colIndex++)
+        {
+            OldChar = &_displayState[rowIndex]->Old[colIndex];
+            NewChar = &_displayState[rowIndex]->New[colIndex];
+
+            OldChar->Character = NewChar->Character;
+            OldChar->Atribute = NewChar->Atribute;
+
+            NewChar->Character = L' ';
+            NewChar->Atribute = 0x0;
+        }
+    }
+
+
+    return S_OK;
+}
+
+HRESULT WddmConEngine::PaintBufferLine(PCWCHAR const pwsLine,
+                                       const unsigned char* const /*rgWidths*/,
+                                       size_t const cchLine,
+                                       COORD const coord,
+                                       bool const /*fTrimLeft*/)
+{
+    RETURN_IF_HANDLE_INVALID(_hWddmConCtx);
+
+    PCD_IO_CHARACTER OldChar;
+    PCD_IO_CHARACTER NewChar;
+
+    for (size_t i = 0; i < cchLine && i < (size_t)_displayWidth; i++)
+    {
+        OldChar = &_displayState[coord.Y]->Old[coord.X + i];
+        NewChar = &_displayState[coord.Y]->New[coord.X + i];
+
+        OldChar->Character = NewChar->Character;
+        OldChar->Atribute = NewChar->Atribute;
+
+        NewChar->Character = pwsLine[i];
+        NewChar->Atribute = _currentLegacyColorAttribute;
+    }
+
+    return WDDMConUpdateDisplay(_hWddmConCtx, _displayState[coord.Y], FALSE);
+}
+
+HRESULT WddmConEngine::PaintBufferGridLines(GridLines const /*lines*/,
+                                            COLORREF const /*color*/,
+                                            size_t const /*cchLine*/,
+                                            COORD const /*coordTarget*/)
+{
+    return S_OK;
+}
+
+HRESULT WddmConEngine::PaintSelection(const SMALL_RECT* const /*rgsrSelection*/, UINT const /*cRectangles*/)
+{
+    return S_OK;
+}
+
+HRESULT WddmConEngine::PaintCursor(COORD const /*coordCursor*/,
+                                   ULONG const /*ulCursorHeightPercent*/,
+                                   bool const /*fIsDoubleWidth*/)
+{
+    return S_OK;
+}
+
+HRESULT WddmConEngine::ClearCursor()
+{
+    return S_OK;
+}
+
+HRESULT WddmConEngine::UpdateDrawingBrushes(COLORREF const /*colorForeground*/,
+                                            COLORREF const /*colorBackground*/,
+                                            _In_ WORD const legacyColorAttribute,
+                                            bool const /*fIncludeBackgrounds*/)
+{
+    _currentLegacyColorAttribute = legacyColorAttribute;
+
+    return S_OK;
+}
+
+HRESULT WddmConEngine::UpdateFont(FontInfoDesired const* const /*pfiFontInfoDesired*/, FontInfo* const pfiFontInfo)
+{
+    COORD coordSize = {0};
+    GetFontSize(&coordSize);
+
+    pfiFontInfo->SetFromEngine(pfiFontInfo->GetFaceName(),
+                               pfiFontInfo->GetFamily(),
+                               pfiFontInfo->GetWeight(),
+                               pfiFontInfo->IsTrueTypeFont(),
+                               coordSize,
+                               coordSize);
+
+    return S_OK;
+}
+
+HRESULT WddmConEngine::UpdateDpi(int const /*iDpi*/)
+{
+    return S_OK;
+}
+
+// Method Description:
+// - This method will update our internal reference for how big the viewport is.
+//      Does nothing for WDDMCon.
+// Arguments:
+// - srNewViewport - The bounds of the new viewport.
+// Return Value:
+// - HRESULT S_OK
+HRESULT WddmConEngine::UpdateViewport(_In_ SMALL_RECT const /*srNewViewport*/)
+{
+    return S_OK;
+}
+
+HRESULT WddmConEngine::GetProposedFont(FontInfoDesired const* const /*pfiFontInfoDesired*/,
+                                       FontInfo* const /*pfiFontInfo*/,
+                                       int const /*iDpi*/)
+{
+    return S_OK;
+}
+
+SMALL_RECT WddmConEngine::GetDirtyRectInChars()
+{
+    SMALL_RECT r;
+    r.Bottom = _displayHeight > 0 ? (SHORT)(_displayHeight - 1) : 0;
+    r.Top = 0;
+    r.Left = 0;
+    r.Right = _displayWidth > 0 ? (SHORT)(_displayWidth - 1) : 0;
+
+    return r;
+}
+
+RECT WddmConEngine::GetDisplaySize()
+{
+    RECT r;
+    r.top = 0;
+    r.left = 0;
+    r.bottom = _displayHeight;
+    r.right = _displayWidth;
+
+    return r;
+}
+
+HRESULT WddmConEngine::GetFontSize(_Out_ COORD* const pFontSize)
+{
+    // In order to retrieve the font size being used by DirectX, it is necessary
+    // to modify the API set that defines the contract for WddmCon. However, the
+    // intention is to subsume WddmCon into ConhostV2 directly once the issue of
+    // building in the OneCore 'depot' including DirectX headers and libs is
+    // resolved. The font size has no bearing on the behavior of the console
+    // since it is used to determine the invalid rectangle whenever the console
+    // buffer changes. However, given that no invalidation logic exists for this
+    // renderer, the value returned by this function is irrelevant.
+    //
+    // TODO: MSFT 11851921 - Subsume WddmCon into ConhostV2 and remove the API
+    //       set extension.
+    COORD c;
+    c.X = DEFAULT_FONT_WIDTH;
+    c.Y = DEFAULT_FONT_HEIGHT;
+
+    *pFontSize = c;
+    return S_OK;
+}
+
+HRESULT WddmConEngine::IsCharFullWidthByFont(WCHAR const /*wch*/, _Out_ bool* const pResult)
+{
+    *pResult = false;
+    return S_OK;
+}