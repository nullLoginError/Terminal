--- conflicted
+++ resolved
@@ -1,93 +1,85 @@
-/*++
-Copyright (c) Microsoft Corporation
-
-Module Name:
-- IRenderEngine.hpp
-
-Abstract:
-- This serves as the entry point for a specific graphics engine specific renderer.
-
-Author(s):
-- Michael Niksa (MiNiksa) 17-Nov-2015
---*/
-
-#pragma once
-
-#include "IRenderer.hpp"
-#include "IRenderCursor.hpp"
-#include "FontInfo.hpp"
-#include "..\..\host\Cursor.h"
-
-// Valid COLORREFs are of the pattern 0x00bbggrr. -1 works as an invalid color, 
-//      as the highest byte of a valid color is always 0.
-const COLORREF INVALID_COLOR = 0xffffffff;
-
-namespace Microsoft
-{
-    namespace Console
-    {
-        namespace Render
-        {
-            class IRenderEngine
-            {
-            public:
-
-                enum GridLines
-                {
-                    None = 0x0,
-                    Top = 0x1,
-                    Bottom = 0x2,
-                    Left = 0x4,
-                    Right = 0x8
-                };
-
-                virtual HRESULT StartPaint() = 0;
-                virtual HRESULT EndPaint() = 0;
-
-                virtual HRESULT ScrollFrame() = 0;
-
-                virtual HRESULT Invalidate(const SMALL_RECT* const psrRegion) = 0;
-                virtual HRESULT InvalidateSystem(const RECT* const prcDirtyClient) = 0;
-                virtual HRESULT InvalidateSelection(_In_reads_(cRectangles) const SMALL_RECT* const rgsrSelection, _In_ UINT const cRectangles) = 0;
-                virtual HRESULT InvalidateScroll(const COORD* const pcoordDelta) = 0;
-                virtual HRESULT InvalidateAll() = 0;
-                
-                virtual HRESULT PaintBackground() = 0;
-                virtual HRESULT PaintBufferLine(_In_reads_(cchLine) PCWCHAR const pwsLine, _In_reads_(cchLine) const unsigned char* const rgWidths, _In_ size_t const cchLine, _In_ COORD const coord, _In_ bool const fTrimLeft) = 0;
-                virtual HRESULT PaintBufferGridLines(_In_ GridLines const lines, _In_ COLORREF const color, _In_ size_t const cchLine, _In_ COORD const coordTarget) = 0;
-                virtual HRESULT PaintSelection(_In_reads_(cRectangles) const SMALL_RECT* const rgsrSelection, _In_ UINT const cRectangles) = 0;
-
-<<<<<<< HEAD
-                virtual HRESULT PaintCursor(_In_ COORD const coordCursor, _In_ ULONG const ulCursorHeightPercent, _In_ bool const fIsDoubleWidth) = 0;
-                virtual HRESULT PaintCursorEx(_In_ COORD const coordCursor, 
-                    _In_ ULONG const ulCursorHeightPercent,
-                    _In_ bool const fIsDoubleWidth,
-                    _In_ Cursor::CursorType const cursorType, 
-                    _In_ bool const fUseColor, 
-                    _In_ COLORREF const cursorColor) = 0;
-
-                virtual HRESULT ClearCursor() = 0;
-                
-=======
-                virtual HRESULT PaintCursor(_In_ ULONG const ulCursorHeightPercent, _In_ bool const fIsDoubleWidth) = 0;
-                virtual HRESULT ClearCursor() = 0;                
->>>>>>> 17b10371
-
-                virtual HRESULT UpdateDrawingBrushes(_In_ COLORREF const colorForeground, _In_ COLORREF const colorBackground, _In_ WORD const legacyColorAttribute, _In_ bool const fIncludeBackgrounds) = 0;
-                virtual HRESULT UpdateFont(_In_ FontInfoDesired const * const pfiFontInfoDesired, _Out_ FontInfo* const pfiFontInfo) = 0;
-                virtual HRESULT UpdateDpi(_In_ int const iDpi) = 0;
-                virtual HRESULT UpdateViewport(_In_ SMALL_RECT const srNewViewport) = 0;
-
-                virtual HRESULT GetProposedFont(_In_ FontInfoDesired const * const pfiFontInfoDesired, _Out_ FontInfo* const pfiFontInfo, _In_ int const iDpi) = 0;
-
-                virtual SMALL_RECT GetDirtyRectInChars() = 0;
-                virtual COORD GetFontSize() = 0;
-                virtual bool IsCharFullWidthByFont(_In_ WCHAR const wch) = 0;
-
-                virtual IRenderCursor* const GetCursor() = 0;
-            };
-        };
-    };
-};
-
-DEFINE_ENUM_FLAG_OPERATORS(Microsoft::Console::Render::IRenderEngine::GridLines)
+/*++
+Copyright (c) Microsoft Corporation
+
+Module Name:
+- IRenderEngine.hpp
+
+Abstract:
+- This serves as the entry point for a specific graphics engine specific renderer.
+
+Author(s):
+- Michael Niksa (MiNiksa) 17-Nov-2015
+--*/
+
+#pragma once
+
+#include "IRenderer.hpp"
+#include "IRenderCursor.hpp"
+#include "FontInfo.hpp"
+#include "..\..\host\Cursor.h"
+
+// Valid COLORREFs are of the pattern 0x00bbggrr. -1 works as an invalid color, 
+//      as the highest byte of a valid color is always 0.
+const COLORREF INVALID_COLOR = 0xffffffff;
+
+namespace Microsoft
+{
+    namespace Console
+    {
+        namespace Render
+        {
+            class IRenderEngine
+            {
+            public:
+
+                enum GridLines
+                {
+                    None = 0x0,
+                    Top = 0x1,
+                    Bottom = 0x2,
+                    Left = 0x4,
+                    Right = 0x8
+                };
+
+                virtual HRESULT StartPaint() = 0;
+                virtual HRESULT EndPaint() = 0;
+
+                virtual HRESULT ScrollFrame() = 0;
+
+                virtual HRESULT Invalidate(const SMALL_RECT* const psrRegion) = 0;
+                virtual HRESULT InvalidateSystem(const RECT* const prcDirtyClient) = 0;
+                virtual HRESULT InvalidateSelection(_In_reads_(cRectangles) const SMALL_RECT* const rgsrSelection, _In_ UINT const cRectangles) = 0;
+                virtual HRESULT InvalidateScroll(const COORD* const pcoordDelta) = 0;
+                virtual HRESULT InvalidateAll() = 0;
+                
+                virtual HRESULT PaintBackground() = 0;
+                virtual HRESULT PaintBufferLine(_In_reads_(cchLine) PCWCHAR const pwsLine, _In_reads_(cchLine) const unsigned char* const rgWidths, _In_ size_t const cchLine, _In_ COORD const coord, _In_ bool const fTrimLeft) = 0;
+                virtual HRESULT PaintBufferGridLines(_In_ GridLines const lines, _In_ COLORREF const color, _In_ size_t const cchLine, _In_ COORD const coordTarget) = 0;
+                virtual HRESULT PaintSelection(_In_reads_(cRectangles) const SMALL_RECT* const rgsrSelection, _In_ UINT const cRectangles) = 0;
+
+                virtual HRESULT PaintCursorEx(_In_ ULONG const ulCursorHeightPercent,
+                                              _In_ bool const fIsDoubleWidth,
+                                              _In_ Cursor::CursorType const cursorType,
+                                              _In_ bool const fUseColor,
+                                              _In_ COLORREF const cursorColor) = 0;
+
+                virtual HRESULT ClearCursor() = 0;
+
+                virtual HRESULT UpdateDrawingBrushes(_In_ COLORREF const colorForeground, _In_ COLORREF const colorBackground, _In_ WORD const legacyColorAttribute, _In_ bool const fIncludeBackgrounds) = 0;
+                virtual HRESULT UpdateFont(_In_ FontInfoDesired const * const pfiFontInfoDesired, _Out_ FontInfo* const pfiFontInfo) = 0;
+                virtual HRESULT UpdateDpi(_In_ int const iDpi) = 0;
+                virtual HRESULT UpdateViewport(_In_ SMALL_RECT const srNewViewport) = 0;
+
+                virtual HRESULT GetProposedFont(_In_ FontInfoDesired const * const pfiFontInfoDesired, _Out_ FontInfo* const pfiFontInfo, _In_ int const iDpi) = 0;
+
+                virtual SMALL_RECT GetDirtyRectInChars() = 0;
+                virtual COORD GetFontSize() = 0;
+                virtual bool IsCharFullWidthByFont(_In_ WCHAR const wch) = 0;
+
+                virtual IRenderCursor* const GetCursor() = 0;
+            };
+        };
+    };
+};
+
+DEFINE_ENUM_FLAG_OPERATORS(Microsoft::Console::Render::IRenderEngine::GridLines)