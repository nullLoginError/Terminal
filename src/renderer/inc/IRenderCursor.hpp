--- conflicted
+++ resolved
@@ -1,38 +1,35 @@
-/*++
-Copyright (c) Microsoft Corporation
-
-Module Name:
-- IRenderCursor.hpp
-
-Abstract:
-- Serves as an abstraction of the cursor's drawing responsibilities.
-    Different engines will have differing implementations, for ex the 
-    GDI engine will need a timer to control blinking the cursor.
-
-Author(s):
-- Mike Griese (migrie) 16-Oct-2017
---*/
-#pragma once
-
-namespace Microsoft
-{
-    namespace Console
-    {
-        namespace Render
-        {
-            class IRenderCursor;
-        }
-    }
-}
-
-class Microsoft::Console::Render::IRenderCursor
-{
-public:
-    virtual void Move(_In_ const COORD cPos) = 0;
-    virtual bool ForcePaint() const = 0;
-<<<<<<< HEAD
-=======
-    virtual COORD GetPosition() const = 0;
->>>>>>> d38bbde6
-
-};
+/*++
+Copyright (c) Microsoft Corporation
+
+Module Name:
+- IRenderCursor.hpp
+
+Abstract:
+- Serves as an abstraction of the cursor's drawing responsibilities.
+    Different engines will have differing implementations, for ex the 
+    GDI engine will need a timer to control blinking the cursor.
+
+Author(s):
+- Mike Griese (migrie) 16-Oct-2017
+--*/
+#pragma once
+
+namespace Microsoft
+{
+    namespace Console
+    {
+        namespace Render
+        {
+            class IRenderCursor;
+        }
+    }
+}
+
+class Microsoft::Console::Render::IRenderCursor
+{
+public:
+    virtual void Move(_In_ const COORD cPos) = 0;
+    virtual bool ForcePaint() const = 0;
+    virtual COORD GetPosition() const = 0;
+
+};