/*++
Copyright (c) Microsoft Corporation

Module Name:
- IRenderer.hpp

Abstract:
- This serves as the entry point for console rendering activites.

Author(s):
- Michael Niksa (MiNiksa) 17-Nov-2015
--*/

#pragma once

#include "FontInfoDesired.hpp"
<<<<<<< HEAD
#include "../../inc/conattrs.hpp"
=======
#include "IRenderEngine.hpp"
>>>>>>> ce1fe2b8

namespace Microsoft
{
    namespace Console
    {
        namespace Render
        {
            class IRenderer
            {
            public:
                virtual ~IRenderer() {};

                virtual HRESULT PaintFrame() = 0;

                virtual void TriggerSystemRedraw(_In_ const RECT* const prcDirtyClient) = 0;

                virtual void TriggerRedraw(_In_ const SMALL_RECT* const psrRegion) = 0;
                virtual void TriggerRedraw(_In_ const COORD* const pcoord) = 0;
                virtual void TriggerRedrawCursor(_In_ const COORD* const pcoord) = 0;

                virtual void TriggerRedrawAll() = 0;
                virtual void TriggerTeardown() = 0;

                virtual void TriggerSelection() = 0;
                virtual void TriggerScroll() = 0;
                virtual void TriggerScroll(_In_ const COORD* const pcoordDelta) = 0;
                virtual void TriggerCircling() = 0;
                virtual void TriggerFontChange(_In_ int const iDpi,
                                               _In_ FontInfoDesired const * const pFontInfoDesired,
                                               _Out_ FontInfo* const pFontInfo) = 0;

                virtual HRESULT GetProposedFont(_In_ int const iDpi,
                                                _In_ FontInfoDesired const * const pFontInfoDesired,
                                                _Out_ FontInfo* const pFontInfo) = 0;

                virtual COORD GetFontSize() = 0;
                virtual bool IsCharFullWidthByFont(_In_ WCHAR const wch) = 0;

                virtual void EnablePainting() = 0;
                virtual void WaitForPaintCompletionAndDisable(const DWORD dwTimeoutMs) = 0;

<<<<<<< HEAD
                virtual void MoveCursor(_In_ const COORD cPosition) = 0;

                virtual void SetCursorAttributes(_In_ const COLORREF color,
                                                 _In_ const CursorType type) = 0;
=======
                virtual void AddRenderEngine(_In_ IRenderEngine* const pEngine) = 0;
>>>>>>> ce1fe2b8
            };
        };
    };
};
<|MERGE_RESOLUTION|>--- conflicted
+++ resolved
@@ -1,74 +1,63 @@
-/*++
-Copyright (c) Microsoft Corporation
-
-Module Name:
-- IRenderer.hpp
-
-Abstract:
-- This serves as the entry point for console rendering activites.
-
-Author(s):
-- Michael Niksa (MiNiksa) 17-Nov-2015
---*/
-
-#pragma once
-
-#include "FontInfoDesired.hpp"
-<<<<<<< HEAD
-#include "../../inc/conattrs.hpp"
-=======
-#include "IRenderEngine.hpp"
->>>>>>> ce1fe2b8
-
-namespace Microsoft
-{
-    namespace Console
-    {
-        namespace Render
-        {
-            class IRenderer
-            {
-            public:
-                virtual ~IRenderer() {};
-
-                virtual HRESULT PaintFrame() = 0;
-
-                virtual void TriggerSystemRedraw(_In_ const RECT* const prcDirtyClient) = 0;
-
-                virtual void TriggerRedraw(_In_ const SMALL_RECT* const psrRegion) = 0;
-                virtual void TriggerRedraw(_In_ const COORD* const pcoord) = 0;
-                virtual void TriggerRedrawCursor(_In_ const COORD* const pcoord) = 0;
-
-                virtual void TriggerRedrawAll() = 0;
-                virtual void TriggerTeardown() = 0;
-
-                virtual void TriggerSelection() = 0;
-                virtual void TriggerScroll() = 0;
-                virtual void TriggerScroll(_In_ const COORD* const pcoordDelta) = 0;
-                virtual void TriggerCircling() = 0;
-                virtual void TriggerFontChange(_In_ int const iDpi,
-                                               _In_ FontInfoDesired const * const pFontInfoDesired,
-                                               _Out_ FontInfo* const pFontInfo) = 0;
-
-                virtual HRESULT GetProposedFont(_In_ int const iDpi,
-                                                _In_ FontInfoDesired const * const pFontInfoDesired,
-                                                _Out_ FontInfo* const pFontInfo) = 0;
-
-                virtual COORD GetFontSize() = 0;
-                virtual bool IsCharFullWidthByFont(_In_ WCHAR const wch) = 0;
-
-                virtual void EnablePainting() = 0;
-                virtual void WaitForPaintCompletionAndDisable(const DWORD dwTimeoutMs) = 0;
-
-<<<<<<< HEAD
-                virtual void MoveCursor(_In_ const COORD cPosition) = 0;
-
-                virtual void SetCursorAttributes(_In_ const COLORREF color,
-                                                 _In_ const CursorType type) = 0;
-=======
-                virtual void AddRenderEngine(_In_ IRenderEngine* const pEngine) = 0;
->>>>>>> ce1fe2b8
-            };
-        };
-    };
-};
+/*++
+Copyright (c) Microsoft Corporation
+
+Module Name:
+- IRenderer.hpp
+
+Abstract:
+- This serves as the entry point for console rendering activites.
+
+Author(s):
+- Michael Niksa (MiNiksa) 17-Nov-2015
+--*/
+
+#pragma once
+
+#include "FontInfoDesired.hpp"
+#include "IRenderEngine.hpp"
+
+namespace Microsoft
+{
+    namespace Console
+    {
+        namespace Render
+        {
+            class IRenderer
+            {
+            public:
+                virtual ~IRenderer() {};
+
+                virtual HRESULT PaintFrame() = 0;
+
+                virtual void TriggerSystemRedraw(_In_ const RECT* const prcDirtyClient) = 0;
+
+                virtual void TriggerRedraw(_In_ const SMALL_RECT* const psrRegion) = 0;
+                virtual void TriggerRedraw(_In_ const COORD* const pcoord) = 0;
+                virtual void TriggerRedrawCursor(_In_ const COORD* const pcoord) = 0;
+
+                virtual void TriggerRedrawAll() = 0;
+                virtual void TriggerTeardown() = 0;
+
+                virtual void TriggerSelection() = 0;
+                virtual void TriggerScroll() = 0;
+                virtual void TriggerScroll(_In_ const COORD* const pcoordDelta) = 0;
+                virtual void TriggerCircling() = 0;
+                virtual void TriggerFontChange(_In_ int const iDpi,
+                                               _In_ FontInfoDesired const * const pFontInfoDesired,
+                                               _Out_ FontInfo* const pFontInfo) = 0;
+
+                virtual HRESULT GetProposedFont(_In_ int const iDpi,
+                                                _In_ FontInfoDesired const * const pFontInfoDesired,
+                                                _Out_ FontInfo* const pFontInfo) = 0;
+
+                virtual COORD GetFontSize() = 0;
+                virtual bool IsCharFullWidthByFont(_In_ WCHAR const wch) = 0;
+
+                virtual void EnablePainting() = 0;
+                virtual void WaitForPaintCompletionAndDisable(const DWORD dwTimeoutMs) = 0;
+
+                virtual void AddRenderEngine(_In_ IRenderEngine* const pEngine) = 0;
+            };
+        };
+    };
+};