--- conflicted
+++ resolved
@@ -1,114 +1,69 @@
-/********************************************************
-*                                                       *
-*   Copyright (C) Microsoft. All rights reserved.       *
-*                                                       *
-********************************************************/
-
-#include "precomp.h"
-
-#include "VtCursor.hpp"
-
-#pragma hdrstop
-
-using namespace Microsoft::Console::Render;
-
-VtCursor::VtCursor(IRenderEngine* const pEngine) :
-    MinimalCursor(),
-    _pEngine(pEngine)
-{
-
-}
-
-// Method Description:
-// - Moves the renderer's cursor.
-//      For VT, does effectively nothing, but does store the "real" position of
-//       the cursor.
-// Arguments:
-// - cPos: The new cursor position, in viewport origin character coordinates.
-// Return Value:
-// - <none>
-void VtCursor::Move(_In_ const COORD cPos)
-{
-<<<<<<< HEAD
-    _coordPosition = cPos; 
-    _fHasMoved = true;  
-=======
-    MinimalCursor::Move(cPos);
-    _fHasMoved = true;  
-}
-
-
-// Method Description:
-// - Returns true if the cursor should always be painted, regardless if it's in
-//       the dirty portion of the screen or not.
-// Arguments:
-// - <none>
-// Return Value:
-// - true if we should manually paint the cursor
-bool VtCursor::ForcePaint() const
-{
-    return HasMoved();
->>>>>>> d38bbde6
-}
-
-// Method Description:
-// - Returns true if the cursor has moved since the last call to ClearMoved
-// Arguments:
-// - <none>
-// Return Value:
-<<<<<<< HEAD
-// - The cursor position.
-COORD VtCursor::GetPosition() const
-{
-    return _coordPosition;
-}
-
-// Method Description:
-// - Returns true if the cursor should always be painted, regardless if it's in
-//       the dirty portion of the screen or not.
-// Arguments:
-// - <none>
-// Return Value:
-// - true if we should manually paint the cursor
-bool VtCursor::ForcePaint() const
-{
-    return HasMoved();
-}
-
-// Method Description:
-// - Returns true if the cursor has moved since the last call to ClearMoved
-// Arguments:
-// - <none>
-// Return Value:
-// - true iff the cursor has moved since the last call to ClearMoved
-bool VtCursor::HasMoved() const
-{
-    return _fHasMoved;
-}
-
-// Method Description:
-// - Resets the move state of the cursor. This should be called during EndPaint.
-// Arguments:
-// - <none>
-// Return Value:
-// - <none>
-void VtCursor::ClearMoved()
-{
-=======
-// - true iff the cursor has moved since the last call to ClearMoved
-bool VtCursor::HasMoved() const
-{
-    return _fHasMoved;
-}
-
-// Method Description:
-// - Resets the move state of the cursor. This should be called during EndPaint.
-// Arguments:
-// - <none>
-// Return Value:
-// - <none>
-void VtCursor::ClearMoved()
-{
->>>>>>> d38bbde6
-    _fHasMoved = false;
-}
+/********************************************************
+*                                                       *
+*   Copyright (C) Microsoft. All rights reserved.       *
+*                                                       *
+********************************************************/
+
+#include "precomp.h"
+
+#include "VtCursor.hpp"
+
+#pragma hdrstop
+
+using namespace Microsoft::Console::Render;
+
+VtCursor::VtCursor(IRenderEngine* const pEngine) :
+    MinimalCursor(),
+    _pEngine(pEngine)
+{
+
+}
+
+// Method Description:
+// - Moves the renderer's cursor.
+//      For VT, does effectively nothing, but does store the "real" position of
+//       the cursor.
+// Arguments:
+// - cPos: The new cursor position, in viewport origin character coordinates.
+// Return Value:
+// - <none>
+void VtCursor::Move(_In_ const COORD cPos)
+{
+    MinimalCursor::Move(cPos);
+    _fHasMoved = true;  
+}
+
+
+// Method Description:
+// - Returns true if the cursor should always be painted, regardless if it's in
+//       the dirty portion of the screen or not.
+// Arguments:
+// - <none>
+// Return Value:
+// - true if we should manually paint the cursor
+bool VtCursor::ForcePaint() const
+{
+    return HasMoved();
+}
+
+// Method Description:
+// - Returns true if the cursor has moved since the last call to ClearMoved
+// Arguments:
+// - <none>
+// Return Value:
+// - true iff the cursor has moved since the last call to ClearMoved
+bool VtCursor::HasMoved() const
+{
+    return _fHasMoved;
+}
+
+// Method Description:
+// - Resets the move state of the cursor. This should be called during EndPaint.
+// Arguments:
+// - <none>
+// Return Value:
+// - <none>
+void VtCursor::ClearMoved()
+{
+    _fHasMoved = false;
+}