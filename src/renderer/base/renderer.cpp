/********************************************************
*                                                       *
*   Copyright (C) Microsoft. All rights reserved.       *
*                                                       *
********************************************************/

#include "precomp.h"

#include "..\..\host\cursor.h"
#include "..\..\host\textBuffer.hpp"
#include "..\..\host\conimeinfo.h"

#include "renderer.hpp"

#include <algorithm>

#pragma hdrstop

using namespace Microsoft::Console::Render;
using namespace Microsoft::Console::Types;

// Routine Description:
// - Creates a new renderer controller for a console.
// Arguments:
// - pData - The interface to console data structures required for rendering
// - pEngine - The output engine for targeting each rendering frame
// Return Value:
// - An instance of a Renderer.
// NOTE: CAN THROW IF MEMORY ALLOCATION FAILS.
Renderer::Renderer(_In_ std::unique_ptr<IRenderData> pData,
                   _In_reads_(cEngines) IRenderEngine** const rgpEngines,
                   _In_ size_t const cEngines) :
    _pData(std::move(pData)),
    _pThread(nullptr)
{
    THROW_IF_NULL_ALLOC(_pData);

    _srViewportPrevious = { 0 };

    for (size_t i = 0; i < cEngines; i++)
    {
        IRenderEngine* engine = rgpEngines[i];
        // NOTE: THIS CAN THROW IF MEMORY ALLOCATION FAILS.
        AddRenderEngine(engine);
    }
}

// Routine Description:
// - Destroys an instance of a renderer
// Arguments:
// - <none>
// Return Value:
// - <none>
Renderer::~Renderer()
{
    if (_pThread != nullptr)
    {
        delete _pThread;
    }

    std::for_each(_rgpEngines.begin(), _rgpEngines.end(), [&](IRenderEngine* const pEngine) {
        delete pEngine;
    });
}

HRESULT Renderer::s_CreateInstance(_In_ std::unique_ptr<IRenderData> pData,
                                   _Outptr_result_nullonfailure_ Renderer** const ppRenderer)
{
    return Renderer::s_CreateInstance(std::move(pData), nullptr, 0,  ppRenderer);
}

HRESULT Renderer::s_CreateInstance(_In_ std::unique_ptr<IRenderData> pData,
                                   _In_reads_(cEngines) IRenderEngine** const rgpEngines,
                                   _In_ size_t const cEngines,
                                   _Outptr_result_nullonfailure_ Renderer** const ppRenderer)
{
    HRESULT hr = S_OK;

    Renderer* pNewRenderer = nullptr;
    try
    {
        pNewRenderer = new Renderer(std::move(pData), rgpEngines, cEngines);

        if (pNewRenderer == nullptr)
        {
            hr = E_OUTOFMEMORY;
        }
    }
    CATCH_RETURN();

    // Attempt to create renderer thread
    if (SUCCEEDED(hr))
    {
        RenderThread* pNewThread;

        hr = RenderThread::s_CreateInstance(pNewRenderer, &pNewThread);

        if (SUCCEEDED(hr))
        {
            pNewRenderer->_pThread = pNewThread;
        }
    }

    if (SUCCEEDED(hr))
    {
        *ppRenderer = pNewRenderer;
    }
    else
    {
        delete pNewRenderer;
    }

    return hr;
}

// Routine Description:
// - Walks through the console data structures to compose a new frame based on the data that has changed since last call and outputs it to the connected rendering engine.
// Arguments:
// - <none>
// Return Value:
// - HRESULT S_OK, GDI error, Safe Math error, or state/argument errors.
HRESULT Renderer::PaintFrame()
{
    std::for_each(_rgpEngines.begin(), _rgpEngines.end(), [&](IRenderEngine* const pEngine) {
        THROW_HR_IF_NULL(HRESULT_FROM_WIN32(ERROR_INVALID_STATE), pEngine);

        // Last chance check if anything scrolled without an explicit invalidate notification since the last frame.
        _CheckViewportAndScroll();

        // Try to start painting a frame
        HRESULT const hr = pEngine->StartPaint();
        THROW_IF_FAILED(hr); // Return errors
        RETURN_HR_IF(S_OK, S_FALSE == hr); // Return early if there's nothing to paint.

        auto endPaint = wil::ScopeExit([&]()
        {
            LOG_IF_FAILED(pEngine->EndPaint());
        });

        // A. Prep Colors
        RETURN_IF_FAILED(_UpdateDrawingBrushes(pEngine, _pData->GetDefaultBrushColors(), true));

        // B. Clear Overlays
        RETURN_IF_FAILED(_ClearOverlays(pEngine));

        // C. Perform Scroll Operations
        RETURN_IF_FAILED(_PerformScrolling(pEngine));

        // 1. Paint Background
        RETURN_IF_FAILED(_PaintBackground(pEngine));

        // 2. Paint Rows of Text
        _PaintBufferOutput(pEngine);

        // 3. Paint Input
        //_PaintCookedInput(); // unnecessary, input is also stored in the output buffer.

        // 4. Paint IME composition area
        _PaintImeCompositionString(pEngine);

        // 5. Paint Selection
        _PaintSelection(pEngine);

        // 6. Paint Cursor
        _PaintCursor(pEngine);

        // As we leave the scope, EndPaint will be called (declared above)
        return S_OK;
    });

    return S_OK;
}

void Renderer::_NotifyPaintFrame()
{
    // The thread will provide throttling for us.
    _pThread->NotifyPaint();
}

// Routine Description:
// - Called when the system has requested we redraw a portion of the console.
// Arguments:
// - <none>
// Return Value:
// - <none>
void Renderer::TriggerSystemRedraw(_In_ const RECT* const prcDirtyClient)
{
    std::for_each(_rgpEngines.begin(), _rgpEngines.end(), [&](IRenderEngine* const pEngine) {
        LOG_IF_FAILED(pEngine->InvalidateSystem(prcDirtyClient));
    });

    _NotifyPaintFrame();
}

// Routine Description:
// - Called when a particular region within the console buffer has changed.
// Arguments:
// - <none>
// Return Value:
// - <none>
void Renderer::TriggerRedraw(_In_ const SMALL_RECT* const psrRegion)
{
    Viewport view(_pData->GetViewport());
    SMALL_RECT srUpdateRegion = *psrRegion;

    if (view.TrimToViewport(&srUpdateRegion))
    {
        view.ConvertToOrigin(&srUpdateRegion);
        std::for_each(_rgpEngines.begin(), _rgpEngines.end(), [&](IRenderEngine* const pEngine) {
            LOG_IF_FAILED(pEngine->Invalidate(&srUpdateRegion));
        });

        _NotifyPaintFrame();
    }
}

// Routine Description:
// - Called when a particular coordinate within the console buffer has changed.
// Arguments:
// - <none>
// Return Value:
// - <none>
void Renderer::TriggerRedraw(_In_ const COORD* const pcoord)
{
    SMALL_RECT srRegion = _RegionFromCoord(pcoord);
    TriggerRedraw(&srRegion); // this will notify to paint if we need it.
}

// Routine Description:
// - Called when something that changes the output state has occurred and the entire frame is now potentially invalid.
// - NOTE: Use sparingly. Try to reduce the refresh region where possible. Only use when a global state change has occurred.
// Arguments:
// - <none>
// Return Value:
// - <none>
void Renderer::TriggerRedrawAll()
{
    std::for_each(_rgpEngines.begin(), _rgpEngines.end(), [&](IRenderEngine* const pEngine) {
        LOG_IF_FAILED(pEngine->InvalidateAll());
    });

    _NotifyPaintFrame();
}

// Routine Description:
// - Called when the selected area in the console has changed.
// Arguments:
// - <none>
// Return Value:
// - <none>
void Renderer::TriggerSelection()
{
    // Get selection rectangles
    SMALL_RECT* rgsrSelection;
    UINT cRectsSelected;

    if (NT_SUCCESS(_GetSelectionRects(&rgsrSelection, &cRectsSelected)))
    {
        std::for_each(_rgpEngines.begin(), _rgpEngines.end(), [&](IRenderEngine* const pEngine) {
            LOG_IF_FAILED(pEngine->InvalidateSelection(rgsrSelection, cRectsSelected));
        });

        delete[] rgsrSelection;

        _NotifyPaintFrame();
    }
}

// Routine Description:
// - Called when we want to check if the viewport has moved and scroll accordingly if so.
// Arguments:
// - <none>
// Return Value:
// - True if something changed and we scrolled. False otherwise.
bool Renderer::_CheckViewportAndScroll()
{
    SMALL_RECT const srOldViewport = _srViewportPrevious;
    SMALL_RECT const srNewViewport = _pData->GetViewport();

    COORD coordDelta;
    coordDelta.X = srOldViewport.Left - srNewViewport.Left;
    coordDelta.Y = srOldViewport.Top - srNewViewport.Top;

    std::for_each(_rgpEngines.begin(), _rgpEngines.end(), [&](IRenderEngine* const pEngine) {
        LOG_IF_FAILED(pEngine->UpdateViewport(srNewViewport));
        LOG_IF_FAILED(pEngine->InvalidateScroll(&coordDelta));
    });
    _srViewportPrevious = srNewViewport;

    return coordDelta.X != 0 || coordDelta.Y != 0;
}

// Routine Description:
// - Called when a scroll operation has occurred by manipulating the viewport.
// - This is a special case as calling out scrolls explicitly drastically improves performance.
// Arguments:
// - <none>
// Return Value:
// - <none>
void Renderer::TriggerScroll()
{
    if (_CheckViewportAndScroll())
    {
        _NotifyPaintFrame();
    }
}

// Routine Description:
// - Called when a scroll operation wishes to explicitly adjust the frame by the given coordinate distance.
// - This is a special case as calling out scrolls explicitly drastically improves performance.
// - This should only be used when the viewport is not modified. It lets us know we can "scroll anyway" to save perf,
//   because the backing circular buffer rotated out from behind the viewport.
// Arguments:
// - <none>
// Return Value:
// - <none>
void Renderer::TriggerScroll(_In_ const COORD* const pcoordDelta)
{
    std::for_each(_rgpEngines.begin(), _rgpEngines.end(), [&](IRenderEngine* const pEngine){
        LOG_IF_FAILED(pEngine->InvalidateScroll(pcoordDelta));
    });

    _NotifyPaintFrame();
}

// Routine Description:
// - Called when a change in font or DPI has been detected.
// Arguments:
// - iDpi - New DPI value
// - pFontInfoDesired - A description of the font we would like to have.
// - pFontInfo - Data that will be fixed up/filled on return with the chosen font data.
// Return Value:
// - <none>
void Renderer::TriggerFontChange(_In_ int const iDpi, _In_ FontInfoDesired const * const pFontInfoDesired, _Out_ FontInfo* const pFontInfo)
{
    std::for_each(_rgpEngines.begin(), _rgpEngines.end(), [&](IRenderEngine* const pEngine){
        LOG_IF_FAILED(pEngine->UpdateDpi(iDpi));
        LOG_IF_FAILED(pEngine->UpdateFont(pFontInfoDesired, pFontInfo));
    });

    _NotifyPaintFrame();
}

// Routine Description:
// - Get the information on what font we would be using if we decided to create a font with the given parameters
// - This is for use with speculative calculations.
// Arguments:
// - iDpi - The DPI of the target display
// - pFontInfoDesired - A description of the font we would like to have.
// - pFontInfo - Data that will be fixed up/filled on return with the chosen font data.
// Return Value:
// - S_OK if set successfully or relevant GDI error via HRESULT.
HRESULT Renderer::GetProposedFont(_In_ int const iDpi, _In_ FontInfoDesired const * const pFontInfoDesired, _Out_ FontInfo* const pFontInfo)
{
    // If there's no head, return E_FAIL. The caller should decide how to
    //      handle this.
    // Currently, the only caller is the WindowProc:WM_GETDPISCALEDSIZE handler.
    //      It will assume that the proposed font is 1x1, regardless of DPI.
    if (_rgpEngines.size() < 1)
    {
        return E_FAIL;
    }

    // There will only every really be two engines - the real head and the VT
    //      renderer. We won't know which is which, so iterate over them.
    //      Only return the result of the successful one if it's not S_FALSE (which is the VT renderer)
    // TODO: 14560740 - The Window might be able to get at this info in a more sane manner
    assert(_rgpEngines.size() <= 2);
    for (IRenderEngine* const pEngine : _rgpEngines)
    {
        const HRESULT hr = LOG_IF_FAILED(pEngine->GetProposedFont(pFontInfoDesired, pFontInfo, iDpi));
        // We're looking for specifically S_OK, S_FALSE is not good enough.
        if (hr == S_OK)
        {
            return hr;
        }
    };

    return E_FAIL;
}

// Routine Description:
// - Retrieves the current X by Y (in pixels) size of the font in active use for drawing
// - NOTE: Generally the console host should avoid doing math in pixels unless absolutely necessary. Try to handle everything in character units and only let the renderer/window convert to pixels as necessary.
// Arguments:
// - <none>
// Return Value:
// - COORD representing the current pixel size of the selected font
COORD Renderer::GetFontSize()
{
    COORD fontSize = {1, 1};
    // There will only every really be two engines - the real head and the VT
    //      renderer. We won't know which is which, so iterate over them.
    //      Only return the result of the successful one if it's not S_FALSE (which is the VT renderer)
    // TODO: 14560740 - The Window might be able to get at this info in a more sane manner
    assert(_rgpEngines.size() <= 2);

    for (IRenderEngine* const pEngine : _rgpEngines)
    {
        const HRESULT hr = LOG_IF_FAILED(pEngine->GetFontSize(&fontSize));
        // We're looking for specifically S_OK, S_FALSE is not good enough.
        if (hr == S_OK)
        {
            return fontSize;
        }
    };

    return fontSize;
}

// Routine Description:
// - Tests against the current rendering engine to see if this particular character would be considered full-width (inscribed in a square, twice as wide as a standard Western character, typically used for CJK languages) or half-width.
// - Typically used to determine how many positions in the backing buffer a particular character should fill.
// NOTE: This only handles 1 or 2 wide (in monospace terms) characters.
// Arguments:
// - wch - Character to test
// Return Value:
// - True if the character is full-width (two wide), false if it is half-width (one wide).
bool Renderer::IsCharFullWidthByFont(_In_ WCHAR const wch)
{
    bool fIsFullWidth = false;

    // There will only every really be two engines - the real head and the VT
    //      renderer. We won't know which is which, so iterate over them.
    //      Only return the result of the successful one if it's not S_FALSE (which is the VT renderer)
    // TODO: 14560740 - The Window might be able to get at this info in a more sane manner
    assert(_rgpEngines.size() <= 2);
    for (IRenderEngine* const pEngine : _rgpEngines)
    {
        const HRESULT hr = LOG_IF_FAILED(pEngine->IsCharFullWidthByFont(wch, &fIsFullWidth));
        // We're looking for specifically S_OK, S_FALSE is not good enough.
        if (hr == S_OK)
        {
            return fIsFullWidth;
        }
    }

    return fIsFullWidth;
}

// Routine Description:
// - Sets an event in the render thread that allows it to proceed, thus enabling painting.
// Arguments:
// - <none>
// Return Value:
// - <none>
void Renderer::EnablePainting()
{
    _pThread->EnablePainting();
}

// Routine Description:
// - Waits for the current paint operation to complete, if any, up to the specified timeout.
// - Resets an event in the render thread that precludes it from advancing, thus disabling rendering.
// - If no paint operation is currently underway, returns immediately.
// Arguments:
// - dwTimeoutMs - Milliseconds to wait for the current paint operation to complete, if any (can be INFINITE).
// Return Value:
// - <none>
void Renderer::WaitForPaintCompletionAndDisable(const DWORD dwTimeoutMs)
{
    _pThread->WaitForPaintCompletionAndDisable(dwTimeoutMs);
}

// Routine Description:
// - Paint helper to fill in the background color of the invalid area within the frame.
// Arguments:
// - <none>
// Return Value:
// - <none>
HRESULT Renderer::_PaintBackground(_In_ IRenderEngine* const pEngine)
{
    return pEngine->PaintBackground();
}

// Routine Description:
// - Paint helper to copy the primary console buffer text onto the screen.
// - This portion primarily handles figuring the current viewport, comparing it/trimming it versus the invalid portion of the frame, and queuing up, row by row, which pieces of text need to be further processed.
// - See also: Helper functions that seperate out each complexity of text rendering.
// Arguments:
// - <none>
// Return Value:
// - <none>
void Renderer::_PaintBufferOutput(_In_ IRenderEngine* const pEngine)
{
    Viewport view(_pData->GetViewport());

    SMALL_RECT srDirty = pEngine->GetDirtyRectInChars();
    view.ConvertFromOrigin(&srDirty);

    const TEXT_BUFFER_INFO* const ptbi = _pData->GetTextBuffer();

    // The dirty rectangle may be larger than the backing buffer (anything, including the system, may have
    // requested that we render under the scroll bars). To prevent issues, trim down to the max buffer size
    // (a.k.a. ensure the viewport is between 0 and the max size of the buffer.)
    COORD const coordBufferSize = ptbi->GetCoordBufferSize();
    srDirty.Top = max(srDirty.Top, 0);
    srDirty.Left = max(srDirty.Left, 0);
    srDirty.Right = min(srDirty.Right, coordBufferSize.X - 1);
    srDirty.Bottom = min(srDirty.Bottom, coordBufferSize.Y - 1);

    // Also ensure that the dirty rect still fits inside the screen viewport.
    srDirty.Top = max(srDirty.Top, view.Top());
    srDirty.Left = max(srDirty.Left, view.Left());
    srDirty.Right = min(srDirty.Right, view.RightInclusive());
    srDirty.Bottom = min(srDirty.Bottom, view.BottomInclusive());

    Viewport viewDirty(srDirty);
    for (SHORT iRow = viewDirty.Top(); iRow <= viewDirty.BottomInclusive(); iRow++)
    {
        // Get row of text data
        const ROW& Row = ptbi->GetRowByOffset(iRow);

        // Get the requested left and right positions from the dirty rectangle.
        size_t iLeft = viewDirty.Left();
        size_t iRight = viewDirty.RightExclusive();

        // If there's anything to draw... draw it.
        if (iRight > iLeft)
        {
            // Get the pointer to the beginning of the text and the maximum length of the line we'll be writing.
            PWCHAR const pwsLine = Row.CharRow.Chars.get() + iLeft;
            PBYTE const pbKAttrs = Row.CharRow.KAttrs.get() + iLeft; // the double byte flags corresponding to the characters above.
            size_t const cchLine = iRight - iLeft;

            // Calculate the target position in the buffer where we should start writing.
            COORD coordTarget;
            coordTarget.X = (SHORT)iLeft - view.Left();
            coordTarget.Y = iRow - view.Top();

            // Now draw it.
            _PaintBufferOutputRasterFontHelper(pEngine, Row, pwsLine, pbKAttrs, cchLine, iLeft, coordTarget);

#if DBG
            if (_fDebug)
            {
                // Draw a frame shape around the last character of a wrapped row to identify where there are
                // soft wraps versus hard newlines.
                if (iRight == Row.CharRow.Right && Row.CharRow.WasWrapForced())
                {
                    IRenderEngine::GridLines lines = IRenderEngine::GridLines::Right | IRenderEngine::GridLines::Bottom;
                    COORD coordDebugTarget;
                    coordDebugTarget.Y = iRow - view.Top();
                    coordDebugTarget.X = (SHORT)iRight - view.Left() - 1;
                    pEngine->PaintBufferGridLines(lines, RGB(0x99, 0x77, 0x31), 1, coordDebugTarget);
                }
            }
#endif
        }
    }
}

// Routine Description:
// - Paint helper for raster font text. It will pass through to ColorHelper when it's done and cascade from there.
// - This particular helper checks the current font and converts the text, if necessary, back to the original OEM codepage.
// - This is required for raster fonts in GDI as it won't adapt them back on our behalf.
// - See also: All related helpers and buffer output functions.
// Arguments:
// - Row - reference to the row structure for the current line of text
// - pwsLine - Pointer to the first character in the string/substring to be drawn.
// - pbKAttrsLine - Pointer to the first attribute in a sequence that is perfectly in sync with the pwsLine parameter. e.g. The first attribute here goes with the first character in pwsLine.
// - cchLine - The length of both pwsLine and pbKAttrsLine.
// - iFirstAttr - Index into the row corresponding to pwsLine[0] to match up the appropriate color.
// - coordTarget - The X/Y coordinate position on the screen which we're attempting to render to.
// Return Value:
// - <none>
void Renderer::_PaintBufferOutputRasterFontHelper(_In_ IRenderEngine* const pEngine,
<<<<<<< HEAD
                                                  _In_ const ROW* const pRow,
=======
                                                  _In_ const ROW& Row,
>>>>>>> d55c3841
                                                  _In_reads_(cchLine) PCWCHAR const pwsLine,
                                                  _In_reads_(cchLine) PBYTE pbKAttrsLine,
                                                  _In_ size_t cchLine,
                                                  _In_ size_t iFirstAttr,
                                                  _In_ COORD const coordTarget)
{
    const FontInfo* const pFontInfo = _pData->GetFontInfo();

    PWCHAR pwsConvert = nullptr;
    PCWCHAR pwsData = pwsLine; // by default, use the line data.

    // If we're not using a TrueType font, we'll have to re-interpret the line of text to make the raster font happy.
    if (!pFontInfo->IsTrueTypeFont())
    {
        UINT const uiCodePage = pFontInfo->GetCodePage();

        // dispatch conversion into our codepage

        // Find out the bytes required
        int const cbRequired = WideCharToMultiByte(uiCodePage, 0, pwsLine, (int)cchLine, nullptr, 0, nullptr, nullptr);

        if (cbRequired != 0)
        {
            // Allocate buffer for MultiByte
            PCHAR psConverted = new CHAR[cbRequired];

            if (psConverted != nullptr)
            {
                // Attempt conversion to current codepage
                int const cbConverted = WideCharToMultiByte(uiCodePage, 0, pwsLine, (int)cchLine, psConverted, cbRequired, nullptr, nullptr);

                // If successful...
                if (cbConverted != 0)
                {
                    // Now we have to convert back to Unicode but using the system ANSI codepage. Find buffer size first.
                    int const cchRequired = MultiByteToWideChar(CP_ACP, 0, psConverted, cbRequired, nullptr, 0);

                    if (cchRequired != 0)
                    {
                        pwsConvert = new WCHAR[cchRequired];

                        if (pwsConvert != nullptr)
                        {

                            // Then do the actual conversion.
                            int const cchConverted = MultiByteToWideChar(CP_ACP, 0, psConverted, cbRequired, pwsConvert, cchRequired);

                            if (cchConverted != 0)
                            {
                                // If all successful, use this instead.
                                pwsData = pwsConvert;
                            }
                        }
                    }
                }

                delete[] psConverted;
            }
        }

    }

    // If we are using a TrueType font, just call the next helper down.
    _PaintBufferOutputColorHelper(pEngine, Row, pwsData, pbKAttrsLine, cchLine, iFirstAttr, coordTarget);

    if (pwsConvert != nullptr)
    {
        delete[] pwsConvert;
    }
}

// Routine Description:
// - Paint helper for primary buffer output function.
// - This particular helper unspools the run-length-encoded color attributes, updates the brushes, and effectively substrings the text for each different color.
// - It also identifies box drawing attributes and calls the respective helper.
// - See also: All related helpers and buffer output functions.
// Arguments:
// - Row - Reference to the row structure for the current line of text
// - pwsLine - Pointer to the first character in the string/substring to be drawn.
// - pbKAttrsLine - Pointer to the first attribute in a sequence that is perfectly in sync with the pwsLine parameter. e.g. The first attribute here goes with the first character in pwsLine.
// - cchLine - The length of both pwsLine and pbKAttrsLine.
// - iFirstAttr - Index into the row corresponding to pwsLine[0] to match up the appropriate color.
// - coordTarget - The X/Y coordinate position on the screen which we're attempting to render to.
// Return Value:
// - <none>
void Renderer::_PaintBufferOutputColorHelper(_In_ IRenderEngine* const pEngine,
<<<<<<< HEAD
                                             _In_ const ROW* const pRow,
=======
                                             _In_ const ROW& Row,
>>>>>>> d55c3841
                                             _In_reads_(cchLine) PCWCHAR const pwsLine,
                                             _In_reads_(cchLine) PBYTE pbKAttrsLine,
                                             _In_ size_t cchLine,
                                             _In_ size_t iFirstAttr,
                                             _In_ COORD const coordTarget)
{
    // We may have to write this string in several pieces based on the colors.

    // Count up how many characters we've written so we know when we're done.
    size_t cchWritten = 0;

    // The offset from the target point starts at the target point (and may be adjusted rightward for another string segment
    // if this attribute/color doesn't have enough 'length' to apply to all the text we want to draw.)
    COORD coordOffset = coordTarget;

    // The line segment we'll write will start at the beginning of the text.
    PCWCHAR pwsSegment = pwsLine;
    PBYTE pbKAttrsSegment = pbKAttrsLine; // corresponding double byte flags pointer

    do
    {
        // First retrieve the attribute that applies starting at the target position and the length for which it applies.
        TextAttributeRun* pRun = nullptr;
        UINT cAttrApplies = 0;
        Row.AttrRow.FindAttrIndex((UINT)(iFirstAttr + cchWritten), &pRun, &cAttrApplies);

        // Set the brushes in GDI to this color
        LOG_IF_FAILED(_UpdateDrawingBrushes(pEngine, pRun->GetAttributes(), false));

        // The segment we'll write is the shorter of the entire segment we want to draw or the amount of applicable color (Attr applies)
        size_t cchSegment = min(cchLine - cchWritten, cAttrApplies);

        if (cchSegment <= 0)
        {
            // If we ever have an invalid segment length, stop looping through the rendering.
            break;
        }

        // Draw the line via double-byte helper to strip duplicates
        LOG_IF_FAILED(_PaintBufferOutputDoubleByteHelper(pEngine, pwsSegment, pbKAttrsSegment, cchSegment, coordOffset));

        // Draw the grid shapes without the double-byte helper as they need to be exactly proportional to what's in the buffer
        if (_pData->IsGridLineDrawingAllowed())
        {
            // We're only allowed to draw the grid lines under certain circumstances.
            _PaintBufferOutputGridLineHelper(pEngine, pRun->GetAttributes(), cchSegment, coordOffset);
        }

        // Update how much we've written.
        cchWritten += cchSegment;

        // Update the offset and text segment pointer by moving right by the previously written segment length
        coordOffset.X += (SHORT)cchSegment;
        pwsSegment += cchSegment;
        pbKAttrsSegment += cchSegment;

    } while (cchWritten < cchLine);
}

// Routine Description:
// - Paint helper for primary buffer output function.
// - This particular helper processes full-width (sometimes called double-wide or double-byte) characters. They're typically stored twice in the backing buffer to represent their width, so this function will help strip that down to one copy each as it's passed along to the final output.
// - See also: All related helpers and buffer output functions.
// Arguments:
// - pwsLine - Pointer to the first character in the string/substring to be drawn.
// - pbKAttrsLine - Pointer to the first attribute in a sequence that is perfectly in sync with the pwsLine parameter. e.g. The first attribute here goes with the first character in pwsLine.
// - cchLine - The length of both pwsLine and pbKAttrsLine.
// - coordTarget - The X/Y coordinate position in the buffer which we're attempting to start rendering from. pwsLine[0] will be the character at position coordTarget within the original console buffer before it was prepared for this function.
// Return Value:
// - S_OK or memory allocation error
HRESULT Renderer::_PaintBufferOutputDoubleByteHelper(_In_ IRenderEngine* const pEngine,
                                                     _In_reads_(cchLine) PCWCHAR const pwsLine,
                                                     _In_reads_(cchLine) PBYTE const pbKAttrsLine,
                                                     _In_ size_t const cchLine,
                                                     _In_ COORD const coordTarget)
{
    // We need the ability to move the target back to the left slightly in case we start with a trailing byte character.
    COORD coordTargetAdjustable = coordTarget;
    bool fTrimLeft = false;

    // We need to filter out double-copies of characters that get introduced for full-width characters (sometimes "double-width" or erroneously "double-byte")
    wistd::unique_ptr<WCHAR[]> pwsSegment = wil::make_unique_nothrow<WCHAR[]>(cchLine);
    RETURN_IF_NULL_ALLOC(pwsSegment);

    // We will need to pass the expected widths along so characters can be spaced to fit.
    wistd::unique_ptr<unsigned char[]> rgSegmentWidth = wil::make_unique_nothrow<unsigned char[]>(cchLine);
    RETURN_IF_NULL_ALLOC(rgSegmentWidth);

    size_t cchSegment = 0;
    // Walk through the line given character by character and copy necessary items into our local array.
    for (size_t iLine = 0; iLine < cchLine; iLine++)
    {
        // skip copy of trailing bytes. we'll copy leading and single bytes into the final write array.
        if ((pbKAttrsLine[iLine] & CHAR_ROW::ATTR_TRAILING_BYTE) == 0)
        {
            pwsSegment[cchSegment] = pwsLine[iLine];
            rgSegmentWidth[cchSegment] = 1;

            // If this is a leading byte, add 1 more to width as it is double wide
            if ((pbKAttrsLine[iLine] & CHAR_ROW::ATTR_LEADING_BYTE) != 0)
            {
                rgSegmentWidth[cchSegment] = 2;
            }

            cchSegment++;
        }
        else if (iLine == 0)
        {
            // If we are a trailing byte, but we're the first character in the run, it's a special case.
            // Someone has asked us to redraw the right half of the character, but we can't do that.
            // We'll have to draw the entire thing at once which requires:
            // 1. We have to copy the character into the segment buffer (which we normally don't do for trailing bytes)
            // 2. We have to back the draw target up by one character width so the right half will be struck over where we expect

            // Copy character
            pwsSegment[cchSegment] = pwsLine[iLine];

            // This character is double-width
            rgSegmentWidth[cchSegment] = 2;
            cchSegment++;

            // Move the target back one so we can strike left of what we want.
            coordTargetAdjustable.X--;

            // And set the flag so the engine will trim off the extra left half of the character
            // Clipping the left half of the character is important because leaving it there will interfere with the line drawing routines
            // which have no knowledge of the half/fullwidthness of characters and won't necessarily restrike the lines on the left half of the character.
            fTrimLeft = true;
        }
    }

    // Draw the line
    RETURN_IF_FAILED(pEngine->PaintBufferLine(pwsSegment.get(), rgSegmentWidth.get(), cchSegment, coordTargetAdjustable, fTrimLeft));

    return S_OK;
}

// Routine Description:
// - Paint helper for primary buffer output function.
// - This particular helper sets up the various box drawing lines that can be inscribed around any character in the buffer (left, right, top, underline).
// - See also: All related helpers and buffer output functions.
// Arguments:
// - textAttribute - The line/box drawing attributes to use for this particular run.
// - cchLine - The length of both pwsLine and pbKAttrsLine.
// - coordTarget - The X/Y coordinate position in the buffer which we're attempting to start rendering from.
// Return Value:
// - <none>
void Renderer::_PaintBufferOutputGridLineHelper(_In_ IRenderEngine* const pEngine,
                                                _In_ const TextAttribute textAttribute,
                                                _In_ size_t const cchLine,
                                                _In_ COORD const coordTarget)
{
    COLORREF rgb = textAttribute.GetRgbForeground();

    // Convert console grid line representations into rendering engine enum representations.
    IRenderEngine::GridLines lines = IRenderEngine::GridLines::None;

    if (textAttribute.IsTopHorizontalDisplayed())
    {
        lines |= IRenderEngine::GridLines::Top;
    }

    if (textAttribute.IsBottomHorizontalDisplayed())
    {
        lines |= IRenderEngine::GridLines::Bottom;
    }

    if (textAttribute.IsLeftVerticalDisplayed())
    {
        lines |= IRenderEngine::GridLines::Left;
    }

    if (textAttribute.IsRightVerticalDisplayed())
    {
        lines |= IRenderEngine::GridLines::Right;
    }

    // Draw the lines
    LOG_IF_FAILED(pEngine->PaintBufferGridLines(lines, rgb, cchLine, coordTarget));
}

// Routine Description:
// - Paint helper to draw the cursor within the buffer.
// Arguments:
// - <none>
// Return Value:
// - <none>
void Renderer::_PaintCursor(_In_ IRenderEngine* const pEngine)
{
    const Cursor* const pCursor = _pData->GetCursor();

    if (pCursor->IsVisible() && pCursor->IsOn() && !pCursor->IsPopupShown())
    {
        // Get cursor position in buffer
        COORD coordCursor = pCursor->GetPosition();

        Viewport view(_pData->GetViewport());

        SMALL_RECT srDirty = pEngine->GetDirtyRectInChars();
        view.ConvertFromOrigin(&srDirty);

        Viewport viewDirty(srDirty);

        // Check if cursor is within dirty area
        if (viewDirty.IsWithinViewport(&coordCursor))
        {
            // Determine cursor height
            ULONG ulHeight = pCursor->GetSize();

            // Now adjust the height for the overwrite/insert mode. If we're in overwrite mode, IsDouble will be set.
            // When IsDouble is set, we either need to double the height of the cursor, or if it's already too big,
            // then we need to shrink it by half.
            if (pCursor->IsDouble())
            {
                if (ulHeight > 50) // 50 because 50 percent is half of 100 percent which is the max size.
                {
                    ulHeight >>= 1;
                }
                else
                {
                    ulHeight <<= 1;
                }
            }

            // Determine cursor width
            bool const fIsDoubleWidth = !!pCursor->IsDoubleWidth();

            // Adjust cursor to viewport
            view.ConvertToOrigin(&coordCursor);

            // Draw it within the viewport
            LOG_IF_FAILED(pEngine->PaintCursor(coordCursor, ulHeight, fIsDoubleWidth));
        }
    }
}

// Routine Description:
// - Paint helper to draw the IME within the buffer.
// - This supports composition drawing area.
// Arguments:
// - AreaInfo - Special IME area screen buffer metadata
// - pTextInfo - Text backing buffer for the special IME area.
// Return Value:
// - <none>
void Renderer::_PaintIme(_In_ IRenderEngine* const pEngine,
                         _In_ const std::unique_ptr<ConversionAreaInfo>& AreaInfo,
                         _In_ const TEXT_BUFFER_INFO* const pTextInfo)
{
    // If this conversion area isn't hidden (because it is off) or hidden for a scroll operation, then draw it.
    if (!AreaInfo->IsHidden())
    {
        // First get the screen buffer's viewport.
        Viewport view(_pData->GetViewport());

        // Now get the IME's viewport and adjust it to where it is supposed to be relative to the window.
        // The IME's buffer is typically only one row in size. Some segments are the whole row, some are only a partial row.
        // Then from those, there is a "view" much like there is a view into the main console buffer.
        // Use the "window" and "view" relative to the IME-specific special buffer to figure out the coordinates to draw at within the real console buffer.
        SMALL_RECT srCaView = AreaInfo->CaInfo.rcViewCaWindow;
        srCaView.Top += AreaInfo->CaInfo.coordConView.Y;
        srCaView.Bottom += AreaInfo->CaInfo.coordConView.Y;
        srCaView.Left += AreaInfo->CaInfo.coordConView.X;
        srCaView.Right += AreaInfo->CaInfo.coordConView.X;

        // Set it up in a Viewport helper structure and trim it the IME viewport to be within the full console viewport.
        Viewport viewConv(srCaView);

        SMALL_RECT srDirty = pEngine->GetDirtyRectInChars();

        // Dirty is an inclusive rectangle, but oddly enough the IME was an exclusive one, so correct it.
        srDirty.Bottom++;
        srDirty.Right++;

        if (viewConv.TrimToViewport(&srDirty))
        {
            Viewport viewDirty(srDirty);

            for (SHORT iRow = viewDirty.Top(); iRow < viewDirty.BottomInclusive(); iRow++)
            {
                // Get row of text data
<<<<<<< HEAD
                const ROW* const pRow = pTextInfo->GetRowByOffset(iRow - AreaInfo->CaInfo.coordConView.Y);

                // Get the pointer to the beginning of the text and the maximum length of the line we'll be writing.
                PWCHAR const pwsLine = pRow->CharRow.Chars + viewDirty.Left() - AreaInfo->CaInfo.coordConView.X;
                PBYTE const pbKAttrs = pRow->CharRow.KAttrs + viewDirty.Left() - AreaInfo->CaInfo.coordConView.X; // the double byte flags corresponding to the characters above.
=======
                const ROW& Row = pTextInfo->GetRowByOffset(iRow - pAreaInfo->CaInfo.coordConView.Y);

                // Get the pointer to the beginning of the text and the maximum length of the line we'll be writing.
                PWCHAR const pwsLine = Row.CharRow.Chars.get() + viewDirty.Left() - pAreaInfo->CaInfo.coordConView.X;
                PBYTE const pbKAttrs = Row.CharRow.KAttrs.get() + viewDirty.Left() - pAreaInfo->CaInfo.coordConView.X; // the double byte flags corresponding to the characters above.
>>>>>>> d55c3841
                size_t const cchLine = viewDirty.Width() - 1;

                // Calculate the target position in the buffer where we should start writing.
                COORD coordTarget;
                coordTarget.X = viewDirty.Left();
                coordTarget.Y = iRow;

                _PaintBufferOutputRasterFontHelper(pEngine, Row, pwsLine, pbKAttrs, cchLine, viewDirty.Left(), coordTarget);
            }
        }
    }
}

// Routine Description:
// - Paint helper to draw the composition string portion of the IME.
// - This specifically is the string that appears at the cursor on the input line showing what the user is currently typing.
// - See also: Generic Paint IME helper method.
// Arguments:
// - <none>
// Return Value:
// - <none>
void Renderer::_PaintImeCompositionString(_In_ IRenderEngine* const pEngine)
{
    const ConsoleImeInfo* const pImeData = _pData->GetImeData();

    for (size_t i = 0; i < pImeData->ConvAreaCompStr.size(); i++)
    {
        const std::unique_ptr<ConversionAreaInfo>& AreaInfo = pImeData->ConvAreaCompStr[i];

        if (AreaInfo.get() != nullptr)
        {
            const TEXT_BUFFER_INFO* const ptbi = _pData->GetImeCompositionStringBuffer(i);
            _PaintIme(pEngine, AreaInfo, ptbi);
        }
    }
}

// Routine Description:
// - Paint helper to draw the selected area of the window.
// Arguments:
// - <none>
// Return Value:
// - <none>
void Renderer::_PaintSelection(_In_ IRenderEngine* const pEngine)
{
    // Get selection rectangles
    SMALL_RECT* rgsrSelection;
    UINT cRectsSelected;

    if (NT_SUCCESS(_GetSelectionRects(&rgsrSelection, &cRectsSelected)))
    {
        if (cRectsSelected > 0)
        {
            LOG_IF_FAILED(pEngine->PaintSelection(rgsrSelection, cRectsSelected));
        }

        delete[] rgsrSelection;
    }
}

// Routine Description:
// - Helper to convert the text attributes to actual RGB colors and update the rendering pen/brush within the rendering engine before the next draw operation.
// Arguments:
// - textAttributes - The 16 color foreground/background combination to set
// - fIncludeBackground - Whether or not to include the hung window/erase window brushes in this operation. (Usually only happens when the default is changed, not when each individual color is swapped in a multi-color run.)
// Return Value:
// - <none>
HRESULT Renderer::_UpdateDrawingBrushes(_In_ IRenderEngine* const pEngine, _In_ const TextAttribute textAttributes, _In_ bool const fIncludeBackground)
{
    COLORREF rgbForeground = textAttributes.GetRgbForeground();
    COLORREF rgbBackground = textAttributes.GetRgbBackground();
    WORD legacyAttributes = textAttributes.GetLegacyAttributes();

    // The last color need's to be each engine's responsibility. If it's local to this function,
    //      then on the next engine we might not update the color.
    RETURN_IF_FAILED(pEngine->UpdateDrawingBrushes(rgbForeground, rgbBackground, legacyAttributes, fIncludeBackground));

    return S_OK;
}

// Routine Description:
// - Helper called at the beginning of a frame to clear any overlaid text, cursors, or other items that we don't
//   want to have included when the existing frame is scrolled
// Arguments:
// - <none>
// Return Value:
// - <none>
HRESULT Renderer::_ClearOverlays(_In_ IRenderEngine* const pEngine)
{
    return pEngine->ClearCursor();
}

// Routine Description:
// - Helper called before a majority of paint operations to scroll most of the previous frame into the appropriate
//   position before we paint the remaining invalid area.
// - Used to save drawing time/improve performance
// Arguments:
// - <none>
// Return Value:
// - <none>
HRESULT Renderer::_PerformScrolling(_In_ IRenderEngine* const pEngine)
{
    return pEngine->ScrollFrame();
}

// Routine Description:
// - Helper to determine the selected region of the buffer.
// - NOTE: CALLER MUST FREE THE ARRAY RECEIVED IF THE SIZE WAS NON-ZERO
// Arguments:
// - prgsrSelection - Pointer to callee allocated array of rectangles representing the selection area, one per line of the selection.
// - pcRectangles - Count of how many rectangles are in the above array.
// Return Value:
// - Success status if we managed to retrieve rectangles. Check with NT_SUCCESS.
_Check_return_
NTSTATUS Renderer::_GetSelectionRects(
    _Outptr_result_buffer_all_(*pcRectangles) SMALL_RECT** const prgsrSelection,
    _Out_ UINT* const pcRectangles) const
{
    NTSTATUS status = _pData->GetSelectionRects(prgsrSelection, pcRectangles);

    if (NT_SUCCESS(status))
    {
        // Adjust rectangles to viewport
        Viewport view(_pData->GetViewport());
        for (UINT iRect = 0; iRect < *pcRectangles; iRect++)
        {
            view.ConvertToOrigin(&(*prgsrSelection)[iRect]);

            // hopefully temporary, we should be receiving the right selection sizes without correction.
            (*prgsrSelection)[iRect].Right++;
            (*prgsrSelection)[iRect].Bottom++;
        }
    }

    return status;
}

// Method Description:
// - Adds another Render engine to this renderer. Future rendering calls will
//      also be sent to the new renderer.
// Arguments:
// - pEngine: The new render engine to be added
// Return Value:
// - <none>
// Throws if we ran out of memory or there was some other error appending the
//      engine to our collection.
void Renderer::AddRenderEngine(_In_ IRenderEngine* const pEngine)
{
    THROW_IF_NULL_ALLOC(pEngine);
    _rgpEngines.push_back(pEngine);
<<<<<<< HEAD
}

// Method Description:
// - Updates each renderer's cursor with the new cursor position, in viewport
//      origin, character coordinates
// Arguments:
// - the new cursor position, in buffer origin character coordinates
// Return Value:
// - <none>
void Renderer::MoveCursor(_In_ const COORD cPosition)
{
    Viewport view(_pData->GetViewport());
    if (view.IsWithinViewport(&cPosition))
    {
        COORD relativePosition = cPosition;
        view.ConvertToOrigin(&relativePosition);

        std::for_each(_rgpEngines.begin(), _rgpEngines.end(), [&](IRenderEngine* const pEngine) {
            pEngine->GetCursor()->Move(relativePosition);
        });
    }

    _NotifyPaintFrame();
=======
>>>>>>> d55c3841
}
<|MERGE_RESOLUTION|>--- conflicted
+++ resolved
@@ -1,1133 +1,1091 @@
-/********************************************************
-*                                                       *
-*   Copyright (C) Microsoft. All rights reserved.       *
-*                                                       *
-********************************************************/
-
-#include "precomp.h"
-
-#include "..\..\host\cursor.h"
-#include "..\..\host\textBuffer.hpp"
-#include "..\..\host\conimeinfo.h"
-
-#include "renderer.hpp"
-
-#include <algorithm>
-
-#pragma hdrstop
-
-using namespace Microsoft::Console::Render;
-using namespace Microsoft::Console::Types;
-
-// Routine Description:
-// - Creates a new renderer controller for a console.
-// Arguments:
-// - pData - The interface to console data structures required for rendering
-// - pEngine - The output engine for targeting each rendering frame
-// Return Value:
-// - An instance of a Renderer.
-// NOTE: CAN THROW IF MEMORY ALLOCATION FAILS.
-Renderer::Renderer(_In_ std::unique_ptr<IRenderData> pData,
-                   _In_reads_(cEngines) IRenderEngine** const rgpEngines,
-                   _In_ size_t const cEngines) :
-    _pData(std::move(pData)),
-    _pThread(nullptr)
-{
-    THROW_IF_NULL_ALLOC(_pData);
-
-    _srViewportPrevious = { 0 };
-
-    for (size_t i = 0; i < cEngines; i++)
-    {
-        IRenderEngine* engine = rgpEngines[i];
-        // NOTE: THIS CAN THROW IF MEMORY ALLOCATION FAILS.
-        AddRenderEngine(engine);
-    }
-}
-
-// Routine Description:
-// - Destroys an instance of a renderer
-// Arguments:
-// - <none>
-// Return Value:
-// - <none>
-Renderer::~Renderer()
-{
-    if (_pThread != nullptr)
-    {
-        delete _pThread;
-    }
-
-    std::for_each(_rgpEngines.begin(), _rgpEngines.end(), [&](IRenderEngine* const pEngine) {
-        delete pEngine;
-    });
-}
-
-HRESULT Renderer::s_CreateInstance(_In_ std::unique_ptr<IRenderData> pData,
-                                   _Outptr_result_nullonfailure_ Renderer** const ppRenderer)
-{
-    return Renderer::s_CreateInstance(std::move(pData), nullptr, 0,  ppRenderer);
-}
-
-HRESULT Renderer::s_CreateInstance(_In_ std::unique_ptr<IRenderData> pData,
-                                   _In_reads_(cEngines) IRenderEngine** const rgpEngines,
-                                   _In_ size_t const cEngines,
-                                   _Outptr_result_nullonfailure_ Renderer** const ppRenderer)
-{
-    HRESULT hr = S_OK;
-
-    Renderer* pNewRenderer = nullptr;
-    try
-    {
-        pNewRenderer = new Renderer(std::move(pData), rgpEngines, cEngines);
-
-        if (pNewRenderer == nullptr)
-        {
-            hr = E_OUTOFMEMORY;
-        }
-    }
-    CATCH_RETURN();
-
-    // Attempt to create renderer thread
-    if (SUCCEEDED(hr))
-    {
-        RenderThread* pNewThread;
-
-        hr = RenderThread::s_CreateInstance(pNewRenderer, &pNewThread);
-
-        if (SUCCEEDED(hr))
-        {
-            pNewRenderer->_pThread = pNewThread;
-        }
-    }
-
-    if (SUCCEEDED(hr))
-    {
-        *ppRenderer = pNewRenderer;
-    }
-    else
-    {
-        delete pNewRenderer;
-    }
-
-    return hr;
-}
-
-// Routine Description:
-// - Walks through the console data structures to compose a new frame based on the data that has changed since last call and outputs it to the connected rendering engine.
-// Arguments:
-// - <none>
-// Return Value:
-// - HRESULT S_OK, GDI error, Safe Math error, or state/argument errors.
-HRESULT Renderer::PaintFrame()
-{
-    std::for_each(_rgpEngines.begin(), _rgpEngines.end(), [&](IRenderEngine* const pEngine) {
-        THROW_HR_IF_NULL(HRESULT_FROM_WIN32(ERROR_INVALID_STATE), pEngine);
-
-        // Last chance check if anything scrolled without an explicit invalidate notification since the last frame.
-        _CheckViewportAndScroll();
-
-        // Try to start painting a frame
-        HRESULT const hr = pEngine->StartPaint();
-        THROW_IF_FAILED(hr); // Return errors
-        RETURN_HR_IF(S_OK, S_FALSE == hr); // Return early if there's nothing to paint.
-
-        auto endPaint = wil::ScopeExit([&]()
-        {
-            LOG_IF_FAILED(pEngine->EndPaint());
-        });
-
-        // A. Prep Colors
-        RETURN_IF_FAILED(_UpdateDrawingBrushes(pEngine, _pData->GetDefaultBrushColors(), true));
-
-        // B. Clear Overlays
-        RETURN_IF_FAILED(_ClearOverlays(pEngine));
-
-        // C. Perform Scroll Operations
-        RETURN_IF_FAILED(_PerformScrolling(pEngine));
-
-        // 1. Paint Background
-        RETURN_IF_FAILED(_PaintBackground(pEngine));
-
-        // 2. Paint Rows of Text
-        _PaintBufferOutput(pEngine);
-
-        // 3. Paint Input
-        //_PaintCookedInput(); // unnecessary, input is also stored in the output buffer.
-
-        // 4. Paint IME composition area
-        _PaintImeCompositionString(pEngine);
-
-        // 5. Paint Selection
-        _PaintSelection(pEngine);
-
-        // 6. Paint Cursor
-        _PaintCursor(pEngine);
-
-        // As we leave the scope, EndPaint will be called (declared above)
-        return S_OK;
-    });
-
-    return S_OK;
-}
-
-void Renderer::_NotifyPaintFrame()
-{
-    // The thread will provide throttling for us.
-    _pThread->NotifyPaint();
-}
-
-// Routine Description:
-// - Called when the system has requested we redraw a portion of the console.
-// Arguments:
-// - <none>
-// Return Value:
-// - <none>
-void Renderer::TriggerSystemRedraw(_In_ const RECT* const prcDirtyClient)
-{
-    std::for_each(_rgpEngines.begin(), _rgpEngines.end(), [&](IRenderEngine* const pEngine) {
-        LOG_IF_FAILED(pEngine->InvalidateSystem(prcDirtyClient));
-    });
-
-    _NotifyPaintFrame();
-}
-
-// Routine Description:
-// - Called when a particular region within the console buffer has changed.
-// Arguments:
-// - <none>
-// Return Value:
-// - <none>
-void Renderer::TriggerRedraw(_In_ const SMALL_RECT* const psrRegion)
-{
-    Viewport view(_pData->GetViewport());
-    SMALL_RECT srUpdateRegion = *psrRegion;
-
-    if (view.TrimToViewport(&srUpdateRegion))
-    {
-        view.ConvertToOrigin(&srUpdateRegion);
-        std::for_each(_rgpEngines.begin(), _rgpEngines.end(), [&](IRenderEngine* const pEngine) {
-            LOG_IF_FAILED(pEngine->Invalidate(&srUpdateRegion));
-        });
-
-        _NotifyPaintFrame();
-    }
-}
-
-// Routine Description:
-// - Called when a particular coordinate within the console buffer has changed.
-// Arguments:
-// - <none>
-// Return Value:
-// - <none>
-void Renderer::TriggerRedraw(_In_ const COORD* const pcoord)
-{
-    SMALL_RECT srRegion = _RegionFromCoord(pcoord);
-    TriggerRedraw(&srRegion); // this will notify to paint if we need it.
-}
-
-// Routine Description:
-// - Called when something that changes the output state has occurred and the entire frame is now potentially invalid.
-// - NOTE: Use sparingly. Try to reduce the refresh region where possible. Only use when a global state change has occurred.
-// Arguments:
-// - <none>
-// Return Value:
-// - <none>
-void Renderer::TriggerRedrawAll()
-{
-    std::for_each(_rgpEngines.begin(), _rgpEngines.end(), [&](IRenderEngine* const pEngine) {
-        LOG_IF_FAILED(pEngine->InvalidateAll());
-    });
-
-    _NotifyPaintFrame();
-}
-
-// Routine Description:
-// - Called when the selected area in the console has changed.
-// Arguments:
-// - <none>
-// Return Value:
-// - <none>
-void Renderer::TriggerSelection()
-{
-    // Get selection rectangles
-    SMALL_RECT* rgsrSelection;
-    UINT cRectsSelected;
-
-    if (NT_SUCCESS(_GetSelectionRects(&rgsrSelection, &cRectsSelected)))
-    {
-        std::for_each(_rgpEngines.begin(), _rgpEngines.end(), [&](IRenderEngine* const pEngine) {
-            LOG_IF_FAILED(pEngine->InvalidateSelection(rgsrSelection, cRectsSelected));
-        });
-
-        delete[] rgsrSelection;
-
-        _NotifyPaintFrame();
-    }
-}
-
-// Routine Description:
-// - Called when we want to check if the viewport has moved and scroll accordingly if so.
-// Arguments:
-// - <none>
-// Return Value:
-// - True if something changed and we scrolled. False otherwise.
-bool Renderer::_CheckViewportAndScroll()
-{
-    SMALL_RECT const srOldViewport = _srViewportPrevious;
-    SMALL_RECT const srNewViewport = _pData->GetViewport();
-
-    COORD coordDelta;
-    coordDelta.X = srOldViewport.Left - srNewViewport.Left;
-    coordDelta.Y = srOldViewport.Top - srNewViewport.Top;
-
-    std::for_each(_rgpEngines.begin(), _rgpEngines.end(), [&](IRenderEngine* const pEngine) {
-        LOG_IF_FAILED(pEngine->UpdateViewport(srNewViewport));
-        LOG_IF_FAILED(pEngine->InvalidateScroll(&coordDelta));
-    });
-    _srViewportPrevious = srNewViewport;
-
-    return coordDelta.X != 0 || coordDelta.Y != 0;
-}
-
-// Routine Description:
-// - Called when a scroll operation has occurred by manipulating the viewport.
-// - This is a special case as calling out scrolls explicitly drastically improves performance.
-// Arguments:
-// - <none>
-// Return Value:
-// - <none>
-void Renderer::TriggerScroll()
-{
-    if (_CheckViewportAndScroll())
-    {
-        _NotifyPaintFrame();
-    }
-}
-
-// Routine Description:
-// - Called when a scroll operation wishes to explicitly adjust the frame by the given coordinate distance.
-// - This is a special case as calling out scrolls explicitly drastically improves performance.
-// - This should only be used when the viewport is not modified. It lets us know we can "scroll anyway" to save perf,
-//   because the backing circular buffer rotated out from behind the viewport.
-// Arguments:
-// - <none>
-// Return Value:
-// - <none>
-void Renderer::TriggerScroll(_In_ const COORD* const pcoordDelta)
-{
-    std::for_each(_rgpEngines.begin(), _rgpEngines.end(), [&](IRenderEngine* const pEngine){
-        LOG_IF_FAILED(pEngine->InvalidateScroll(pcoordDelta));
-    });
-
-    _NotifyPaintFrame();
-}
-
-// Routine Description:
-// - Called when a change in font or DPI has been detected.
-// Arguments:
-// - iDpi - New DPI value
-// - pFontInfoDesired - A description of the font we would like to have.
-// - pFontInfo - Data that will be fixed up/filled on return with the chosen font data.
-// Return Value:
-// - <none>
-void Renderer::TriggerFontChange(_In_ int const iDpi, _In_ FontInfoDesired const * const pFontInfoDesired, _Out_ FontInfo* const pFontInfo)
-{
-    std::for_each(_rgpEngines.begin(), _rgpEngines.end(), [&](IRenderEngine* const pEngine){
-        LOG_IF_FAILED(pEngine->UpdateDpi(iDpi));
-        LOG_IF_FAILED(pEngine->UpdateFont(pFontInfoDesired, pFontInfo));
-    });
-
-    _NotifyPaintFrame();
-}
-
-// Routine Description:
-// - Get the information on what font we would be using if we decided to create a font with the given parameters
-// - This is for use with speculative calculations.
-// Arguments:
-// - iDpi - The DPI of the target display
-// - pFontInfoDesired - A description of the font we would like to have.
-// - pFontInfo - Data that will be fixed up/filled on return with the chosen font data.
-// Return Value:
-// - S_OK if set successfully or relevant GDI error via HRESULT.
-HRESULT Renderer::GetProposedFont(_In_ int const iDpi, _In_ FontInfoDesired const * const pFontInfoDesired, _Out_ FontInfo* const pFontInfo)
-{
-    // If there's no head, return E_FAIL. The caller should decide how to
-    //      handle this.
-    // Currently, the only caller is the WindowProc:WM_GETDPISCALEDSIZE handler.
-    //      It will assume that the proposed font is 1x1, regardless of DPI.
-    if (_rgpEngines.size() < 1)
-    {
-        return E_FAIL;
-    }
-
-    // There will only every really be two engines - the real head and the VT
-    //      renderer. We won't know which is which, so iterate over them.
-    //      Only return the result of the successful one if it's not S_FALSE (which is the VT renderer)
-    // TODO: 14560740 - The Window might be able to get at this info in a more sane manner
-    assert(_rgpEngines.size() <= 2);
-    for (IRenderEngine* const pEngine : _rgpEngines)
-    {
-        const HRESULT hr = LOG_IF_FAILED(pEngine->GetProposedFont(pFontInfoDesired, pFontInfo, iDpi));
-        // We're looking for specifically S_OK, S_FALSE is not good enough.
-        if (hr == S_OK)
-        {
-            return hr;
-        }
-    };
-
-    return E_FAIL;
-}
-
-// Routine Description:
-// - Retrieves the current X by Y (in pixels) size of the font in active use for drawing
-// - NOTE: Generally the console host should avoid doing math in pixels unless absolutely necessary. Try to handle everything in character units and only let the renderer/window convert to pixels as necessary.
-// Arguments:
-// - <none>
-// Return Value:
-// - COORD representing the current pixel size of the selected font
-COORD Renderer::GetFontSize()
-{
-    COORD fontSize = {1, 1};
-    // There will only every really be two engines - the real head and the VT
-    //      renderer. We won't know which is which, so iterate over them.
-    //      Only return the result of the successful one if it's not S_FALSE (which is the VT renderer)
-    // TODO: 14560740 - The Window might be able to get at this info in a more sane manner
-    assert(_rgpEngines.size() <= 2);
-
-    for (IRenderEngine* const pEngine : _rgpEngines)
-    {
-        const HRESULT hr = LOG_IF_FAILED(pEngine->GetFontSize(&fontSize));
-        // We're looking for specifically S_OK, S_FALSE is not good enough.
-        if (hr == S_OK)
-        {
-            return fontSize;
-        }
-    };
-
-    return fontSize;
-}
-
-// Routine Description:
-// - Tests against the current rendering engine to see if this particular character would be considered full-width (inscribed in a square, twice as wide as a standard Western character, typically used for CJK languages) or half-width.
-// - Typically used to determine how many positions in the backing buffer a particular character should fill.
-// NOTE: This only handles 1 or 2 wide (in monospace terms) characters.
-// Arguments:
-// - wch - Character to test
-// Return Value:
-// - True if the character is full-width (two wide), false if it is half-width (one wide).
-bool Renderer::IsCharFullWidthByFont(_In_ WCHAR const wch)
-{
-    bool fIsFullWidth = false;
-
-    // There will only every really be two engines - the real head and the VT
-    //      renderer. We won't know which is which, so iterate over them.
-    //      Only return the result of the successful one if it's not S_FALSE (which is the VT renderer)
-    // TODO: 14560740 - The Window might be able to get at this info in a more sane manner
-    assert(_rgpEngines.size() <= 2);
-    for (IRenderEngine* const pEngine : _rgpEngines)
-    {
-        const HRESULT hr = LOG_IF_FAILED(pEngine->IsCharFullWidthByFont(wch, &fIsFullWidth));
-        // We're looking for specifically S_OK, S_FALSE is not good enough.
-        if (hr == S_OK)
-        {
-            return fIsFullWidth;
-        }
-    }
-
-    return fIsFullWidth;
-}
-
-// Routine Description:
-// - Sets an event in the render thread that allows it to proceed, thus enabling painting.
-// Arguments:
-// - <none>
-// Return Value:
-// - <none>
-void Renderer::EnablePainting()
-{
-    _pThread->EnablePainting();
-}
-
-// Routine Description:
-// - Waits for the current paint operation to complete, if any, up to the specified timeout.
-// - Resets an event in the render thread that precludes it from advancing, thus disabling rendering.
-// - If no paint operation is currently underway, returns immediately.
-// Arguments:
-// - dwTimeoutMs - Milliseconds to wait for the current paint operation to complete, if any (can be INFINITE).
-// Return Value:
-// - <none>
-void Renderer::WaitForPaintCompletionAndDisable(const DWORD dwTimeoutMs)
-{
-    _pThread->WaitForPaintCompletionAndDisable(dwTimeoutMs);
-}
-
-// Routine Description:
-// - Paint helper to fill in the background color of the invalid area within the frame.
-// Arguments:
-// - <none>
-// Return Value:
-// - <none>
-HRESULT Renderer::_PaintBackground(_In_ IRenderEngine* const pEngine)
-{
-    return pEngine->PaintBackground();
-}
-
-// Routine Description:
-// - Paint helper to copy the primary console buffer text onto the screen.
-// - This portion primarily handles figuring the current viewport, comparing it/trimming it versus the invalid portion of the frame, and queuing up, row by row, which pieces of text need to be further processed.
-// - See also: Helper functions that seperate out each complexity of text rendering.
-// Arguments:
-// - <none>
-// Return Value:
-// - <none>
-void Renderer::_PaintBufferOutput(_In_ IRenderEngine* const pEngine)
-{
-    Viewport view(_pData->GetViewport());
-
-    SMALL_RECT srDirty = pEngine->GetDirtyRectInChars();
-    view.ConvertFromOrigin(&srDirty);
-
-    const TEXT_BUFFER_INFO* const ptbi = _pData->GetTextBuffer();
-
-    // The dirty rectangle may be larger than the backing buffer (anything, including the system, may have
-    // requested that we render under the scroll bars). To prevent issues, trim down to the max buffer size
-    // (a.k.a. ensure the viewport is between 0 and the max size of the buffer.)
-    COORD const coordBufferSize = ptbi->GetCoordBufferSize();
-    srDirty.Top = max(srDirty.Top, 0);
-    srDirty.Left = max(srDirty.Left, 0);
-    srDirty.Right = min(srDirty.Right, coordBufferSize.X - 1);
-    srDirty.Bottom = min(srDirty.Bottom, coordBufferSize.Y - 1);
-
-    // Also ensure that the dirty rect still fits inside the screen viewport.
-    srDirty.Top = max(srDirty.Top, view.Top());
-    srDirty.Left = max(srDirty.Left, view.Left());
-    srDirty.Right = min(srDirty.Right, view.RightInclusive());
-    srDirty.Bottom = min(srDirty.Bottom, view.BottomInclusive());
-
-    Viewport viewDirty(srDirty);
-    for (SHORT iRow = viewDirty.Top(); iRow <= viewDirty.BottomInclusive(); iRow++)
-    {
-        // Get row of text data
-        const ROW& Row = ptbi->GetRowByOffset(iRow);
-
-        // Get the requested left and right positions from the dirty rectangle.
-        size_t iLeft = viewDirty.Left();
-        size_t iRight = viewDirty.RightExclusive();
-
-        // If there's anything to draw... draw it.
-        if (iRight > iLeft)
-        {
-            // Get the pointer to the beginning of the text and the maximum length of the line we'll be writing.
-            PWCHAR const pwsLine = Row.CharRow.Chars.get() + iLeft;
-            PBYTE const pbKAttrs = Row.CharRow.KAttrs.get() + iLeft; // the double byte flags corresponding to the characters above.
-            size_t const cchLine = iRight - iLeft;
-
-            // Calculate the target position in the buffer where we should start writing.
-            COORD coordTarget;
-            coordTarget.X = (SHORT)iLeft - view.Left();
-            coordTarget.Y = iRow - view.Top();
-
-            // Now draw it.
-            _PaintBufferOutputRasterFontHelper(pEngine, Row, pwsLine, pbKAttrs, cchLine, iLeft, coordTarget);
-
-#if DBG
-            if (_fDebug)
-            {
-                // Draw a frame shape around the last character of a wrapped row to identify where there are
-                // soft wraps versus hard newlines.
-                if (iRight == Row.CharRow.Right && Row.CharRow.WasWrapForced())
-                {
-                    IRenderEngine::GridLines lines = IRenderEngine::GridLines::Right | IRenderEngine::GridLines::Bottom;
-                    COORD coordDebugTarget;
-                    coordDebugTarget.Y = iRow - view.Top();
-                    coordDebugTarget.X = (SHORT)iRight - view.Left() - 1;
-                    pEngine->PaintBufferGridLines(lines, RGB(0x99, 0x77, 0x31), 1, coordDebugTarget);
-                }
-            }
-#endif
-        }
-    }
-}
-
-// Routine Description:
-// - Paint helper for raster font text. It will pass through to ColorHelper when it's done and cascade from there.
-// - This particular helper checks the current font and converts the text, if necessary, back to the original OEM codepage.
-// - This is required for raster fonts in GDI as it won't adapt them back on our behalf.
-// - See also: All related helpers and buffer output functions.
-// Arguments:
-// - Row - reference to the row structure for the current line of text
-// - pwsLine - Pointer to the first character in the string/substring to be drawn.
-// - pbKAttrsLine - Pointer to the first attribute in a sequence that is perfectly in sync with the pwsLine parameter. e.g. The first attribute here goes with the first character in pwsLine.
-// - cchLine - The length of both pwsLine and pbKAttrsLine.
-// - iFirstAttr - Index into the row corresponding to pwsLine[0] to match up the appropriate color.
-// - coordTarget - The X/Y coordinate position on the screen which we're attempting to render to.
-// Return Value:
-// - <none>
-void Renderer::_PaintBufferOutputRasterFontHelper(_In_ IRenderEngine* const pEngine,
-<<<<<<< HEAD
-                                                  _In_ const ROW* const pRow,
-=======
-                                                  _In_ const ROW& Row,
->>>>>>> d55c3841
-                                                  _In_reads_(cchLine) PCWCHAR const pwsLine,
-                                                  _In_reads_(cchLine) PBYTE pbKAttrsLine,
-                                                  _In_ size_t cchLine,
-                                                  _In_ size_t iFirstAttr,
-                                                  _In_ COORD const coordTarget)
-{
-    const FontInfo* const pFontInfo = _pData->GetFontInfo();
-
-    PWCHAR pwsConvert = nullptr;
-    PCWCHAR pwsData = pwsLine; // by default, use the line data.
-
-    // If we're not using a TrueType font, we'll have to re-interpret the line of text to make the raster font happy.
-    if (!pFontInfo->IsTrueTypeFont())
-    {
-        UINT const uiCodePage = pFontInfo->GetCodePage();
-
-        // dispatch conversion into our codepage
-
-        // Find out the bytes required
-        int const cbRequired = WideCharToMultiByte(uiCodePage, 0, pwsLine, (int)cchLine, nullptr, 0, nullptr, nullptr);
-
-        if (cbRequired != 0)
-        {
-            // Allocate buffer for MultiByte
-            PCHAR psConverted = new CHAR[cbRequired];
-
-            if (psConverted != nullptr)
-            {
-                // Attempt conversion to current codepage
-                int const cbConverted = WideCharToMultiByte(uiCodePage, 0, pwsLine, (int)cchLine, psConverted, cbRequired, nullptr, nullptr);
-
-                // If successful...
-                if (cbConverted != 0)
-                {
-                    // Now we have to convert back to Unicode but using the system ANSI codepage. Find buffer size first.
-                    int const cchRequired = MultiByteToWideChar(CP_ACP, 0, psConverted, cbRequired, nullptr, 0);
-
-                    if (cchRequired != 0)
-                    {
-                        pwsConvert = new WCHAR[cchRequired];
-
-                        if (pwsConvert != nullptr)
-                        {
-
-                            // Then do the actual conversion.
-                            int const cchConverted = MultiByteToWideChar(CP_ACP, 0, psConverted, cbRequired, pwsConvert, cchRequired);
-
-                            if (cchConverted != 0)
-                            {
-                                // If all successful, use this instead.
-                                pwsData = pwsConvert;
-                            }
-                        }
-                    }
-                }
-
-                delete[] psConverted;
-            }
-        }
-
-    }
-
-    // If we are using a TrueType font, just call the next helper down.
-    _PaintBufferOutputColorHelper(pEngine, Row, pwsData, pbKAttrsLine, cchLine, iFirstAttr, coordTarget);
-
-    if (pwsConvert != nullptr)
-    {
-        delete[] pwsConvert;
-    }
-}
-
-// Routine Description:
-// - Paint helper for primary buffer output function.
-// - This particular helper unspools the run-length-encoded color attributes, updates the brushes, and effectively substrings the text for each different color.
-// - It also identifies box drawing attributes and calls the respective helper.
-// - See also: All related helpers and buffer output functions.
-// Arguments:
-// - Row - Reference to the row structure for the current line of text
-// - pwsLine - Pointer to the first character in the string/substring to be drawn.
-// - pbKAttrsLine - Pointer to the first attribute in a sequence that is perfectly in sync with the pwsLine parameter. e.g. The first attribute here goes with the first character in pwsLine.
-// - cchLine - The length of both pwsLine and pbKAttrsLine.
-// - iFirstAttr - Index into the row corresponding to pwsLine[0] to match up the appropriate color.
-// - coordTarget - The X/Y coordinate position on the screen which we're attempting to render to.
-// Return Value:
-// - <none>
-void Renderer::_PaintBufferOutputColorHelper(_In_ IRenderEngine* const pEngine,
-<<<<<<< HEAD
-                                             _In_ const ROW* const pRow,
-=======
-                                             _In_ const ROW& Row,
->>>>>>> d55c3841
-                                             _In_reads_(cchLine) PCWCHAR const pwsLine,
-                                             _In_reads_(cchLine) PBYTE pbKAttrsLine,
-                                             _In_ size_t cchLine,
-                                             _In_ size_t iFirstAttr,
-                                             _In_ COORD const coordTarget)
-{
-    // We may have to write this string in several pieces based on the colors.
-
-    // Count up how many characters we've written so we know when we're done.
-    size_t cchWritten = 0;
-
-    // The offset from the target point starts at the target point (and may be adjusted rightward for another string segment
-    // if this attribute/color doesn't have enough 'length' to apply to all the text we want to draw.)
-    COORD coordOffset = coordTarget;
-
-    // The line segment we'll write will start at the beginning of the text.
-    PCWCHAR pwsSegment = pwsLine;
-    PBYTE pbKAttrsSegment = pbKAttrsLine; // corresponding double byte flags pointer
-
-    do
-    {
-        // First retrieve the attribute that applies starting at the target position and the length for which it applies.
-        TextAttributeRun* pRun = nullptr;
-        UINT cAttrApplies = 0;
-        Row.AttrRow.FindAttrIndex((UINT)(iFirstAttr + cchWritten), &pRun, &cAttrApplies);
-
-        // Set the brushes in GDI to this color
-        LOG_IF_FAILED(_UpdateDrawingBrushes(pEngine, pRun->GetAttributes(), false));
-
-        // The segment we'll write is the shorter of the entire segment we want to draw or the amount of applicable color (Attr applies)
-        size_t cchSegment = min(cchLine - cchWritten, cAttrApplies);
-
-        if (cchSegment <= 0)
-        {
-            // If we ever have an invalid segment length, stop looping through the rendering.
-            break;
-        }
-
-        // Draw the line via double-byte helper to strip duplicates
-        LOG_IF_FAILED(_PaintBufferOutputDoubleByteHelper(pEngine, pwsSegment, pbKAttrsSegment, cchSegment, coordOffset));
-
-        // Draw the grid shapes without the double-byte helper as they need to be exactly proportional to what's in the buffer
-        if (_pData->IsGridLineDrawingAllowed())
-        {
-            // We're only allowed to draw the grid lines under certain circumstances.
-            _PaintBufferOutputGridLineHelper(pEngine, pRun->GetAttributes(), cchSegment, coordOffset);
-        }
-
-        // Update how much we've written.
-        cchWritten += cchSegment;
-
-        // Update the offset and text segment pointer by moving right by the previously written segment length
-        coordOffset.X += (SHORT)cchSegment;
-        pwsSegment += cchSegment;
-        pbKAttrsSegment += cchSegment;
-
-    } while (cchWritten < cchLine);
-}
-
-// Routine Description:
-// - Paint helper for primary buffer output function.
-// - This particular helper processes full-width (sometimes called double-wide or double-byte) characters. They're typically stored twice in the backing buffer to represent their width, so this function will help strip that down to one copy each as it's passed along to the final output.
-// - See also: All related helpers and buffer output functions.
-// Arguments:
-// - pwsLine - Pointer to the first character in the string/substring to be drawn.
-// - pbKAttrsLine - Pointer to the first attribute in a sequence that is perfectly in sync with the pwsLine parameter. e.g. The first attribute here goes with the first character in pwsLine.
-// - cchLine - The length of both pwsLine and pbKAttrsLine.
-// - coordTarget - The X/Y coordinate position in the buffer which we're attempting to start rendering from. pwsLine[0] will be the character at position coordTarget within the original console buffer before it was prepared for this function.
-// Return Value:
-// - S_OK or memory allocation error
-HRESULT Renderer::_PaintBufferOutputDoubleByteHelper(_In_ IRenderEngine* const pEngine,
-                                                     _In_reads_(cchLine) PCWCHAR const pwsLine,
-                                                     _In_reads_(cchLine) PBYTE const pbKAttrsLine,
-                                                     _In_ size_t const cchLine,
-                                                     _In_ COORD const coordTarget)
-{
-    // We need the ability to move the target back to the left slightly in case we start with a trailing byte character.
-    COORD coordTargetAdjustable = coordTarget;
-    bool fTrimLeft = false;
-
-    // We need to filter out double-copies of characters that get introduced for full-width characters (sometimes "double-width" or erroneously "double-byte")
-    wistd::unique_ptr<WCHAR[]> pwsSegment = wil::make_unique_nothrow<WCHAR[]>(cchLine);
-    RETURN_IF_NULL_ALLOC(pwsSegment);
-
-    // We will need to pass the expected widths along so characters can be spaced to fit.
-    wistd::unique_ptr<unsigned char[]> rgSegmentWidth = wil::make_unique_nothrow<unsigned char[]>(cchLine);
-    RETURN_IF_NULL_ALLOC(rgSegmentWidth);
-
-    size_t cchSegment = 0;
-    // Walk through the line given character by character and copy necessary items into our local array.
-    for (size_t iLine = 0; iLine < cchLine; iLine++)
-    {
-        // skip copy of trailing bytes. we'll copy leading and single bytes into the final write array.
-        if ((pbKAttrsLine[iLine] & CHAR_ROW::ATTR_TRAILING_BYTE) == 0)
-        {
-            pwsSegment[cchSegment] = pwsLine[iLine];
-            rgSegmentWidth[cchSegment] = 1;
-
-            // If this is a leading byte, add 1 more to width as it is double wide
-            if ((pbKAttrsLine[iLine] & CHAR_ROW::ATTR_LEADING_BYTE) != 0)
-            {
-                rgSegmentWidth[cchSegment] = 2;
-            }
-
-            cchSegment++;
-        }
-        else if (iLine == 0)
-        {
-            // If we are a trailing byte, but we're the first character in the run, it's a special case.
-            // Someone has asked us to redraw the right half of the character, but we can't do that.
-            // We'll have to draw the entire thing at once which requires:
-            // 1. We have to copy the character into the segment buffer (which we normally don't do for trailing bytes)
-            // 2. We have to back the draw target up by one character width so the right half will be struck over where we expect
-
-            // Copy character
-            pwsSegment[cchSegment] = pwsLine[iLine];
-
-            // This character is double-width
-            rgSegmentWidth[cchSegment] = 2;
-            cchSegment++;
-
-            // Move the target back one so we can strike left of what we want.
-            coordTargetAdjustable.X--;
-
-            // And set the flag so the engine will trim off the extra left half of the character
-            // Clipping the left half of the character is important because leaving it there will interfere with the line drawing routines
-            // which have no knowledge of the half/fullwidthness of characters and won't necessarily restrike the lines on the left half of the character.
-            fTrimLeft = true;
-        }
-    }
-
-    // Draw the line
-    RETURN_IF_FAILED(pEngine->PaintBufferLine(pwsSegment.get(), rgSegmentWidth.get(), cchSegment, coordTargetAdjustable, fTrimLeft));
-
-    return S_OK;
-}
-
-// Routine Description:
-// - Paint helper for primary buffer output function.
-// - This particular helper sets up the various box drawing lines that can be inscribed around any character in the buffer (left, right, top, underline).
-// - See also: All related helpers and buffer output functions.
-// Arguments:
-// - textAttribute - The line/box drawing attributes to use for this particular run.
-// - cchLine - The length of both pwsLine and pbKAttrsLine.
-// - coordTarget - The X/Y coordinate position in the buffer which we're attempting to start rendering from.
-// Return Value:
-// - <none>
-void Renderer::_PaintBufferOutputGridLineHelper(_In_ IRenderEngine* const pEngine,
-                                                _In_ const TextAttribute textAttribute,
-                                                _In_ size_t const cchLine,
-                                                _In_ COORD const coordTarget)
-{
-    COLORREF rgb = textAttribute.GetRgbForeground();
-
-    // Convert console grid line representations into rendering engine enum representations.
-    IRenderEngine::GridLines lines = IRenderEngine::GridLines::None;
-
-    if (textAttribute.IsTopHorizontalDisplayed())
-    {
-        lines |= IRenderEngine::GridLines::Top;
-    }
-
-    if (textAttribute.IsBottomHorizontalDisplayed())
-    {
-        lines |= IRenderEngine::GridLines::Bottom;
-    }
-
-    if (textAttribute.IsLeftVerticalDisplayed())
-    {
-        lines |= IRenderEngine::GridLines::Left;
-    }
-
-    if (textAttribute.IsRightVerticalDisplayed())
-    {
-        lines |= IRenderEngine::GridLines::Right;
-    }
-
-    // Draw the lines
-    LOG_IF_FAILED(pEngine->PaintBufferGridLines(lines, rgb, cchLine, coordTarget));
-}
-
-// Routine Description:
-// - Paint helper to draw the cursor within the buffer.
-// Arguments:
-// - <none>
-// Return Value:
-// - <none>
-void Renderer::_PaintCursor(_In_ IRenderEngine* const pEngine)
-{
-    const Cursor* const pCursor = _pData->GetCursor();
-
-    if (pCursor->IsVisible() && pCursor->IsOn() && !pCursor->IsPopupShown())
-    {
-        // Get cursor position in buffer
-        COORD coordCursor = pCursor->GetPosition();
-
-        Viewport view(_pData->GetViewport());
-
-        SMALL_RECT srDirty = pEngine->GetDirtyRectInChars();
-        view.ConvertFromOrigin(&srDirty);
-
-        Viewport viewDirty(srDirty);
-
-        // Check if cursor is within dirty area
-        if (viewDirty.IsWithinViewport(&coordCursor))
-        {
-            // Determine cursor height
-            ULONG ulHeight = pCursor->GetSize();
-
-            // Now adjust the height for the overwrite/insert mode. If we're in overwrite mode, IsDouble will be set.
-            // When IsDouble is set, we either need to double the height of the cursor, or if it's already too big,
-            // then we need to shrink it by half.
-            if (pCursor->IsDouble())
-            {
-                if (ulHeight > 50) // 50 because 50 percent is half of 100 percent which is the max size.
-                {
-                    ulHeight >>= 1;
-                }
-                else
-                {
-                    ulHeight <<= 1;
-                }
-            }
-
-            // Determine cursor width
-            bool const fIsDoubleWidth = !!pCursor->IsDoubleWidth();
-
-            // Adjust cursor to viewport
-            view.ConvertToOrigin(&coordCursor);
-
-            // Draw it within the viewport
-            LOG_IF_FAILED(pEngine->PaintCursor(coordCursor, ulHeight, fIsDoubleWidth));
-        }
-    }
-}
-
-// Routine Description:
-// - Paint helper to draw the IME within the buffer.
-// - This supports composition drawing area.
-// Arguments:
-// - AreaInfo - Special IME area screen buffer metadata
-// - pTextInfo - Text backing buffer for the special IME area.
-// Return Value:
-// - <none>
-void Renderer::_PaintIme(_In_ IRenderEngine* const pEngine,
-                         _In_ const std::unique_ptr<ConversionAreaInfo>& AreaInfo,
-                         _In_ const TEXT_BUFFER_INFO* const pTextInfo)
-{
-    // If this conversion area isn't hidden (because it is off) or hidden for a scroll operation, then draw it.
-    if (!AreaInfo->IsHidden())
-    {
-        // First get the screen buffer's viewport.
-        Viewport view(_pData->GetViewport());
-
-        // Now get the IME's viewport and adjust it to where it is supposed to be relative to the window.
-        // The IME's buffer is typically only one row in size. Some segments are the whole row, some are only a partial row.
-        // Then from those, there is a "view" much like there is a view into the main console buffer.
-        // Use the "window" and "view" relative to the IME-specific special buffer to figure out the coordinates to draw at within the real console buffer.
-        SMALL_RECT srCaView = AreaInfo->CaInfo.rcViewCaWindow;
-        srCaView.Top += AreaInfo->CaInfo.coordConView.Y;
-        srCaView.Bottom += AreaInfo->CaInfo.coordConView.Y;
-        srCaView.Left += AreaInfo->CaInfo.coordConView.X;
-        srCaView.Right += AreaInfo->CaInfo.coordConView.X;
-
-        // Set it up in a Viewport helper structure and trim it the IME viewport to be within the full console viewport.
-        Viewport viewConv(srCaView);
-
-        SMALL_RECT srDirty = pEngine->GetDirtyRectInChars();
-
-        // Dirty is an inclusive rectangle, but oddly enough the IME was an exclusive one, so correct it.
-        srDirty.Bottom++;
-        srDirty.Right++;
-
-        if (viewConv.TrimToViewport(&srDirty))
-        {
-            Viewport viewDirty(srDirty);
-
-            for (SHORT iRow = viewDirty.Top(); iRow < viewDirty.BottomInclusive(); iRow++)
-            {
-                // Get row of text data
-<<<<<<< HEAD
-                const ROW* const pRow = pTextInfo->GetRowByOffset(iRow - AreaInfo->CaInfo.coordConView.Y);
-
-                // Get the pointer to the beginning of the text and the maximum length of the line we'll be writing.
-                PWCHAR const pwsLine = pRow->CharRow.Chars + viewDirty.Left() - AreaInfo->CaInfo.coordConView.X;
-                PBYTE const pbKAttrs = pRow->CharRow.KAttrs + viewDirty.Left() - AreaInfo->CaInfo.coordConView.X; // the double byte flags corresponding to the characters above.
-=======
-                const ROW& Row = pTextInfo->GetRowByOffset(iRow - pAreaInfo->CaInfo.coordConView.Y);
-
-                // Get the pointer to the beginning of the text and the maximum length of the line we'll be writing.
-                PWCHAR const pwsLine = Row.CharRow.Chars.get() + viewDirty.Left() - pAreaInfo->CaInfo.coordConView.X;
-                PBYTE const pbKAttrs = Row.CharRow.KAttrs.get() + viewDirty.Left() - pAreaInfo->CaInfo.coordConView.X; // the double byte flags corresponding to the characters above.
->>>>>>> d55c3841
-                size_t const cchLine = viewDirty.Width() - 1;
-
-                // Calculate the target position in the buffer where we should start writing.
-                COORD coordTarget;
-                coordTarget.X = viewDirty.Left();
-                coordTarget.Y = iRow;
-
-                _PaintBufferOutputRasterFontHelper(pEngine, Row, pwsLine, pbKAttrs, cchLine, viewDirty.Left(), coordTarget);
-            }
-        }
-    }
-}
-
-// Routine Description:
-// - Paint helper to draw the composition string portion of the IME.
-// - This specifically is the string that appears at the cursor on the input line showing what the user is currently typing.
-// - See also: Generic Paint IME helper method.
-// Arguments:
-// - <none>
-// Return Value:
-// - <none>
-void Renderer::_PaintImeCompositionString(_In_ IRenderEngine* const pEngine)
-{
-    const ConsoleImeInfo* const pImeData = _pData->GetImeData();
-
-    for (size_t i = 0; i < pImeData->ConvAreaCompStr.size(); i++)
-    {
-        const std::unique_ptr<ConversionAreaInfo>& AreaInfo = pImeData->ConvAreaCompStr[i];
-
-        if (AreaInfo.get() != nullptr)
-        {
-            const TEXT_BUFFER_INFO* const ptbi = _pData->GetImeCompositionStringBuffer(i);
-            _PaintIme(pEngine, AreaInfo, ptbi);
-        }
-    }
-}
-
-// Routine Description:
-// - Paint helper to draw the selected area of the window.
-// Arguments:
-// - <none>
-// Return Value:
-// - <none>
-void Renderer::_PaintSelection(_In_ IRenderEngine* const pEngine)
-{
-    // Get selection rectangles
-    SMALL_RECT* rgsrSelection;
-    UINT cRectsSelected;
-
-    if (NT_SUCCESS(_GetSelectionRects(&rgsrSelection, &cRectsSelected)))
-    {
-        if (cRectsSelected > 0)
-        {
-            LOG_IF_FAILED(pEngine->PaintSelection(rgsrSelection, cRectsSelected));
-        }
-
-        delete[] rgsrSelection;
-    }
-}
-
-// Routine Description:
-// - Helper to convert the text attributes to actual RGB colors and update the rendering pen/brush within the rendering engine before the next draw operation.
-// Arguments:
-// - textAttributes - The 16 color foreground/background combination to set
-// - fIncludeBackground - Whether or not to include the hung window/erase window brushes in this operation. (Usually only happens when the default is changed, not when each individual color is swapped in a multi-color run.)
-// Return Value:
-// - <none>
-HRESULT Renderer::_UpdateDrawingBrushes(_In_ IRenderEngine* const pEngine, _In_ const TextAttribute textAttributes, _In_ bool const fIncludeBackground)
-{
-    COLORREF rgbForeground = textAttributes.GetRgbForeground();
-    COLORREF rgbBackground = textAttributes.GetRgbBackground();
-    WORD legacyAttributes = textAttributes.GetLegacyAttributes();
-
-    // The last color need's to be each engine's responsibility. If it's local to this function,
-    //      then on the next engine we might not update the color.
-    RETURN_IF_FAILED(pEngine->UpdateDrawingBrushes(rgbForeground, rgbBackground, legacyAttributes, fIncludeBackground));
-
-    return S_OK;
-}
-
-// Routine Description:
-// - Helper called at the beginning of a frame to clear any overlaid text, cursors, or other items that we don't
-//   want to have included when the existing frame is scrolled
-// Arguments:
-// - <none>
-// Return Value:
-// - <none>
-HRESULT Renderer::_ClearOverlays(_In_ IRenderEngine* const pEngine)
-{
-    return pEngine->ClearCursor();
-}
-
-// Routine Description:
-// - Helper called before a majority of paint operations to scroll most of the previous frame into the appropriate
-//   position before we paint the remaining invalid area.
-// - Used to save drawing time/improve performance
-// Arguments:
-// - <none>
-// Return Value:
-// - <none>
-HRESULT Renderer::_PerformScrolling(_In_ IRenderEngine* const pEngine)
-{
-    return pEngine->ScrollFrame();
-}
-
-// Routine Description:
-// - Helper to determine the selected region of the buffer.
-// - NOTE: CALLER MUST FREE THE ARRAY RECEIVED IF THE SIZE WAS NON-ZERO
-// Arguments:
-// - prgsrSelection - Pointer to callee allocated array of rectangles representing the selection area, one per line of the selection.
-// - pcRectangles - Count of how many rectangles are in the above array.
-// Return Value:
-// - Success status if we managed to retrieve rectangles. Check with NT_SUCCESS.
-_Check_return_
-NTSTATUS Renderer::_GetSelectionRects(
-    _Outptr_result_buffer_all_(*pcRectangles) SMALL_RECT** const prgsrSelection,
-    _Out_ UINT* const pcRectangles) const
-{
-    NTSTATUS status = _pData->GetSelectionRects(prgsrSelection, pcRectangles);
-
-    if (NT_SUCCESS(status))
-    {
-        // Adjust rectangles to viewport
-        Viewport view(_pData->GetViewport());
-        for (UINT iRect = 0; iRect < *pcRectangles; iRect++)
-        {
-            view.ConvertToOrigin(&(*prgsrSelection)[iRect]);
-
-            // hopefully temporary, we should be receiving the right selection sizes without correction.
-            (*prgsrSelection)[iRect].Right++;
-            (*prgsrSelection)[iRect].Bottom++;
-        }
-    }
-
-    return status;
-}
-
-// Method Description:
-// - Adds another Render engine to this renderer. Future rendering calls will
-//      also be sent to the new renderer.
-// Arguments:
-// - pEngine: The new render engine to be added
-// Return Value:
-// - <none>
-// Throws if we ran out of memory or there was some other error appending the
-//      engine to our collection.
-void Renderer::AddRenderEngine(_In_ IRenderEngine* const pEngine)
-{
-    THROW_IF_NULL_ALLOC(pEngine);
-    _rgpEngines.push_back(pEngine);
-<<<<<<< HEAD
-}
-
-// Method Description:
-// - Updates each renderer's cursor with the new cursor position, in viewport
-//      origin, character coordinates
-// Arguments:
-// - the new cursor position, in buffer origin character coordinates
-// Return Value:
-// - <none>
-void Renderer::MoveCursor(_In_ const COORD cPosition)
-{
-    Viewport view(_pData->GetViewport());
-    if (view.IsWithinViewport(&cPosition))
-    {
-        COORD relativePosition = cPosition;
-        view.ConvertToOrigin(&relativePosition);
-
-        std::for_each(_rgpEngines.begin(), _rgpEngines.end(), [&](IRenderEngine* const pEngine) {
-            pEngine->GetCursor()->Move(relativePosition);
-        });
-    }
-
-    _NotifyPaintFrame();
-=======
->>>>>>> d55c3841
-}
+/********************************************************
+*                                                       *
+*   Copyright (C) Microsoft. All rights reserved.       *
+*                                                       *
+********************************************************/
+
+#include "precomp.h"
+
+#include "..\..\host\cursor.h"
+#include "..\..\host\textBuffer.hpp"
+#include "..\..\host\conimeinfo.h"
+
+#include "renderer.hpp"
+
+#include <algorithm>
+
+#pragma hdrstop
+
+using namespace Microsoft::Console::Render;
+using namespace Microsoft::Console::Types;
+
+// Routine Description:
+// - Creates a new renderer controller for a console.
+// Arguments:
+// - pData - The interface to console data structures required for rendering
+// - pEngine - The output engine for targeting each rendering frame
+// Return Value:
+// - An instance of a Renderer.
+// NOTE: CAN THROW IF MEMORY ALLOCATION FAILS.
+Renderer::Renderer(_In_ std::unique_ptr<IRenderData> pData,
+                   _In_reads_(cEngines) IRenderEngine** const rgpEngines,
+                   _In_ size_t const cEngines) :
+    _pData(std::move(pData)),
+    _pThread(nullptr)
+{
+    THROW_IF_NULL_ALLOC(_pData);
+
+    _srViewportPrevious = { 0 };
+
+    for (size_t i = 0; i < cEngines; i++)
+    {
+        IRenderEngine* engine = rgpEngines[i];
+        // NOTE: THIS CAN THROW IF MEMORY ALLOCATION FAILS.
+        AddRenderEngine(engine);
+    }
+}
+
+// Routine Description:
+// - Destroys an instance of a renderer
+// Arguments:
+// - <none>
+// Return Value:
+// - <none>
+Renderer::~Renderer()
+{
+    if (_pThread != nullptr)
+    {
+        delete _pThread;
+    }
+
+    std::for_each(_rgpEngines.begin(), _rgpEngines.end(), [&](IRenderEngine* const pEngine) {
+        delete pEngine;
+    });
+}
+
+HRESULT Renderer::s_CreateInstance(_In_ std::unique_ptr<IRenderData> pData,
+                                   _Outptr_result_nullonfailure_ Renderer** const ppRenderer)
+{
+    return Renderer::s_CreateInstance(std::move(pData), nullptr, 0,  ppRenderer);
+}
+
+HRESULT Renderer::s_CreateInstance(_In_ std::unique_ptr<IRenderData> pData,
+                                   _In_reads_(cEngines) IRenderEngine** const rgpEngines,
+                                   _In_ size_t const cEngines,
+                                   _Outptr_result_nullonfailure_ Renderer** const ppRenderer)
+{
+    HRESULT hr = S_OK;
+
+    Renderer* pNewRenderer = nullptr;
+    try
+    {
+        pNewRenderer = new Renderer(std::move(pData), rgpEngines, cEngines);
+
+        if (pNewRenderer == nullptr)
+        {
+            hr = E_OUTOFMEMORY;
+        }
+    }
+    CATCH_RETURN();
+
+    // Attempt to create renderer thread
+    if (SUCCEEDED(hr))
+    {
+        RenderThread* pNewThread;
+
+        hr = RenderThread::s_CreateInstance(pNewRenderer, &pNewThread);
+
+        if (SUCCEEDED(hr))
+        {
+            pNewRenderer->_pThread = pNewThread;
+        }
+    }
+
+    if (SUCCEEDED(hr))
+    {
+        *ppRenderer = pNewRenderer;
+    }
+    else
+    {
+        delete pNewRenderer;
+    }
+
+    return hr;
+}
+
+// Routine Description:
+// - Walks through the console data structures to compose a new frame based on the data that has changed since last call and outputs it to the connected rendering engine.
+// Arguments:
+// - <none>
+// Return Value:
+// - HRESULT S_OK, GDI error, Safe Math error, or state/argument errors.
+HRESULT Renderer::PaintFrame()
+{
+    std::for_each(_rgpEngines.begin(), _rgpEngines.end(), [&](IRenderEngine* const pEngine) {
+        THROW_HR_IF_NULL(HRESULT_FROM_WIN32(ERROR_INVALID_STATE), pEngine);
+
+        // Last chance check if anything scrolled without an explicit invalidate notification since the last frame.
+        _CheckViewportAndScroll();
+
+        // Try to start painting a frame
+        HRESULT const hr = pEngine->StartPaint();
+        THROW_IF_FAILED(hr); // Return errors
+        RETURN_HR_IF(S_OK, S_FALSE == hr); // Return early if there's nothing to paint.
+
+        auto endPaint = wil::ScopeExit([&]()
+        {
+            LOG_IF_FAILED(pEngine->EndPaint());
+        });
+
+        // A. Prep Colors
+        RETURN_IF_FAILED(_UpdateDrawingBrushes(pEngine, _pData->GetDefaultBrushColors(), true));
+
+        // B. Clear Overlays
+        RETURN_IF_FAILED(_ClearOverlays(pEngine));
+
+        // C. Perform Scroll Operations
+        RETURN_IF_FAILED(_PerformScrolling(pEngine));
+
+        // 1. Paint Background
+        RETURN_IF_FAILED(_PaintBackground(pEngine));
+
+        // 2. Paint Rows of Text
+        _PaintBufferOutput(pEngine);
+
+        // 3. Paint Input
+        //_PaintCookedInput(); // unnecessary, input is also stored in the output buffer.
+
+        // 4. Paint IME composition area
+        _PaintImeCompositionString(pEngine);
+
+        // 5. Paint Selection
+        _PaintSelection(pEngine);
+
+        // 6. Paint Cursor
+        _PaintCursor(pEngine);
+
+        // As we leave the scope, EndPaint will be called (declared above)
+        return S_OK;
+    });
+
+    return S_OK;
+}
+
+void Renderer::_NotifyPaintFrame()
+{
+    // The thread will provide throttling for us.
+    _pThread->NotifyPaint();
+}
+
+// Routine Description:
+// - Called when the system has requested we redraw a portion of the console.
+// Arguments:
+// - <none>
+// Return Value:
+// - <none>
+void Renderer::TriggerSystemRedraw(_In_ const RECT* const prcDirtyClient)
+{
+    std::for_each(_rgpEngines.begin(), _rgpEngines.end(), [&](IRenderEngine* const pEngine) {
+        LOG_IF_FAILED(pEngine->InvalidateSystem(prcDirtyClient));
+    });
+
+    _NotifyPaintFrame();
+}
+
+// Routine Description:
+// - Called when a particular region within the console buffer has changed.
+// Arguments:
+// - <none>
+// Return Value:
+// - <none>
+void Renderer::TriggerRedraw(_In_ const SMALL_RECT* const psrRegion)
+{
+    Viewport view(_pData->GetViewport());
+    SMALL_RECT srUpdateRegion = *psrRegion;
+
+    if (view.TrimToViewport(&srUpdateRegion))
+    {
+        view.ConvertToOrigin(&srUpdateRegion);
+        std::for_each(_rgpEngines.begin(), _rgpEngines.end(), [&](IRenderEngine* const pEngine) {
+            LOG_IF_FAILED(pEngine->Invalidate(&srUpdateRegion));
+        });
+
+        _NotifyPaintFrame();
+    }
+}
+
+// Routine Description:
+// - Called when a particular coordinate within the console buffer has changed.
+// Arguments:
+// - <none>
+// Return Value:
+// - <none>
+void Renderer::TriggerRedraw(_In_ const COORD* const pcoord)
+{
+    SMALL_RECT srRegion = _RegionFromCoord(pcoord);
+    TriggerRedraw(&srRegion); // this will notify to paint if we need it.
+}
+
+// Routine Description:
+// - Called when something that changes the output state has occurred and the entire frame is now potentially invalid.
+// - NOTE: Use sparingly. Try to reduce the refresh region where possible. Only use when a global state change has occurred.
+// Arguments:
+// - <none>
+// Return Value:
+// - <none>
+void Renderer::TriggerRedrawAll()
+{
+    std::for_each(_rgpEngines.begin(), _rgpEngines.end(), [&](IRenderEngine* const pEngine) {
+        LOG_IF_FAILED(pEngine->InvalidateAll());
+    });
+
+    _NotifyPaintFrame();
+}
+
+// Routine Description:
+// - Called when the selected area in the console has changed.
+// Arguments:
+// - <none>
+// Return Value:
+// - <none>
+void Renderer::TriggerSelection()
+{
+    // Get selection rectangles
+    SMALL_RECT* rgsrSelection;
+    UINT cRectsSelected;
+
+    if (NT_SUCCESS(_GetSelectionRects(&rgsrSelection, &cRectsSelected)))
+    {
+        std::for_each(_rgpEngines.begin(), _rgpEngines.end(), [&](IRenderEngine* const pEngine) {
+            LOG_IF_FAILED(pEngine->InvalidateSelection(rgsrSelection, cRectsSelected));
+        });
+
+        delete[] rgsrSelection;
+
+        _NotifyPaintFrame();
+    }
+}
+
+// Routine Description:
+// - Called when we want to check if the viewport has moved and scroll accordingly if so.
+// Arguments:
+// - <none>
+// Return Value:
+// - True if something changed and we scrolled. False otherwise.
+bool Renderer::_CheckViewportAndScroll()
+{
+    SMALL_RECT const srOldViewport = _srViewportPrevious;
+    SMALL_RECT const srNewViewport = _pData->GetViewport();
+
+    COORD coordDelta;
+    coordDelta.X = srOldViewport.Left - srNewViewport.Left;
+    coordDelta.Y = srOldViewport.Top - srNewViewport.Top;
+
+    std::for_each(_rgpEngines.begin(), _rgpEngines.end(), [&](IRenderEngine* const pEngine) {
+        LOG_IF_FAILED(pEngine->UpdateViewport(srNewViewport));
+        LOG_IF_FAILED(pEngine->InvalidateScroll(&coordDelta));
+    });
+    _srViewportPrevious = srNewViewport;
+
+    return coordDelta.X != 0 || coordDelta.Y != 0;
+}
+
+// Routine Description:
+// - Called when a scroll operation has occurred by manipulating the viewport.
+// - This is a special case as calling out scrolls explicitly drastically improves performance.
+// Arguments:
+// - <none>
+// Return Value:
+// - <none>
+void Renderer::TriggerScroll()
+{
+    if (_CheckViewportAndScroll())
+    {
+        _NotifyPaintFrame();
+    }
+}
+
+// Routine Description:
+// - Called when a scroll operation wishes to explicitly adjust the frame by the given coordinate distance.
+// - This is a special case as calling out scrolls explicitly drastically improves performance.
+// - This should only be used when the viewport is not modified. It lets us know we can "scroll anyway" to save perf,
+//   because the backing circular buffer rotated out from behind the viewport.
+// Arguments:
+// - <none>
+// Return Value:
+// - <none>
+void Renderer::TriggerScroll(_In_ const COORD* const pcoordDelta)
+{
+    std::for_each(_rgpEngines.begin(), _rgpEngines.end(), [&](IRenderEngine* const pEngine){
+        LOG_IF_FAILED(pEngine->InvalidateScroll(pcoordDelta));
+    });
+
+    _NotifyPaintFrame();
+}
+
+// Routine Description:
+// - Called when a change in font or DPI has been detected.
+// Arguments:
+// - iDpi - New DPI value
+// - pFontInfoDesired - A description of the font we would like to have.
+// - pFontInfo - Data that will be fixed up/filled on return with the chosen font data.
+// Return Value:
+// - <none>
+void Renderer::TriggerFontChange(_In_ int const iDpi, _In_ FontInfoDesired const * const pFontInfoDesired, _Out_ FontInfo* const pFontInfo)
+{
+    std::for_each(_rgpEngines.begin(), _rgpEngines.end(), [&](IRenderEngine* const pEngine){
+        LOG_IF_FAILED(pEngine->UpdateDpi(iDpi));
+        LOG_IF_FAILED(pEngine->UpdateFont(pFontInfoDesired, pFontInfo));
+    });
+
+    _NotifyPaintFrame();
+}
+
+// Routine Description:
+// - Get the information on what font we would be using if we decided to create a font with the given parameters
+// - This is for use with speculative calculations.
+// Arguments:
+// - iDpi - The DPI of the target display
+// - pFontInfoDesired - A description of the font we would like to have.
+// - pFontInfo - Data that will be fixed up/filled on return with the chosen font data.
+// Return Value:
+// - S_OK if set successfully or relevant GDI error via HRESULT.
+HRESULT Renderer::GetProposedFont(_In_ int const iDpi, _In_ FontInfoDesired const * const pFontInfoDesired, _Out_ FontInfo* const pFontInfo)
+{
+    // If there's no head, return E_FAIL. The caller should decide how to
+    //      handle this.
+    // Currently, the only caller is the WindowProc:WM_GETDPISCALEDSIZE handler.
+    //      It will assume that the proposed font is 1x1, regardless of DPI.
+    if (_rgpEngines.size() < 1)
+    {
+        return E_FAIL;
+    }
+
+    // There will only every really be two engines - the real head and the VT
+    //      renderer. We won't know which is which, so iterate over them.
+    //      Only return the result of the successful one if it's not S_FALSE (which is the VT renderer)
+    // TODO: 14560740 - The Window might be able to get at this info in a more sane manner
+    assert(_rgpEngines.size() <= 2);
+    for (IRenderEngine* const pEngine : _rgpEngines)
+    {
+        const HRESULT hr = LOG_IF_FAILED(pEngine->GetProposedFont(pFontInfoDesired, pFontInfo, iDpi));
+        // We're looking for specifically S_OK, S_FALSE is not good enough.
+        if (hr == S_OK)
+        {
+            return hr;
+        }
+    };
+
+    return E_FAIL;
+}
+
+// Routine Description:
+// - Retrieves the current X by Y (in pixels) size of the font in active use for drawing
+// - NOTE: Generally the console host should avoid doing math in pixels unless absolutely necessary. Try to handle everything in character units and only let the renderer/window convert to pixels as necessary.
+// Arguments:
+// - <none>
+// Return Value:
+// - COORD representing the current pixel size of the selected font
+COORD Renderer::GetFontSize()
+{
+    COORD fontSize = {1, 1};
+    // There will only every really be two engines - the real head and the VT
+    //      renderer. We won't know which is which, so iterate over them.
+    //      Only return the result of the successful one if it's not S_FALSE (which is the VT renderer)
+    // TODO: 14560740 - The Window might be able to get at this info in a more sane manner
+    assert(_rgpEngines.size() <= 2);
+
+    for (IRenderEngine* const pEngine : _rgpEngines)
+    {
+        const HRESULT hr = LOG_IF_FAILED(pEngine->GetFontSize(&fontSize));
+        // We're looking for specifically S_OK, S_FALSE is not good enough.
+        if (hr == S_OK)
+        {
+            return fontSize;
+        }
+    };
+
+    return fontSize;
+}
+
+// Routine Description:
+// - Tests against the current rendering engine to see if this particular character would be considered full-width (inscribed in a square, twice as wide as a standard Western character, typically used for CJK languages) or half-width.
+// - Typically used to determine how many positions in the backing buffer a particular character should fill.
+// NOTE: This only handles 1 or 2 wide (in monospace terms) characters.
+// Arguments:
+// - wch - Character to test
+// Return Value:
+// - True if the character is full-width (two wide), false if it is half-width (one wide).
+bool Renderer::IsCharFullWidthByFont(_In_ WCHAR const wch)
+{
+    bool fIsFullWidth = false;
+
+    // There will only every really be two engines - the real head and the VT
+    //      renderer. We won't know which is which, so iterate over them.
+    //      Only return the result of the successful one if it's not S_FALSE (which is the VT renderer)
+    // TODO: 14560740 - The Window might be able to get at this info in a more sane manner
+    assert(_rgpEngines.size() <= 2);
+    for (IRenderEngine* const pEngine : _rgpEngines)
+    {
+        const HRESULT hr = LOG_IF_FAILED(pEngine->IsCharFullWidthByFont(wch, &fIsFullWidth));
+        // We're looking for specifically S_OK, S_FALSE is not good enough.
+        if (hr == S_OK)
+        {
+            return fIsFullWidth;
+        }
+    }
+
+    return fIsFullWidth;
+}
+
+// Routine Description:
+// - Sets an event in the render thread that allows it to proceed, thus enabling painting.
+// Arguments:
+// - <none>
+// Return Value:
+// - <none>
+void Renderer::EnablePainting()
+{
+    _pThread->EnablePainting();
+}
+
+// Routine Description:
+// - Waits for the current paint operation to complete, if any, up to the specified timeout.
+// - Resets an event in the render thread that precludes it from advancing, thus disabling rendering.
+// - If no paint operation is currently underway, returns immediately.
+// Arguments:
+// - dwTimeoutMs - Milliseconds to wait for the current paint operation to complete, if any (can be INFINITE).
+// Return Value:
+// - <none>
+void Renderer::WaitForPaintCompletionAndDisable(const DWORD dwTimeoutMs)
+{
+    _pThread->WaitForPaintCompletionAndDisable(dwTimeoutMs);
+}
+
+// Routine Description:
+// - Paint helper to fill in the background color of the invalid area within the frame.
+// Arguments:
+// - <none>
+// Return Value:
+// - <none>
+HRESULT Renderer::_PaintBackground(_In_ IRenderEngine* const pEngine)
+{
+    return pEngine->PaintBackground();
+}
+
+// Routine Description:
+// - Paint helper to copy the primary console buffer text onto the screen.
+// - This portion primarily handles figuring the current viewport, comparing it/trimming it versus the invalid portion of the frame, and queuing up, row by row, which pieces of text need to be further processed.
+// - See also: Helper functions that seperate out each complexity of text rendering.
+// Arguments:
+// - <none>
+// Return Value:
+// - <none>
+void Renderer::_PaintBufferOutput(_In_ IRenderEngine* const pEngine)
+{
+    Viewport view(_pData->GetViewport());
+
+    SMALL_RECT srDirty = pEngine->GetDirtyRectInChars();
+    view.ConvertFromOrigin(&srDirty);
+
+    const TEXT_BUFFER_INFO* const ptbi = _pData->GetTextBuffer();
+
+    // The dirty rectangle may be larger than the backing buffer (anything, including the system, may have
+    // requested that we render under the scroll bars). To prevent issues, trim down to the max buffer size
+    // (a.k.a. ensure the viewport is between 0 and the max size of the buffer.)
+    COORD const coordBufferSize = ptbi->GetCoordBufferSize();
+    srDirty.Top = max(srDirty.Top, 0);
+    srDirty.Left = max(srDirty.Left, 0);
+    srDirty.Right = min(srDirty.Right, coordBufferSize.X - 1);
+    srDirty.Bottom = min(srDirty.Bottom, coordBufferSize.Y - 1);
+
+    // Also ensure that the dirty rect still fits inside the screen viewport.
+    srDirty.Top = max(srDirty.Top, view.Top());
+    srDirty.Left = max(srDirty.Left, view.Left());
+    srDirty.Right = min(srDirty.Right, view.RightInclusive());
+    srDirty.Bottom = min(srDirty.Bottom, view.BottomInclusive());
+
+    Viewport viewDirty(srDirty);
+    for (SHORT iRow = viewDirty.Top(); iRow <= viewDirty.BottomInclusive(); iRow++)
+    {
+        // Get row of text data
+        const ROW& Row = ptbi->GetRowByOffset(iRow);
+
+        // Get the requested left and right positions from the dirty rectangle.
+        size_t iLeft = viewDirty.Left();
+        size_t iRight = viewDirty.RightExclusive();
+
+        // If there's anything to draw... draw it.
+        if (iRight > iLeft)
+        {
+            // Get the pointer to the beginning of the text and the maximum length of the line we'll be writing.
+            PWCHAR const pwsLine = Row.CharRow.Chars.get() + iLeft;
+            PBYTE const pbKAttrs = Row.CharRow.KAttrs.get() + iLeft; // the double byte flags corresponding to the characters above.
+            size_t const cchLine = iRight - iLeft;
+
+            // Calculate the target position in the buffer where we should start writing.
+            COORD coordTarget;
+            coordTarget.X = (SHORT)iLeft - view.Left();
+            coordTarget.Y = iRow - view.Top();
+
+            // Now draw it.
+            _PaintBufferOutputRasterFontHelper(pEngine, Row, pwsLine, pbKAttrs, cchLine, iLeft, coordTarget);
+
+#if DBG
+            if (_fDebug)
+            {
+                // Draw a frame shape around the last character of a wrapped row to identify where there are
+                // soft wraps versus hard newlines.
+                if (iRight == Row.CharRow.Right && Row.CharRow.WasWrapForced())
+                {
+                    IRenderEngine::GridLines lines = IRenderEngine::GridLines::Right | IRenderEngine::GridLines::Bottom;
+                    COORD coordDebugTarget;
+                    coordDebugTarget.Y = iRow - view.Top();
+                    coordDebugTarget.X = (SHORT)iRight - view.Left() - 1;
+                    pEngine->PaintBufferGridLines(lines, RGB(0x99, 0x77, 0x31), 1, coordDebugTarget);
+                }
+            }
+#endif
+        }
+    }
+}
+
+// Routine Description:
+// - Paint helper for raster font text. It will pass through to ColorHelper when it's done and cascade from there.
+// - This particular helper checks the current font and converts the text, if necessary, back to the original OEM codepage.
+// - This is required for raster fonts in GDI as it won't adapt them back on our behalf.
+// - See also: All related helpers and buffer output functions.
+// Arguments:
+// - Row - reference to the row structure for the current line of text
+// - pwsLine - Pointer to the first character in the string/substring to be drawn.
+// - pbKAttrsLine - Pointer to the first attribute in a sequence that is perfectly in sync with the pwsLine parameter. e.g. The first attribute here goes with the first character in pwsLine.
+// - cchLine - The length of both pwsLine and pbKAttrsLine.
+// - iFirstAttr - Index into the row corresponding to pwsLine[0] to match up the appropriate color.
+// - coordTarget - The X/Y coordinate position on the screen which we're attempting to render to.
+// Return Value:
+// - <none>
+void Renderer::_PaintBufferOutputRasterFontHelper(_In_ IRenderEngine* const pEngine,
+                                                  _In_ const ROW& Row,
+                                                  _In_reads_(cchLine) PCWCHAR const pwsLine,
+                                                  _In_reads_(cchLine) PBYTE pbKAttrsLine,
+                                                  _In_ size_t cchLine,
+                                                  _In_ size_t iFirstAttr,
+                                                  _In_ COORD const coordTarget)
+{
+    const FontInfo* const pFontInfo = _pData->GetFontInfo();
+
+    PWCHAR pwsConvert = nullptr;
+    PCWCHAR pwsData = pwsLine; // by default, use the line data.
+
+    // If we're not using a TrueType font, we'll have to re-interpret the line of text to make the raster font happy.
+    if (!pFontInfo->IsTrueTypeFont())
+    {
+        UINT const uiCodePage = pFontInfo->GetCodePage();
+
+        // dispatch conversion into our codepage
+
+        // Find out the bytes required
+        int const cbRequired = WideCharToMultiByte(uiCodePage, 0, pwsLine, (int)cchLine, nullptr, 0, nullptr, nullptr);
+
+        if (cbRequired != 0)
+        {
+            // Allocate buffer for MultiByte
+            PCHAR psConverted = new CHAR[cbRequired];
+
+            if (psConverted != nullptr)
+            {
+                // Attempt conversion to current codepage
+                int const cbConverted = WideCharToMultiByte(uiCodePage, 0, pwsLine, (int)cchLine, psConverted, cbRequired, nullptr, nullptr);
+
+                // If successful...
+                if (cbConverted != 0)
+                {
+                    // Now we have to convert back to Unicode but using the system ANSI codepage. Find buffer size first.
+                    int const cchRequired = MultiByteToWideChar(CP_ACP, 0, psConverted, cbRequired, nullptr, 0);
+
+                    if (cchRequired != 0)
+                    {
+                        pwsConvert = new WCHAR[cchRequired];
+
+                        if (pwsConvert != nullptr)
+                        {
+
+                            // Then do the actual conversion.
+                            int const cchConverted = MultiByteToWideChar(CP_ACP, 0, psConverted, cbRequired, pwsConvert, cchRequired);
+
+                            if (cchConverted != 0)
+                            {
+                                // If all successful, use this instead.
+                                pwsData = pwsConvert;
+                            }
+                        }
+                    }
+                }
+
+                delete[] psConverted;
+            }
+        }
+
+    }
+
+    // If we are using a TrueType font, just call the next helper down.
+    _PaintBufferOutputColorHelper(pEngine, Row, pwsData, pbKAttrsLine, cchLine, iFirstAttr, coordTarget);
+
+    if (pwsConvert != nullptr)
+    {
+        delete[] pwsConvert;
+    }
+}
+
+// Routine Description:
+// - Paint helper for primary buffer output function.
+// - This particular helper unspools the run-length-encoded color attributes, updates the brushes, and effectively substrings the text for each different color.
+// - It also identifies box drawing attributes and calls the respective helper.
+// - See also: All related helpers and buffer output functions.
+// Arguments:
+// - Row - Reference to the row structure for the current line of text
+// - pwsLine - Pointer to the first character in the string/substring to be drawn.
+// - pbKAttrsLine - Pointer to the first attribute in a sequence that is perfectly in sync with the pwsLine parameter. e.g. The first attribute here goes with the first character in pwsLine.
+// - cchLine - The length of both pwsLine and pbKAttrsLine.
+// - iFirstAttr - Index into the row corresponding to pwsLine[0] to match up the appropriate color.
+// - coordTarget - The X/Y coordinate position on the screen which we're attempting to render to.
+// Return Value:
+// - <none>
+void Renderer::_PaintBufferOutputColorHelper(_In_ IRenderEngine* const pEngine,
+                                             _In_ const ROW& Row,
+                                             _In_reads_(cchLine) PCWCHAR const pwsLine,
+                                             _In_reads_(cchLine) PBYTE pbKAttrsLine,
+                                             _In_ size_t cchLine,
+                                             _In_ size_t iFirstAttr,
+                                             _In_ COORD const coordTarget)
+{
+    // We may have to write this string in several pieces based on the colors.
+
+    // Count up how many characters we've written so we know when we're done.
+    size_t cchWritten = 0;
+
+    // The offset from the target point starts at the target point (and may be adjusted rightward for another string segment
+    // if this attribute/color doesn't have enough 'length' to apply to all the text we want to draw.)
+    COORD coordOffset = coordTarget;
+
+    // The line segment we'll write will start at the beginning of the text.
+    PCWCHAR pwsSegment = pwsLine;
+    PBYTE pbKAttrsSegment = pbKAttrsLine; // corresponding double byte flags pointer
+
+    do
+    {
+        // First retrieve the attribute that applies starting at the target position and the length for which it applies.
+        TextAttributeRun* pRun = nullptr;
+        UINT cAttrApplies = 0;
+        Row.AttrRow.FindAttrIndex((UINT)(iFirstAttr + cchWritten), &pRun, &cAttrApplies);
+
+        // Set the brushes in GDI to this color
+        LOG_IF_FAILED(_UpdateDrawingBrushes(pEngine, pRun->GetAttributes(), false));
+
+        // The segment we'll write is the shorter of the entire segment we want to draw or the amount of applicable color (Attr applies)
+        size_t cchSegment = min(cchLine - cchWritten, cAttrApplies);
+
+        if (cchSegment <= 0)
+        {
+            // If we ever have an invalid segment length, stop looping through the rendering.
+            break;
+        }
+
+        // Draw the line via double-byte helper to strip duplicates
+        LOG_IF_FAILED(_PaintBufferOutputDoubleByteHelper(pEngine, pwsSegment, pbKAttrsSegment, cchSegment, coordOffset));
+
+        // Draw the grid shapes without the double-byte helper as they need to be exactly proportional to what's in the buffer
+        if (_pData->IsGridLineDrawingAllowed())
+        {
+            // We're only allowed to draw the grid lines under certain circumstances.
+            _PaintBufferOutputGridLineHelper(pEngine, pRun->GetAttributes(), cchSegment, coordOffset);
+        }
+
+        // Update how much we've written.
+        cchWritten += cchSegment;
+
+        // Update the offset and text segment pointer by moving right by the previously written segment length
+        coordOffset.X += (SHORT)cchSegment;
+        pwsSegment += cchSegment;
+        pbKAttrsSegment += cchSegment;
+
+    } while (cchWritten < cchLine);
+}
+
+// Routine Description:
+// - Paint helper for primary buffer output function.
+// - This particular helper processes full-width (sometimes called double-wide or double-byte) characters. They're typically stored twice in the backing buffer to represent their width, so this function will help strip that down to one copy each as it's passed along to the final output.
+// - See also: All related helpers and buffer output functions.
+// Arguments:
+// - pwsLine - Pointer to the first character in the string/substring to be drawn.
+// - pbKAttrsLine - Pointer to the first attribute in a sequence that is perfectly in sync with the pwsLine parameter. e.g. The first attribute here goes with the first character in pwsLine.
+// - cchLine - The length of both pwsLine and pbKAttrsLine.
+// - coordTarget - The X/Y coordinate position in the buffer which we're attempting to start rendering from. pwsLine[0] will be the character at position coordTarget within the original console buffer before it was prepared for this function.
+// Return Value:
+// - S_OK or memory allocation error
+HRESULT Renderer::_PaintBufferOutputDoubleByteHelper(_In_ IRenderEngine* const pEngine,
+                                                     _In_reads_(cchLine) PCWCHAR const pwsLine,
+                                                     _In_reads_(cchLine) PBYTE const pbKAttrsLine,
+                                                     _In_ size_t const cchLine,
+                                                     _In_ COORD const coordTarget)
+{
+    // We need the ability to move the target back to the left slightly in case we start with a trailing byte character.
+    COORD coordTargetAdjustable = coordTarget;
+    bool fTrimLeft = false;
+
+    // We need to filter out double-copies of characters that get introduced for full-width characters (sometimes "double-width" or erroneously "double-byte")
+    wistd::unique_ptr<WCHAR[]> pwsSegment = wil::make_unique_nothrow<WCHAR[]>(cchLine);
+    RETURN_IF_NULL_ALLOC(pwsSegment);
+
+    // We will need to pass the expected widths along so characters can be spaced to fit.
+    wistd::unique_ptr<unsigned char[]> rgSegmentWidth = wil::make_unique_nothrow<unsigned char[]>(cchLine);
+    RETURN_IF_NULL_ALLOC(rgSegmentWidth);
+
+    size_t cchSegment = 0;
+    // Walk through the line given character by character and copy necessary items into our local array.
+    for (size_t iLine = 0; iLine < cchLine; iLine++)
+    {
+        // skip copy of trailing bytes. we'll copy leading and single bytes into the final write array.
+        if ((pbKAttrsLine[iLine] & CHAR_ROW::ATTR_TRAILING_BYTE) == 0)
+        {
+            pwsSegment[cchSegment] = pwsLine[iLine];
+            rgSegmentWidth[cchSegment] = 1;
+
+            // If this is a leading byte, add 1 more to width as it is double wide
+            if ((pbKAttrsLine[iLine] & CHAR_ROW::ATTR_LEADING_BYTE) != 0)
+            {
+                rgSegmentWidth[cchSegment] = 2;
+            }
+
+            cchSegment++;
+        }
+        else if (iLine == 0)
+        {
+            // If we are a trailing byte, but we're the first character in the run, it's a special case.
+            // Someone has asked us to redraw the right half of the character, but we can't do that.
+            // We'll have to draw the entire thing at once which requires:
+            // 1. We have to copy the character into the segment buffer (which we normally don't do for trailing bytes)
+            // 2. We have to back the draw target up by one character width so the right half will be struck over where we expect
+
+            // Copy character
+            pwsSegment[cchSegment] = pwsLine[iLine];
+
+            // This character is double-width
+            rgSegmentWidth[cchSegment] = 2;
+            cchSegment++;
+
+            // Move the target back one so we can strike left of what we want.
+            coordTargetAdjustable.X--;
+
+            // And set the flag so the engine will trim off the extra left half of the character
+            // Clipping the left half of the character is important because leaving it there will interfere with the line drawing routines
+            // which have no knowledge of the half/fullwidthness of characters and won't necessarily restrike the lines on the left half of the character.
+            fTrimLeft = true;
+        }
+    }
+
+    // Draw the line
+    RETURN_IF_FAILED(pEngine->PaintBufferLine(pwsSegment.get(), rgSegmentWidth.get(), cchSegment, coordTargetAdjustable, fTrimLeft));
+
+    return S_OK;
+}
+
+// Routine Description:
+// - Paint helper for primary buffer output function.
+// - This particular helper sets up the various box drawing lines that can be inscribed around any character in the buffer (left, right, top, underline).
+// - See also: All related helpers and buffer output functions.
+// Arguments:
+// - textAttribute - The line/box drawing attributes to use for this particular run.
+// - cchLine - The length of both pwsLine and pbKAttrsLine.
+// - coordTarget - The X/Y coordinate position in the buffer which we're attempting to start rendering from.
+// Return Value:
+// - <none>
+void Renderer::_PaintBufferOutputGridLineHelper(_In_ IRenderEngine* const pEngine,
+                                                _In_ const TextAttribute textAttribute,
+                                                _In_ size_t const cchLine,
+                                                _In_ COORD const coordTarget)
+{
+    COLORREF rgb = textAttribute.GetRgbForeground();
+
+    // Convert console grid line representations into rendering engine enum representations.
+    IRenderEngine::GridLines lines = IRenderEngine::GridLines::None;
+
+    if (textAttribute.IsTopHorizontalDisplayed())
+    {
+        lines |= IRenderEngine::GridLines::Top;
+    }
+
+    if (textAttribute.IsBottomHorizontalDisplayed())
+    {
+        lines |= IRenderEngine::GridLines::Bottom;
+    }
+
+    if (textAttribute.IsLeftVerticalDisplayed())
+    {
+        lines |= IRenderEngine::GridLines::Left;
+    }
+
+    if (textAttribute.IsRightVerticalDisplayed())
+    {
+        lines |= IRenderEngine::GridLines::Right;
+    }
+
+    // Draw the lines
+    LOG_IF_FAILED(pEngine->PaintBufferGridLines(lines, rgb, cchLine, coordTarget));
+}
+
+// Routine Description:
+// - Paint helper to draw the cursor within the buffer.
+// Arguments:
+// - <none>
+// Return Value:
+// - <none>
+void Renderer::_PaintCursor(_In_ IRenderEngine* const pEngine)
+{
+    const Cursor* const pCursor = _pData->GetCursor();
+
+    if (pCursor->IsVisible() && pCursor->IsOn() && !pCursor->IsPopupShown())
+    {
+        // Get cursor position in buffer
+        COORD coordCursor = pCursor->GetPosition();
+
+        Viewport view(_pData->GetViewport());
+
+        SMALL_RECT srDirty = pEngine->GetDirtyRectInChars();
+        view.ConvertFromOrigin(&srDirty);
+
+        Viewport viewDirty(srDirty);
+
+        // Check if cursor is within dirty area
+        if (viewDirty.IsWithinViewport(&coordCursor))
+        {
+            // Determine cursor height
+            ULONG ulHeight = pCursor->GetSize();
+
+            // Now adjust the height for the overwrite/insert mode. If we're in overwrite mode, IsDouble will be set.
+            // When IsDouble is set, we either need to double the height of the cursor, or if it's already too big,
+            // then we need to shrink it by half.
+            if (pCursor->IsDouble())
+            {
+                if (ulHeight > 50) // 50 because 50 percent is half of 100 percent which is the max size.
+                {
+                    ulHeight >>= 1;
+                }
+                else
+                {
+                    ulHeight <<= 1;
+                }
+            }
+
+            // Determine cursor width
+            bool const fIsDoubleWidth = !!pCursor->IsDoubleWidth();
+
+            // Adjust cursor to viewport
+            view.ConvertToOrigin(&coordCursor);
+
+            // Draw it within the viewport
+            LOG_IF_FAILED(pEngine->PaintCursor(coordCursor, ulHeight, fIsDoubleWidth));
+        }
+    }
+}
+
+// Routine Description:
+// - Paint helper to draw the IME within the buffer.
+// - This supports composition drawing area.
+// Arguments:
+// - AreaInfo - Special IME area screen buffer metadata
+// - pTextInfo - Text backing buffer for the special IME area.
+// Return Value:
+// - <none>
+void Renderer::_PaintIme(_In_ IRenderEngine* const pEngine,
+                         _In_ const std::unique_ptr<ConversionAreaInfo>& AreaInfo,
+                         _In_ const TEXT_BUFFER_INFO* const pTextInfo)
+{
+    // If this conversion area isn't hidden (because it is off) or hidden for a scroll operation, then draw it.
+    if (!AreaInfo->IsHidden())
+    {
+        // First get the screen buffer's viewport.
+        Viewport view(_pData->GetViewport());
+
+        // Now get the IME's viewport and adjust it to where it is supposed to be relative to the window.
+        // The IME's buffer is typically only one row in size. Some segments are the whole row, some are only a partial row.
+        // Then from those, there is a "view" much like there is a view into the main console buffer.
+        // Use the "window" and "view" relative to the IME-specific special buffer to figure out the coordinates to draw at within the real console buffer.
+        SMALL_RECT srCaView = AreaInfo->CaInfo.rcViewCaWindow;
+        srCaView.Top += AreaInfo->CaInfo.coordConView.Y;
+        srCaView.Bottom += AreaInfo->CaInfo.coordConView.Y;
+        srCaView.Left += AreaInfo->CaInfo.coordConView.X;
+        srCaView.Right += AreaInfo->CaInfo.coordConView.X;
+
+        // Set it up in a Viewport helper structure and trim it the IME viewport to be within the full console viewport.
+        Viewport viewConv(srCaView);
+
+        SMALL_RECT srDirty = pEngine->GetDirtyRectInChars();
+
+        // Dirty is an inclusive rectangle, but oddly enough the IME was an exclusive one, so correct it.
+        srDirty.Bottom++;
+        srDirty.Right++;
+
+        if (viewConv.TrimToViewport(&srDirty))
+        {
+            Viewport viewDirty(srDirty);
+
+            for (SHORT iRow = viewDirty.Top(); iRow < viewDirty.BottomInclusive(); iRow++)
+            {
+                // Get row of text data
+                const ROW& Row = pTextInfo->GetRowByOffset(iRow - pAreaInfo->CaInfo.coordConView.Y);
+
+                // Get the pointer to the beginning of the text and the maximum length of the line we'll be writing.
+                PWCHAR const pwsLine = Row.CharRow.Chars.get() + viewDirty.Left() - pAreaInfo->CaInfo.coordConView.X;
+                PBYTE const pbKAttrs = Row.CharRow.KAttrs.get() + viewDirty.Left() - pAreaInfo->CaInfo.coordConView.X; // the double byte flags corresponding to the characters above.
+                size_t const cchLine = viewDirty.Width() - 1;
+
+                // Calculate the target position in the buffer where we should start writing.
+                COORD coordTarget;
+                coordTarget.X = viewDirty.Left();
+                coordTarget.Y = iRow;
+
+                _PaintBufferOutputRasterFontHelper(pEngine, Row, pwsLine, pbKAttrs, cchLine, viewDirty.Left(), coordTarget);
+            }
+        }
+    }
+}
+
+// Routine Description:
+// - Paint helper to draw the composition string portion of the IME.
+// - This specifically is the string that appears at the cursor on the input line showing what the user is currently typing.
+// - See also: Generic Paint IME helper method.
+// Arguments:
+// - <none>
+// Return Value:
+// - <none>
+void Renderer::_PaintImeCompositionString(_In_ IRenderEngine* const pEngine)
+{
+    const ConsoleImeInfo* const pImeData = _pData->GetImeData();
+
+    for (size_t i = 0; i < pImeData->ConvAreaCompStr.size(); i++)
+    {
+        const std::unique_ptr<ConversionAreaInfo>& AreaInfo = pImeData->ConvAreaCompStr[i];
+
+        if (AreaInfo.get() != nullptr)
+        {
+            const TEXT_BUFFER_INFO* const ptbi = _pData->GetImeCompositionStringBuffer(i);
+            _PaintIme(pEngine, AreaInfo, ptbi);
+        }
+    }
+}
+
+// Routine Description:
+// - Paint helper to draw the selected area of the window.
+// Arguments:
+// - <none>
+// Return Value:
+// - <none>
+void Renderer::_PaintSelection(_In_ IRenderEngine* const pEngine)
+{
+    // Get selection rectangles
+    SMALL_RECT* rgsrSelection;
+    UINT cRectsSelected;
+
+    if (NT_SUCCESS(_GetSelectionRects(&rgsrSelection, &cRectsSelected)))
+    {
+        if (cRectsSelected > 0)
+        {
+            LOG_IF_FAILED(pEngine->PaintSelection(rgsrSelection, cRectsSelected));
+        }
+
+        delete[] rgsrSelection;
+    }
+}
+
+// Routine Description:
+// - Helper to convert the text attributes to actual RGB colors and update the rendering pen/brush within the rendering engine before the next draw operation.
+// Arguments:
+// - textAttributes - The 16 color foreground/background combination to set
+// - fIncludeBackground - Whether or not to include the hung window/erase window brushes in this operation. (Usually only happens when the default is changed, not when each individual color is swapped in a multi-color run.)
+// Return Value:
+// - <none>
+HRESULT Renderer::_UpdateDrawingBrushes(_In_ IRenderEngine* const pEngine, _In_ const TextAttribute textAttributes, _In_ bool const fIncludeBackground)
+{
+    COLORREF rgbForeground = textAttributes.GetRgbForeground();
+    COLORREF rgbBackground = textAttributes.GetRgbBackground();
+    WORD legacyAttributes = textAttributes.GetLegacyAttributes();
+
+    // The last color need's to be each engine's responsibility. If it's local to this function,
+    //      then on the next engine we might not update the color.
+    RETURN_IF_FAILED(pEngine->UpdateDrawingBrushes(rgbForeground, rgbBackground, legacyAttributes, fIncludeBackground));
+
+    return S_OK;
+}
+
+// Routine Description:
+// - Helper called at the beginning of a frame to clear any overlaid text, cursors, or other items that we don't
+//   want to have included when the existing frame is scrolled
+// Arguments:
+// - <none>
+// Return Value:
+// - <none>
+HRESULT Renderer::_ClearOverlays(_In_ IRenderEngine* const pEngine)
+{
+    return pEngine->ClearCursor();
+}
+
+// Routine Description:
+// - Helper called before a majority of paint operations to scroll most of the previous frame into the appropriate
+//   position before we paint the remaining invalid area.
+// - Used to save drawing time/improve performance
+// Arguments:
+// - <none>
+// Return Value:
+// - <none>
+HRESULT Renderer::_PerformScrolling(_In_ IRenderEngine* const pEngine)
+{
+    return pEngine->ScrollFrame();
+}
+
+// Routine Description:
+// - Helper to determine the selected region of the buffer.
+// - NOTE: CALLER MUST FREE THE ARRAY RECEIVED IF THE SIZE WAS NON-ZERO
+// Arguments:
+// - prgsrSelection - Pointer to callee allocated array of rectangles representing the selection area, one per line of the selection.
+// - pcRectangles - Count of how many rectangles are in the above array.
+// Return Value:
+// - Success status if we managed to retrieve rectangles. Check with NT_SUCCESS.
+_Check_return_
+NTSTATUS Renderer::_GetSelectionRects(
+    _Outptr_result_buffer_all_(*pcRectangles) SMALL_RECT** const prgsrSelection,
+    _Out_ UINT* const pcRectangles) const
+{
+    NTSTATUS status = _pData->GetSelectionRects(prgsrSelection, pcRectangles);
+
+    if (NT_SUCCESS(status))
+    {
+        // Adjust rectangles to viewport
+        Viewport view(_pData->GetViewport());
+        for (UINT iRect = 0; iRect < *pcRectangles; iRect++)
+        {
+            view.ConvertToOrigin(&(*prgsrSelection)[iRect]);
+
+            // hopefully temporary, we should be receiving the right selection sizes without correction.
+            (*prgsrSelection)[iRect].Right++;
+            (*prgsrSelection)[iRect].Bottom++;
+        }
+    }
+
+    return status;
+}
+
+// Method Description:
+// - Adds another Render engine to this renderer. Future rendering calls will
+//      also be sent to the new renderer.
+// Arguments:
+// - pEngine: The new render engine to be added
+// Return Value:
+// - <none>
+// Throws if we ran out of memory or there was some other error appending the
+//      engine to our collection.
+void Renderer::AddRenderEngine(_In_ IRenderEngine* const pEngine)
+{
+    THROW_IF_NULL_ALLOC(pEngine);
+    _rgpEngines.push_back(pEngine);
+}