--- conflicted
+++ resolved
@@ -1,182 +1,167 @@
-/*++
-Copyright (c) Microsoft Corporation
-
-Module Name:
-- Renderer.hpp
-
-Abstract:
-- This is the definition of our renderer.
-- It provides interfaces for the console application to notify when various portions of the console state have changed and need to be redrawn.
-- It requires a data interface to fetch relevant console structures required for drawing and a drawing engine target for output.
-
-Author(s):
-- Michael Niksa (MiNiksa) 17-Nov-2015
---*/
-
-#pragma once
-
-#include "../inc/IRenderer.hpp"
-#include "../inc/IRenderEngine.hpp"
-#include "../inc/IRenderData.hpp"
-
-#include "thread.hpp"
-
-#include "../../buffer/out/textBuffer.hpp"
-#include "../../buffer/out/CharRow.hpp"
-
-namespace Microsoft::Console::Render
-{
-    class Renderer sealed : public IRenderer
-    {
-    public:
-        [[nodiscard]]
-        static HRESULT s_CreateInstance(_In_ std::unique_ptr<IRenderData> pData,
-                                        _In_reads_(cEngines) IRenderEngine** const rgpEngines,
-                                        const size_t cEngines,
-                                        _Outptr_result_nullonfailure_ Renderer** const ppRenderer);
-
-        [[nodiscard]]
-        static HRESULT s_CreateInstance(_In_ std::unique_ptr<IRenderData> pData,
-                                        _Outptr_result_nullonfailure_ Renderer** const ppRenderer);
-
-        ~Renderer();
-
-        [[nodiscard]]
-        HRESULT PaintFrame();
-
-        void TriggerSystemRedraw(const RECT* const prcDirtyClient) override;
-        void TriggerRedraw(const SMALL_RECT* const psrRegion) override;
-        void TriggerRedraw(const COORD* const pcoord) override;
-        void TriggerRedrawCursor(const COORD* const pcoord) override;
-        void TriggerRedrawAll() override;
-        void TriggerTeardown() override;
-
-        void TriggerSelection() override;
-        void TriggerScroll() override;
-        void TriggerScroll(const COORD* const pcoordDelta) override;
-
-        void TriggerCircling() override;
-        void TriggerTitleChange() override;
-
-        void TriggerFontChange(const int iDpi,
-                               const FontInfoDesired& FontInfoDesired,
-                               _Out_ FontInfo& FontInfo) override;
-
-        [[nodiscard]]
-        HRESULT GetProposedFont(const int iDpi,
-                                const FontInfoDesired& FontInfoDesired,
-                                _Out_ FontInfo& FontInfo) override;
-
-        COORD GetFontSize() override;
-        bool IsCharFullWidthByFont(const WCHAR wch) override;
-
-        void EnablePainting() override;
-        void WaitForPaintCompletionAndDisable(const DWORD dwTimeoutMs) override;
-
-        void AddRenderEngine(_In_ IRenderEngine* const pEngine) override;
-
-    private:
-        Renderer(_In_ std::unique_ptr<IRenderData> pData,
-                    _In_reads_(cEngines) IRenderEngine** const pEngine,
-                    const size_t cEngines);
-        std::deque<IRenderEngine*> _rgpEngines;
-        const std::unique_ptr<IRenderData> _pData;
-
-        std::wstring _lastTitle;
-        bool _titleChanged;
-
-        RenderThread* _pThread;
-
-        void _NotifyPaintFrame();
-
-        [[nodiscard]]
-        HRESULT _PaintFrameForEngine(_In_ IRenderEngine* const pEngine);
-
-        bool _CheckViewportAndScroll();
-
-        [[nodiscard]]
-        HRESULT _PaintBackground(_In_ IRenderEngine* const pEngine);
-
-        void _PaintBufferOutput(_In_ IRenderEngine* const pEngine);
-        void _PaintBufferOutputRasterFontHelper(_In_ IRenderEngine* const pEngine,
-                                                const ROW& pRow,
-                                                _In_reads_(cchLine) PCWCHAR const pwsLine,
-                                                const CharRow::const_iterator it,
-                                                const CharRow::const_iterator itEnd,
-                                                _In_ size_t cchLine,
-                                                _In_ size_t iFirst,
-                                                const COORD coordTarget,
-                                                const bool lineWrapped);
-        void _PaintBufferOutputColorHelper(_In_ IRenderEngine* const pEngine,
-<<<<<<< HEAD
-                                            const ROW& pRow,
-                                            _In_reads_(cchLine) PCWCHAR const pwsLine,
-                                            const Ucs2CharRow::const_iterator it,
-                                            const Ucs2CharRow::const_iterator itEnd,
-                                            _In_ size_t cchLine,
-                                            _In_ size_t iFirst,
-                                            const COORD coordTarget,
-                                            const bool lineWrapped);
-        [[nodiscard]]
-        HRESULT _PaintBufferOutputDoubleByteHelper(_In_ IRenderEngine* const pEngine,
-                                                    _In_reads_(cchLine) PCWCHAR const pwsLine,
-                                                    const Ucs2CharRow::const_iterator it,
-                                                    const Ucs2CharRow::const_iterator itEnd,
-                                                    const size_t cchLine,
-                                                    const COORD coordTarget,
-                                                    const bool lineWrapped);
-        void _PaintBufferOutputGridLineHelper(_In_ IRenderEngine* const pEngine, const TextAttribute textAttribute, const size_t cchLine, const COORD coordTarget);
-=======
-                                           const ROW& pRow,
-                                           _In_reads_(cchLine) PCWCHAR const pwsLine,
-                                           const CharRow::const_iterator it,
-                                           const CharRow::const_iterator itEnd,
-                                           _In_ size_t cchLine,
-                                           _In_ size_t iFirst,
-                                           const COORD coordTarget);
-        [[nodiscard]]
-        HRESULT _PaintBufferOutputDoubleByteHelper(_In_ IRenderEngine* const pEngine,
-                                                   _In_reads_(cchLine) PCWCHAR const pwsLine,
-                                                   const CharRow::const_iterator it,
-                                                   const CharRow::const_iterator itEnd,
-                                                   const size_t cchLine,
-                                                   const COORD coordTarget);
-        void _PaintBufferOutputGridLineHelper(_In_ IRenderEngine* const pEngine,
-                                              const TextAttribute textAttribute,
-                                              const size_t cchLine,
-                                              const COORD coordTarget);
->>>>>>> d7eed6d9
-
-        void _PaintSelection(_In_ IRenderEngine* const pEngine);
-        void _PaintCursor(_In_ IRenderEngine* const pEngine);
-
-        void _PaintIme(_In_ IRenderEngine* const pEngine,
-                       const ConversionAreaInfo& AreaInfo,
-                       const TextBuffer& textBuffer);
-        void _PaintImeCompositionString(_In_ IRenderEngine* const pEngine);
-
-        [[nodiscard]]
-        HRESULT _UpdateDrawingBrushes(_In_ IRenderEngine* const pEngine, const TextAttribute attr, const bool fIncludeBackground);
-
-        [[nodiscard]]
-        HRESULT _ClearOverlays(_In_ IRenderEngine* const pEngine);
-        [[nodiscard]]
-        HRESULT _PerformScrolling(_In_ IRenderEngine* const pEngine);
-
-        SMALL_RECT _srViewportPrevious;
-
-        std::vector<SMALL_RECT> _GetSelectionRects() const;
-
-        SMALL_RECT _RegionFromCoord(const COORD* const pcoord) const;
-        COLORREF _ConvertAttrToRGB(const BYTE bAttr);
-
-        [[nodiscard]]
-        HRESULT _PaintTitle(IRenderEngine* const pEngine);
-
-#ifdef DBG
-        // Helper functions to diagnose issues with painting and layout.
-        // These are only actually effective/on in Debug builds when the flag is set using an attached debugger.
-        bool _fDebug = false;
-#endif
-    };
-}
+/*++
+Copyright (c) Microsoft Corporation
+
+Module Name:
+- Renderer.hpp
+
+Abstract:
+- This is the definition of our renderer.
+- It provides interfaces for the console application to notify when various portions of the console state have changed and need to be redrawn.
+- It requires a data interface to fetch relevant console structures required for drawing and a drawing engine target for output.
+
+Author(s):
+- Michael Niksa (MiNiksa) 17-Nov-2015
+--*/
+
+#pragma once
+
+#include "../inc/IRenderer.hpp"
+#include "../inc/IRenderEngine.hpp"
+#include "../inc/IRenderData.hpp"
+
+#include "thread.hpp"
+
+#include "../../buffer/out/textBuffer.hpp"
+#include "../../buffer/out/CharRow.hpp"
+
+namespace Microsoft::Console::Render
+{
+    class Renderer sealed : public IRenderer
+    {
+    public:
+        [[nodiscard]]
+        static HRESULT s_CreateInstance(_In_ std::unique_ptr<IRenderData> pData,
+                                        _In_reads_(cEngines) IRenderEngine** const rgpEngines,
+                                        const size_t cEngines,
+                                        _Outptr_result_nullonfailure_ Renderer** const ppRenderer);
+
+        [[nodiscard]]
+        static HRESULT s_CreateInstance(_In_ std::unique_ptr<IRenderData> pData,
+                                        _Outptr_result_nullonfailure_ Renderer** const ppRenderer);
+
+        ~Renderer();
+
+        [[nodiscard]]
+        HRESULT PaintFrame();
+
+        void TriggerSystemRedraw(const RECT* const prcDirtyClient) override;
+        void TriggerRedraw(const SMALL_RECT* const psrRegion) override;
+        void TriggerRedraw(const COORD* const pcoord) override;
+        void TriggerRedrawCursor(const COORD* const pcoord) override;
+        void TriggerRedrawAll() override;
+        void TriggerTeardown() override;
+
+        void TriggerSelection() override;
+        void TriggerScroll() override;
+        void TriggerScroll(const COORD* const pcoordDelta) override;
+
+        void TriggerCircling() override;
+        void TriggerTitleChange() override;
+
+        void TriggerFontChange(const int iDpi,
+                               const FontInfoDesired& FontInfoDesired,
+                               _Out_ FontInfo& FontInfo) override;
+
+        [[nodiscard]]
+        HRESULT GetProposedFont(const int iDpi,
+                                const FontInfoDesired& FontInfoDesired,
+                                _Out_ FontInfo& FontInfo) override;
+
+        COORD GetFontSize() override;
+        bool IsCharFullWidthByFont(const WCHAR wch) override;
+
+        void EnablePainting() override;
+        void WaitForPaintCompletionAndDisable(const DWORD dwTimeoutMs) override;
+
+        void AddRenderEngine(_In_ IRenderEngine* const pEngine) override;
+
+    private:
+        Renderer(_In_ std::unique_ptr<IRenderData> pData,
+                    _In_reads_(cEngines) IRenderEngine** const pEngine,
+                    const size_t cEngines);
+        std::deque<IRenderEngine*> _rgpEngines;
+        const std::unique_ptr<IRenderData> _pData;
+
+        std::wstring _lastTitle;
+        bool _titleChanged;
+
+        RenderThread* _pThread;
+
+        void _NotifyPaintFrame();
+
+        [[nodiscard]]
+        HRESULT _PaintFrameForEngine(_In_ IRenderEngine* const pEngine);
+
+        bool _CheckViewportAndScroll();
+
+        [[nodiscard]]
+        HRESULT _PaintBackground(_In_ IRenderEngine* const pEngine);
+
+        void _PaintBufferOutput(_In_ IRenderEngine* const pEngine);
+        void _PaintBufferOutputRasterFontHelper(_In_ IRenderEngine* const pEngine,
+                                                const ROW& pRow,
+                                                _In_reads_(cchLine) PCWCHAR const pwsLine,
+                                                const CharRow::const_iterator it,
+                                                const CharRow::const_iterator itEnd,
+                                                _In_ size_t cchLine,
+                                                _In_ size_t iFirst,
+                                                const COORD coordTarget,
+                                                const bool lineWrapped);
+
+        void _PaintBufferOutputColorHelper(_In_ IRenderEngine* const pEngine,
+                                           const ROW& pRow,
+                                           _In_reads_(cchLine) PCWCHAR const pwsLine,
+                                           const CharRow::const_iterator it,
+                                           const CharRow::const_iterator itEnd,
+                                           _In_ size_t cchLine,
+                                           _In_ size_t iFirst,
+                                           const COORD coordTarget,
+                                           const bool lineWrapped);
+
+        [[nodiscard]]
+        HRESULT _PaintBufferOutputDoubleByteHelper(_In_ IRenderEngine* const pEngine,
+                                                   _In_reads_(cchLine) PCWCHAR const pwsLine,
+                                                   const CharRow::const_iterator it,
+                                                   const CharRow::const_iterator itEnd,
+                                                   const size_t cchLine,
+                                                   const COORD coordTarget,
+                                                   const bool lineWrapped);
+
+        void _PaintBufferOutputGridLineHelper(_In_ IRenderEngine* const pEngine,
+                                              const TextAttribute textAttribute,
+                                              const size_t cchLine,
+                                              const COORD coordTarget);
+
+        void _PaintSelection(_In_ IRenderEngine* const pEngine);
+        void _PaintCursor(_In_ IRenderEngine* const pEngine);
+
+        void _PaintIme(_In_ IRenderEngine* const pEngine,
+                       const ConversionAreaInfo& AreaInfo,
+                       const TextBuffer& textBuffer);
+        void _PaintImeCompositionString(_In_ IRenderEngine* const pEngine);
+
+        [[nodiscard]]
+        HRESULT _UpdateDrawingBrushes(_In_ IRenderEngine* const pEngine, const TextAttribute attr, const bool fIncludeBackground);
+
+        [[nodiscard]]
+        HRESULT _ClearOverlays(_In_ IRenderEngine* const pEngine);
+        [[nodiscard]]
+        HRESULT _PerformScrolling(_In_ IRenderEngine* const pEngine);
+
+        SMALL_RECT _srViewportPrevious;
+
+        std::vector<SMALL_RECT> _GetSelectionRects() const;
+
+        SMALL_RECT _RegionFromCoord(const COORD* const pcoord) const;
+        COLORREF _ConvertAttrToRGB(const BYTE bAttr);
+
+        [[nodiscard]]
+        HRESULT _PaintTitle(IRenderEngine* const pEngine);
+
+#ifdef DBG
+        // Helper functions to diagnose issues with painting and layout.
+        // These are only actually effective/on in Debug builds when the flag is set using an attached debugger.
+        bool _fDebug = false;
+#endif
+    };
+}