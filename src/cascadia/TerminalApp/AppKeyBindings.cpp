--- conflicted
+++ resolved
@@ -91,19 +91,11 @@
                 return true;
 
             case ShortcutAction::NextTab:
-<<<<<<< HEAD
-	            _NextTabHandlers();
-	            return true;
-            case ShortcutAction::PrevTab:
-	            _PrevTabHandlers();
-	            return true;
-=======
                 _NextTabHandlers();
                 return true;
             case ShortcutAction::PrevTab:
                 _PrevTabHandlers();
                 return true;
->>>>>>> 05210938
         }
         return false;
     }
