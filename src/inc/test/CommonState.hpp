/*++

Copyright (c) Microsoft Corporation

Module Name:
- CommonState.hpp

Abstract:
- This represents common boilerplate state setup required for unit tests to run

Author(s):
- Michael Niksa (miniksa) 18-Jun-2014
- Paul Campbell (paulcam) 18-Jun-2014

Revision History:
- Tranformed to header-only class so it can be included by multiple
unit testing projects in the codebase without a bunch of overhead.
--*/

#pragma once

#define VERIFY_SUCCESS_NTSTATUS(x) VERIFY_IS_TRUE(NT_SUCCESS(x))

#include "precomp.h"
#include "../host/globals.h"
#include "../host/newdelete.hpp"
#include "../interactivity/inc/ServiceLocator.hpp"


class CommonState
{
public:

    static const SHORT s_csWindowWidth = 80;
    static const SHORT s_csWindowHeight = 80;
    static const SHORT s_csBufferWidth = 80;
    static const SHORT s_csBufferHeight = 300;

    CommonState()
    {
        m_heap = GetProcessHeap();
    }

    ~CommonState()
    {
        m_heap = nullptr;
    }

    void PrepareGlobalFont()
    {
        COORD coordFontSize;
        coordFontSize.X = 8;
        coordFontSize.Y = 12;
        m_pFontInfo = new FontInfo(L"Consolas", 0, 0, coordFontSize, 0);
    }

    void CleanupGlobalFont()
    {
        if (m_pFontInfo != nullptr)
        {
            delete m_pFontInfo;
        }
    }

    void PrepareGlobalScreenBuffer()
    {
        CONSOLE_INFORMATION& gci = ServiceLocator::LocateGlobals().getConsoleInformation();
        COORD coordWindowSize;
        coordWindowSize.X = s_csWindowWidth;
        coordWindowSize.Y = s_csWindowHeight;

        COORD coordScreenBufferSize;
        coordScreenBufferSize.X = s_csBufferWidth;
        coordScreenBufferSize.Y = s_csBufferHeight;

        CHAR_INFO ciFill;
        ciFill.Attributes = FOREGROUND_BLUE | FOREGROUND_GREEN | BACKGROUND_RED | BACKGROUND_INTENSITY;

        CHAR_INFO ciPopupFill;
        ciPopupFill.Attributes = FOREGROUND_BLUE | FOREGROUND_INTENSITY | BACKGROUND_RED;

        UINT uiCursorSize = 12;

        SCREEN_INFORMATION::CreateInstance(coordWindowSize,
                                           m_pFontInfo,
                                           coordScreenBufferSize,
                                           ciFill,
                                           ciPopupFill,
                                           uiCursorSize,
                                           &gci.CurrentScreenBuffer);
    }

    void CleanupGlobalScreenBuffer()
    {
        const CONSOLE_INFORMATION& gci = ServiceLocator::LocateGlobals().getConsoleInformation();
        delete gci.CurrentScreenBuffer;
    }

    void PrepareGlobalInputBuffer()
    {
        CONSOLE_INFORMATION& gci = ServiceLocator::LocateGlobals().getConsoleInformation();
        gci.pInputBuffer = new InputBuffer();
    }

    void CleanupGlobalInputBuffer()
    {
        const CONSOLE_INFORMATION& gci = ServiceLocator::LocateGlobals().getConsoleInformation();
        delete gci.pInputBuffer;
    }

    void PrepareCookedReadData()
    {
        CONSOLE_INFORMATION& gci = ServiceLocator::LocateGlobals().getConsoleInformation();
        gci.lpCookedReadData = new COOKED_READ_DATA();
    }

    void CleanupCookedReadData()
    {
        const CONSOLE_INFORMATION& gci = ServiceLocator::LocateGlobals().getConsoleInformation();
        delete gci.lpCookedReadData;
    }

    void PrepareNewTextBufferInfo()
    {
        const CONSOLE_INFORMATION& gci = ServiceLocator::LocateGlobals().getConsoleInformation();
        COORD coordScreenBufferSize;
        coordScreenBufferSize.X = s_csBufferWidth;
        coordScreenBufferSize.Y = s_csBufferHeight;

        CHAR_INFO ciFill;
        ciFill.Attributes = FOREGROUND_BLUE | FOREGROUND_GREEN | BACKGROUND_RED | BACKGROUND_INTENSITY;

        UINT uiCursorSize = 12;

<<<<<<< HEAD
        m_backupTextBufferInfo = gci.CurrentScreenBuffer->TextInfo;

        m_ntstatusTextBufferInfo = TEXT_BUFFER_INFO::CreateInstance(m_pFontInfo,
                                                                    coordScreenBufferSize,
                                                                    ciFill,
                                                                    uiCursorSize,
                                                                    &gci.CurrentScreenBuffer->TextInfo);
=======
        m_backupTextBufferInfo = gci->CurrentScreenBuffer->TextInfo;
        try
        {
            std::unique_ptr<TEXT_BUFFER_INFO> textBuffer = std::make_unique<TEXT_BUFFER_INFO>(m_pFontInfo,
                                                                                              coordScreenBufferSize,
                                                                                              ciFill,
                                                                                              uiCursorSize);
            if (textBuffer.get() == nullptr)
            {
                m_ntstatusTextBufferInfo = STATUS_NO_MEMORY;
            }
            gci->CurrentScreenBuffer->TextInfo = textBuffer.release();
        }
        catch (...)
        {
            m_ntstatusTextBufferInfo = NTSTATUS_FROM_HRESULT(wil::ResultFromCaughtException());
        }
>>>>>>> d55c3841
    }

    void CleanupNewTextBufferInfo()
    {
        const CONSOLE_INFORMATION& gci = ServiceLocator::LocateGlobals().getConsoleInformation();
        ASSERT(gci.CurrentScreenBuffer != nullptr);
        delete gci.CurrentScreenBuffer->TextInfo;

        gci.CurrentScreenBuffer->TextInfo = m_backupTextBufferInfo;
    }

    void FillTextBuffer()
    {
        const CONSOLE_INFORMATION& gci = ServiceLocator::LocateGlobals().getConsoleInformation();
        // fill with some assorted text that doesn't consume the whole row
        const SHORT cRowsToFill = 4;

        ASSERT(gci.CurrentScreenBuffer != nullptr);
        ASSERT(gci.CurrentScreenBuffer->TextInfo != nullptr);

        TEXT_BUFFER_INFO* pTextInfo = gci.CurrentScreenBuffer->TextInfo;

        for (SHORT iRow = 0; iRow < cRowsToFill; iRow++)
        {
            ROW& row = pTextInfo->GetRowAtIndex(iRow);
            FillRow(&row);
        }

        pTextInfo->GetCursor()->SetYPosition(cRowsToFill);
    }

    void FillTextBufferBisect()
    {
        const CONSOLE_INFORMATION& gci = ServiceLocator::LocateGlobals().getConsoleInformation();
        // fill with some text that fills the whole row and has bisecting double byte characters
        const SHORT cRowsToFill = s_csBufferHeight;

        ASSERT(gci.CurrentScreenBuffer != nullptr);
        ASSERT(gci.CurrentScreenBuffer->TextInfo != nullptr);

        TEXT_BUFFER_INFO* pTextInfo = gci.CurrentScreenBuffer->TextInfo;

        for (SHORT iRow = 0; iRow < cRowsToFill; iRow++)
        {
            ROW& row = pTextInfo->GetRowAtIndex(iRow);
            FillBisect(&row);
        }

        pTextInfo->GetCursor()->SetYPosition(cRowsToFill);
    }

    NTSTATUS GetTextBufferInfoInitResult()
    {
        return m_ntstatusTextBufferInfo;
    }

private:
    HANDLE m_heap;
    NTSTATUS m_ntstatusTextBufferInfo;
    FontInfo* m_pFontInfo;
    TEXT_BUFFER_INFO* m_backupTextBufferInfo;

    void FillRow(ROW* pRow)
    {
        // fill a row
        // 9 characters, 6 spaces. 15 total
        // か = \x304b
        // き = \x304d
        PCWSTR pwszText = L"AB" L"\x304b\x304b" L"C" L"\x304d\x304d" L"DE      ";
        memcpy_s(pRow->CharRow.Chars.get(), CommonState::s_csBufferWidth, pwszText, wcslen(pwszText));
        pRow->CharRow.Left = 0;
        pRow->CharRow.Right = 9; // 1 past the last valid character in the array

        // set double-byte/double-width attributes
        pRow->CharRow.KAttrs[2] = CHAR_ROW::ATTR_LEADING_BYTE;
        pRow->CharRow.KAttrs[3] = CHAR_ROW::ATTR_TRAILING_BYTE;
        pRow->CharRow.KAttrs[5] = CHAR_ROW::ATTR_LEADING_BYTE;
        pRow->CharRow.KAttrs[6] = CHAR_ROW::ATTR_TRAILING_BYTE;

        // set some colors
        TextAttribute Attr = TextAttribute(0);
        pRow->AttrRow.Reset(15, Attr);
        // A = bright red on dark gray
        // This string starts at index 0
        Attr = TextAttribute(FOREGROUND_RED | FOREGROUND_INTENSITY | BACKGROUND_INTENSITY);
        pRow->AttrRow.SetAttrToEnd(0, Attr);

        // BかC = dark gold on bright blue
        // This string starts at index 1
        Attr = TextAttribute(FOREGROUND_RED | FOREGROUND_GREEN | BACKGROUND_BLUE | BACKGROUND_INTENSITY);
        pRow->AttrRow.SetAttrToEnd(1, Attr);

        // き = bright white on dark purple
        // This string starts at index 5
        Attr = TextAttribute(FOREGROUND_RED | FOREGROUND_GREEN | FOREGROUND_BLUE | FOREGROUND_INTENSITY | BACKGROUND_RED | BACKGROUND_BLUE);
        pRow->AttrRow.SetAttrToEnd(5, Attr);

        // DE = black on dark green
        // This string starts at index 7
        Attr = TextAttribute(BACKGROUND_GREEN);
        pRow->AttrRow.SetAttrToEnd(7, Attr);

        // odd rows forced a wrap
        if (pRow->sRowId % 2 != 0)
        {
            pRow->CharRow.SetWrapStatus(true);
        }
        else
        {
            pRow->CharRow.SetWrapStatus(false);
        }
    }

    void FillBisect(ROW *pRow)
    {
        const CONSOLE_INFORMATION& gci = ServiceLocator::LocateGlobals().getConsoleInformation();
        // length 80 string of text with bisecting characters at the beginning and end.
        // positions of き(\x304d) are at 0, 27-28, 39-40, 67-68, 79
        PWCHAR pwszText =
            L"\x304d"
            L"ABCDEFGHIJKLMNOPQRSTUVWXYZ"
            L"\x304d\x304d"
            L"0123456789"
            L"\x304d\x304d"
            L"ABCDEFGHIJKLMNOPQRSTUVWXYZ"
            L"\x304d\x304d"
            L"0123456789"
            L"\x304d";
        memcpy_s(pRow->CharRow.Chars.get(), CommonState::s_csBufferWidth, pwszText, wcslen(pwszText));
        pRow->CharRow.Left = 0;
        pRow->CharRow.Right = 80; // 1 past the last valid character in the array

        // set double-byte/double-width attributes
        pRow->CharRow.KAttrs[0] = CHAR_ROW::ATTR_TRAILING_BYTE;
        pRow->CharRow.KAttrs[27] = CHAR_ROW::ATTR_LEADING_BYTE;
        pRow->CharRow.KAttrs[28] = CHAR_ROW::ATTR_TRAILING_BYTE;
        pRow->CharRow.KAttrs[39] = CHAR_ROW::ATTR_LEADING_BYTE;
        pRow->CharRow.KAttrs[40] = CHAR_ROW::ATTR_TRAILING_BYTE;
        pRow->CharRow.KAttrs[67] = CHAR_ROW::ATTR_LEADING_BYTE;
        pRow->CharRow.KAttrs[68] = CHAR_ROW::ATTR_TRAILING_BYTE;
        pRow->CharRow.KAttrs[79] = CHAR_ROW::ATTR_LEADING_BYTE;

        // everything gets default attributes
<<<<<<< HEAD
        pRow->AttrRow.Initialize(80, gci.CurrentScreenBuffer->GetAttributes());
=======
        pRow->AttrRow.Reset(80, gci->CurrentScreenBuffer->GetAttributes());
>>>>>>> d55c3841

        pRow->CharRow.SetWrapStatus(true);
    }
};
<|MERGE_RESOLUTION|>--- conflicted
+++ resolved
@@ -1,313 +1,299 @@
-/*++
-
-Copyright (c) Microsoft Corporation
-
-Module Name:
-- CommonState.hpp
-
-Abstract:
-- This represents common boilerplate state setup required for unit tests to run
-
-Author(s):
-- Michael Niksa (miniksa) 18-Jun-2014
-- Paul Campbell (paulcam) 18-Jun-2014
-
-Revision History:
-- Tranformed to header-only class so it can be included by multiple
-unit testing projects in the codebase without a bunch of overhead.
---*/
-
-#pragma once
-
-#define VERIFY_SUCCESS_NTSTATUS(x) VERIFY_IS_TRUE(NT_SUCCESS(x))
-
-#include "precomp.h"
-#include "../host/globals.h"
-#include "../host/newdelete.hpp"
-#include "../interactivity/inc/ServiceLocator.hpp"
-
-
-class CommonState
-{
-public:
-
-    static const SHORT s_csWindowWidth = 80;
-    static const SHORT s_csWindowHeight = 80;
-    static const SHORT s_csBufferWidth = 80;
-    static const SHORT s_csBufferHeight = 300;
-
-    CommonState()
-    {
-        m_heap = GetProcessHeap();
-    }
-
-    ~CommonState()
-    {
-        m_heap = nullptr;
-    }
-
-    void PrepareGlobalFont()
-    {
-        COORD coordFontSize;
-        coordFontSize.X = 8;
-        coordFontSize.Y = 12;
-        m_pFontInfo = new FontInfo(L"Consolas", 0, 0, coordFontSize, 0);
-    }
-
-    void CleanupGlobalFont()
-    {
-        if (m_pFontInfo != nullptr)
-        {
-            delete m_pFontInfo;
-        }
-    }
-
-    void PrepareGlobalScreenBuffer()
-    {
-        CONSOLE_INFORMATION& gci = ServiceLocator::LocateGlobals().getConsoleInformation();
-        COORD coordWindowSize;
-        coordWindowSize.X = s_csWindowWidth;
-        coordWindowSize.Y = s_csWindowHeight;
-
-        COORD coordScreenBufferSize;
-        coordScreenBufferSize.X = s_csBufferWidth;
-        coordScreenBufferSize.Y = s_csBufferHeight;
-
-        CHAR_INFO ciFill;
-        ciFill.Attributes = FOREGROUND_BLUE | FOREGROUND_GREEN | BACKGROUND_RED | BACKGROUND_INTENSITY;
-
-        CHAR_INFO ciPopupFill;
-        ciPopupFill.Attributes = FOREGROUND_BLUE | FOREGROUND_INTENSITY | BACKGROUND_RED;
-
-        UINT uiCursorSize = 12;
-
-        SCREEN_INFORMATION::CreateInstance(coordWindowSize,
-                                           m_pFontInfo,
-                                           coordScreenBufferSize,
-                                           ciFill,
-                                           ciPopupFill,
-                                           uiCursorSize,
-                                           &gci.CurrentScreenBuffer);
-    }
-
-    void CleanupGlobalScreenBuffer()
-    {
-        const CONSOLE_INFORMATION& gci = ServiceLocator::LocateGlobals().getConsoleInformation();
-        delete gci.CurrentScreenBuffer;
-    }
-
-    void PrepareGlobalInputBuffer()
-    {
-        CONSOLE_INFORMATION& gci = ServiceLocator::LocateGlobals().getConsoleInformation();
-        gci.pInputBuffer = new InputBuffer();
-    }
-
-    void CleanupGlobalInputBuffer()
-    {
-        const CONSOLE_INFORMATION& gci = ServiceLocator::LocateGlobals().getConsoleInformation();
-        delete gci.pInputBuffer;
-    }
-
-    void PrepareCookedReadData()
-    {
-        CONSOLE_INFORMATION& gci = ServiceLocator::LocateGlobals().getConsoleInformation();
-        gci.lpCookedReadData = new COOKED_READ_DATA();
-    }
-
-    void CleanupCookedReadData()
-    {
-        const CONSOLE_INFORMATION& gci = ServiceLocator::LocateGlobals().getConsoleInformation();
-        delete gci.lpCookedReadData;
-    }
-
-    void PrepareNewTextBufferInfo()
-    {
-        const CONSOLE_INFORMATION& gci = ServiceLocator::LocateGlobals().getConsoleInformation();
-        COORD coordScreenBufferSize;
-        coordScreenBufferSize.X = s_csBufferWidth;
-        coordScreenBufferSize.Y = s_csBufferHeight;
-
-        CHAR_INFO ciFill;
-        ciFill.Attributes = FOREGROUND_BLUE | FOREGROUND_GREEN | BACKGROUND_RED | BACKGROUND_INTENSITY;
-
-        UINT uiCursorSize = 12;
-
-<<<<<<< HEAD
-        m_backupTextBufferInfo = gci.CurrentScreenBuffer->TextInfo;
-
-        m_ntstatusTextBufferInfo = TEXT_BUFFER_INFO::CreateInstance(m_pFontInfo,
-                                                                    coordScreenBufferSize,
-                                                                    ciFill,
-                                                                    uiCursorSize,
-                                                                    &gci.CurrentScreenBuffer->TextInfo);
-=======
-        m_backupTextBufferInfo = gci->CurrentScreenBuffer->TextInfo;
-        try
-        {
-            std::unique_ptr<TEXT_BUFFER_INFO> textBuffer = std::make_unique<TEXT_BUFFER_INFO>(m_pFontInfo,
-                                                                                              coordScreenBufferSize,
-                                                                                              ciFill,
-                                                                                              uiCursorSize);
-            if (textBuffer.get() == nullptr)
-            {
-                m_ntstatusTextBufferInfo = STATUS_NO_MEMORY;
-            }
-            gci->CurrentScreenBuffer->TextInfo = textBuffer.release();
-        }
-        catch (...)
-        {
-            m_ntstatusTextBufferInfo = NTSTATUS_FROM_HRESULT(wil::ResultFromCaughtException());
-        }
->>>>>>> d55c3841
-    }
-
-    void CleanupNewTextBufferInfo()
-    {
-        const CONSOLE_INFORMATION& gci = ServiceLocator::LocateGlobals().getConsoleInformation();
-        ASSERT(gci.CurrentScreenBuffer != nullptr);
-        delete gci.CurrentScreenBuffer->TextInfo;
-
-        gci.CurrentScreenBuffer->TextInfo = m_backupTextBufferInfo;
-    }
-
-    void FillTextBuffer()
-    {
-        const CONSOLE_INFORMATION& gci = ServiceLocator::LocateGlobals().getConsoleInformation();
-        // fill with some assorted text that doesn't consume the whole row
-        const SHORT cRowsToFill = 4;
-
-        ASSERT(gci.CurrentScreenBuffer != nullptr);
-        ASSERT(gci.CurrentScreenBuffer->TextInfo != nullptr);
-
-        TEXT_BUFFER_INFO* pTextInfo = gci.CurrentScreenBuffer->TextInfo;
-
-        for (SHORT iRow = 0; iRow < cRowsToFill; iRow++)
-        {
-            ROW& row = pTextInfo->GetRowAtIndex(iRow);
-            FillRow(&row);
-        }
-
-        pTextInfo->GetCursor()->SetYPosition(cRowsToFill);
-    }
-
-    void FillTextBufferBisect()
-    {
-        const CONSOLE_INFORMATION& gci = ServiceLocator::LocateGlobals().getConsoleInformation();
-        // fill with some text that fills the whole row and has bisecting double byte characters
-        const SHORT cRowsToFill = s_csBufferHeight;
-
-        ASSERT(gci.CurrentScreenBuffer != nullptr);
-        ASSERT(gci.CurrentScreenBuffer->TextInfo != nullptr);
-
-        TEXT_BUFFER_INFO* pTextInfo = gci.CurrentScreenBuffer->TextInfo;
-
-        for (SHORT iRow = 0; iRow < cRowsToFill; iRow++)
-        {
-            ROW& row = pTextInfo->GetRowAtIndex(iRow);
-            FillBisect(&row);
-        }
-
-        pTextInfo->GetCursor()->SetYPosition(cRowsToFill);
-    }
-
-    NTSTATUS GetTextBufferInfoInitResult()
-    {
-        return m_ntstatusTextBufferInfo;
-    }
-
-private:
-    HANDLE m_heap;
-    NTSTATUS m_ntstatusTextBufferInfo;
-    FontInfo* m_pFontInfo;
-    TEXT_BUFFER_INFO* m_backupTextBufferInfo;
-
-    void FillRow(ROW* pRow)
-    {
-        // fill a row
-        // 9 characters, 6 spaces. 15 total
-        // か = \x304b
-        // き = \x304d
-        PCWSTR pwszText = L"AB" L"\x304b\x304b" L"C" L"\x304d\x304d" L"DE      ";
-        memcpy_s(pRow->CharRow.Chars.get(), CommonState::s_csBufferWidth, pwszText, wcslen(pwszText));
-        pRow->CharRow.Left = 0;
-        pRow->CharRow.Right = 9; // 1 past the last valid character in the array
-
-        // set double-byte/double-width attributes
-        pRow->CharRow.KAttrs[2] = CHAR_ROW::ATTR_LEADING_BYTE;
-        pRow->CharRow.KAttrs[3] = CHAR_ROW::ATTR_TRAILING_BYTE;
-        pRow->CharRow.KAttrs[5] = CHAR_ROW::ATTR_LEADING_BYTE;
-        pRow->CharRow.KAttrs[6] = CHAR_ROW::ATTR_TRAILING_BYTE;
-
-        // set some colors
-        TextAttribute Attr = TextAttribute(0);
-        pRow->AttrRow.Reset(15, Attr);
-        // A = bright red on dark gray
-        // This string starts at index 0
-        Attr = TextAttribute(FOREGROUND_RED | FOREGROUND_INTENSITY | BACKGROUND_INTENSITY);
-        pRow->AttrRow.SetAttrToEnd(0, Attr);
-
-        // BかC = dark gold on bright blue
-        // This string starts at index 1
-        Attr = TextAttribute(FOREGROUND_RED | FOREGROUND_GREEN | BACKGROUND_BLUE | BACKGROUND_INTENSITY);
-        pRow->AttrRow.SetAttrToEnd(1, Attr);
-
-        // き = bright white on dark purple
-        // This string starts at index 5
-        Attr = TextAttribute(FOREGROUND_RED | FOREGROUND_GREEN | FOREGROUND_BLUE | FOREGROUND_INTENSITY | BACKGROUND_RED | BACKGROUND_BLUE);
-        pRow->AttrRow.SetAttrToEnd(5, Attr);
-
-        // DE = black on dark green
-        // This string starts at index 7
-        Attr = TextAttribute(BACKGROUND_GREEN);
-        pRow->AttrRow.SetAttrToEnd(7, Attr);
-
-        // odd rows forced a wrap
-        if (pRow->sRowId % 2 != 0)
-        {
-            pRow->CharRow.SetWrapStatus(true);
-        }
-        else
-        {
-            pRow->CharRow.SetWrapStatus(false);
-        }
-    }
-
-    void FillBisect(ROW *pRow)
-    {
-        const CONSOLE_INFORMATION& gci = ServiceLocator::LocateGlobals().getConsoleInformation();
-        // length 80 string of text with bisecting characters at the beginning and end.
-        // positions of き(\x304d) are at 0, 27-28, 39-40, 67-68, 79
-        PWCHAR pwszText =
-            L"\x304d"
-            L"ABCDEFGHIJKLMNOPQRSTUVWXYZ"
-            L"\x304d\x304d"
-            L"0123456789"
-            L"\x304d\x304d"
-            L"ABCDEFGHIJKLMNOPQRSTUVWXYZ"
-            L"\x304d\x304d"
-            L"0123456789"
-            L"\x304d";
-        memcpy_s(pRow->CharRow.Chars.get(), CommonState::s_csBufferWidth, pwszText, wcslen(pwszText));
-        pRow->CharRow.Left = 0;
-        pRow->CharRow.Right = 80; // 1 past the last valid character in the array
-
-        // set double-byte/double-width attributes
-        pRow->CharRow.KAttrs[0] = CHAR_ROW::ATTR_TRAILING_BYTE;
-        pRow->CharRow.KAttrs[27] = CHAR_ROW::ATTR_LEADING_BYTE;
-        pRow->CharRow.KAttrs[28] = CHAR_ROW::ATTR_TRAILING_BYTE;
-        pRow->CharRow.KAttrs[39] = CHAR_ROW::ATTR_LEADING_BYTE;
-        pRow->CharRow.KAttrs[40] = CHAR_ROW::ATTR_TRAILING_BYTE;
-        pRow->CharRow.KAttrs[67] = CHAR_ROW::ATTR_LEADING_BYTE;
-        pRow->CharRow.KAttrs[68] = CHAR_ROW::ATTR_TRAILING_BYTE;
-        pRow->CharRow.KAttrs[79] = CHAR_ROW::ATTR_LEADING_BYTE;
-
-        // everything gets default attributes
-<<<<<<< HEAD
-        pRow->AttrRow.Initialize(80, gci.CurrentScreenBuffer->GetAttributes());
-=======
-        pRow->AttrRow.Reset(80, gci->CurrentScreenBuffer->GetAttributes());
->>>>>>> d55c3841
-
-        pRow->CharRow.SetWrapStatus(true);
-    }
-};
+/*++
+
+Copyright (c) Microsoft Corporation
+
+Module Name:
+- CommonState.hpp
+
+Abstract:
+- This represents common boilerplate state setup required for unit tests to run
+
+Author(s):
+- Michael Niksa (miniksa) 18-Jun-2014
+- Paul Campbell (paulcam) 18-Jun-2014
+
+Revision History:
+- Tranformed to header-only class so it can be included by multiple
+unit testing projects in the codebase without a bunch of overhead.
+--*/
+
+#pragma once
+
+#define VERIFY_SUCCESS_NTSTATUS(x) VERIFY_IS_TRUE(NT_SUCCESS(x))
+
+#include "precomp.h"
+#include "../host/globals.h"
+#include "../host/newdelete.hpp"
+#include "../interactivity/inc/ServiceLocator.hpp"
+
+
+class CommonState
+{
+public:
+
+    static const SHORT s_csWindowWidth = 80;
+    static const SHORT s_csWindowHeight = 80;
+    static const SHORT s_csBufferWidth = 80;
+    static const SHORT s_csBufferHeight = 300;
+
+    CommonState()
+    {
+        m_heap = GetProcessHeap();
+    }
+
+    ~CommonState()
+    {
+        m_heap = nullptr;
+    }
+
+    void PrepareGlobalFont()
+    {
+        COORD coordFontSize;
+        coordFontSize.X = 8;
+        coordFontSize.Y = 12;
+        m_pFontInfo = new FontInfo(L"Consolas", 0, 0, coordFontSize, 0);
+    }
+
+    void CleanupGlobalFont()
+    {
+        if (m_pFontInfo != nullptr)
+        {
+            delete m_pFontInfo;
+        }
+    }
+
+    void PrepareGlobalScreenBuffer()
+    {
+        CONSOLE_INFORMATION& gci = ServiceLocator::LocateGlobals().getConsoleInformation();
+        COORD coordWindowSize;
+        coordWindowSize.X = s_csWindowWidth;
+        coordWindowSize.Y = s_csWindowHeight;
+
+        COORD coordScreenBufferSize;
+        coordScreenBufferSize.X = s_csBufferWidth;
+        coordScreenBufferSize.Y = s_csBufferHeight;
+
+        CHAR_INFO ciFill;
+        ciFill.Attributes = FOREGROUND_BLUE | FOREGROUND_GREEN | BACKGROUND_RED | BACKGROUND_INTENSITY;
+
+        CHAR_INFO ciPopupFill;
+        ciPopupFill.Attributes = FOREGROUND_BLUE | FOREGROUND_INTENSITY | BACKGROUND_RED;
+
+        UINT uiCursorSize = 12;
+
+        SCREEN_INFORMATION::CreateInstance(coordWindowSize,
+                                           m_pFontInfo,
+                                           coordScreenBufferSize,
+                                           ciFill,
+                                           ciPopupFill,
+                                           uiCursorSize,
+                                           &gci.CurrentScreenBuffer);
+    }
+
+    void CleanupGlobalScreenBuffer()
+    {
+        const CONSOLE_INFORMATION& gci = ServiceLocator::LocateGlobals().getConsoleInformation();
+        delete gci.CurrentScreenBuffer;
+    }
+
+    void PrepareGlobalInputBuffer()
+    {
+        CONSOLE_INFORMATION& gci = ServiceLocator::LocateGlobals().getConsoleInformation();
+        gci.pInputBuffer = new InputBuffer();
+    }
+
+    void CleanupGlobalInputBuffer()
+    {
+        const CONSOLE_INFORMATION& gci = ServiceLocator::LocateGlobals().getConsoleInformation();
+        delete gci.pInputBuffer;
+    }
+
+    void PrepareCookedReadData()
+    {
+        CONSOLE_INFORMATION& gci = ServiceLocator::LocateGlobals().getConsoleInformation();
+        gci.lpCookedReadData = new COOKED_READ_DATA();
+    }
+
+    void CleanupCookedReadData()
+    {
+        const CONSOLE_INFORMATION& gci = ServiceLocator::LocateGlobals().getConsoleInformation();
+        delete gci.lpCookedReadData;
+    }
+
+    void PrepareNewTextBufferInfo()
+    {
+        const CONSOLE_INFORMATION& gci = ServiceLocator::LocateGlobals().getConsoleInformation();
+        COORD coordScreenBufferSize;
+        coordScreenBufferSize.X = s_csBufferWidth;
+        coordScreenBufferSize.Y = s_csBufferHeight;
+
+        CHAR_INFO ciFill;
+        ciFill.Attributes = FOREGROUND_BLUE | FOREGROUND_GREEN | BACKGROUND_RED | BACKGROUND_INTENSITY;
+
+        UINT uiCursorSize = 12;
+
+        m_backupTextBufferInfo = gci.CurrentScreenBuffer->TextInfo;
+        try
+        {
+            std::unique_ptr<TEXT_BUFFER_INFO> textBuffer = std::make_unique<TEXT_BUFFER_INFO>(m_pFontInfo,
+                                                                                              coordScreenBufferSize,
+                                                                                              ciFill,
+                                                                                              uiCursorSize);
+            if (textBuffer.get() == nullptr)
+            {
+                m_ntstatusTextBufferInfo = STATUS_NO_MEMORY;
+            }
+            gci.CurrentScreenBuffer->TextInfo = textBuffer.release();
+        }
+        catch (...)
+        {
+            m_ntstatusTextBufferInfo = NTSTATUS_FROM_HRESULT(wil::ResultFromCaughtException());
+        }
+    }
+
+    void CleanupNewTextBufferInfo()
+    {
+        const CONSOLE_INFORMATION& gci = ServiceLocator::LocateGlobals().getConsoleInformation();
+        ASSERT(gci.CurrentScreenBuffer != nullptr);
+        delete gci.CurrentScreenBuffer->TextInfo;
+
+        gci.CurrentScreenBuffer->TextInfo = m_backupTextBufferInfo;
+    }
+
+    void FillTextBuffer()
+    {
+        const CONSOLE_INFORMATION& gci = ServiceLocator::LocateGlobals().getConsoleInformation();
+        // fill with some assorted text that doesn't consume the whole row
+        const SHORT cRowsToFill = 4;
+
+        ASSERT(gci.CurrentScreenBuffer != nullptr);
+        ASSERT(gci.CurrentScreenBuffer->TextInfo != nullptr);
+
+        TEXT_BUFFER_INFO* pTextInfo = gci.CurrentScreenBuffer->TextInfo;
+
+        for (SHORT iRow = 0; iRow < cRowsToFill; iRow++)
+        {
+            ROW& row = pTextInfo->GetRowAtIndex(iRow);
+            FillRow(&row);
+        }
+
+        pTextInfo->GetCursor()->SetYPosition(cRowsToFill);
+    }
+
+    void FillTextBufferBisect()
+    {
+        const CONSOLE_INFORMATION& gci = ServiceLocator::LocateGlobals().getConsoleInformation();
+        // fill with some text that fills the whole row and has bisecting double byte characters
+        const SHORT cRowsToFill = s_csBufferHeight;
+
+        ASSERT(gci.CurrentScreenBuffer != nullptr);
+        ASSERT(gci.CurrentScreenBuffer->TextInfo != nullptr);
+
+        TEXT_BUFFER_INFO* pTextInfo = gci.CurrentScreenBuffer->TextInfo;
+
+        for (SHORT iRow = 0; iRow < cRowsToFill; iRow++)
+        {
+            ROW& row = pTextInfo->GetRowAtIndex(iRow);
+            FillBisect(&row);
+        }
+
+        pTextInfo->GetCursor()->SetYPosition(cRowsToFill);
+    }
+
+    NTSTATUS GetTextBufferInfoInitResult()
+    {
+        return m_ntstatusTextBufferInfo;
+    }
+
+private:
+    HANDLE m_heap;
+    NTSTATUS m_ntstatusTextBufferInfo;
+    FontInfo* m_pFontInfo;
+    TEXT_BUFFER_INFO* m_backupTextBufferInfo;
+
+    void FillRow(ROW* pRow)
+    {
+        // fill a row
+        // 9 characters, 6 spaces. 15 total
+        // か = \x304b
+        // き = \x304d
+        PCWSTR pwszText = L"AB" L"\x304b\x304b" L"C" L"\x304d\x304d" L"DE      ";
+        memcpy_s(pRow->CharRow.Chars.get(), CommonState::s_csBufferWidth, pwszText, wcslen(pwszText));
+        pRow->CharRow.Left = 0;
+        pRow->CharRow.Right = 9; // 1 past the last valid character in the array
+
+        // set double-byte/double-width attributes
+        pRow->CharRow.KAttrs[2] = CHAR_ROW::ATTR_LEADING_BYTE;
+        pRow->CharRow.KAttrs[3] = CHAR_ROW::ATTR_TRAILING_BYTE;
+        pRow->CharRow.KAttrs[5] = CHAR_ROW::ATTR_LEADING_BYTE;
+        pRow->CharRow.KAttrs[6] = CHAR_ROW::ATTR_TRAILING_BYTE;
+
+        // set some colors
+        TextAttribute Attr = TextAttribute(0);
+        pRow->AttrRow.Reset(15, Attr);
+        // A = bright red on dark gray
+        // This string starts at index 0
+        Attr = TextAttribute(FOREGROUND_RED | FOREGROUND_INTENSITY | BACKGROUND_INTENSITY);
+        pRow->AttrRow.SetAttrToEnd(0, Attr);
+
+        // BかC = dark gold on bright blue
+        // This string starts at index 1
+        Attr = TextAttribute(FOREGROUND_RED | FOREGROUND_GREEN | BACKGROUND_BLUE | BACKGROUND_INTENSITY);
+        pRow->AttrRow.SetAttrToEnd(1, Attr);
+
+        // き = bright white on dark purple
+        // This string starts at index 5
+        Attr = TextAttribute(FOREGROUND_RED | FOREGROUND_GREEN | FOREGROUND_BLUE | FOREGROUND_INTENSITY | BACKGROUND_RED | BACKGROUND_BLUE);
+        pRow->AttrRow.SetAttrToEnd(5, Attr);
+
+        // DE = black on dark green
+        // This string starts at index 7
+        Attr = TextAttribute(BACKGROUND_GREEN);
+        pRow->AttrRow.SetAttrToEnd(7, Attr);
+
+        // odd rows forced a wrap
+        if (pRow->sRowId % 2 != 0)
+        {
+            pRow->CharRow.SetWrapStatus(true);
+        }
+        else
+        {
+            pRow->CharRow.SetWrapStatus(false);
+        }
+    }
+
+    void FillBisect(ROW *pRow)
+    {
+        const CONSOLE_INFORMATION& gci = ServiceLocator::LocateGlobals().getConsoleInformation();
+        // length 80 string of text with bisecting characters at the beginning and end.
+        // positions of き(\x304d) are at 0, 27-28, 39-40, 67-68, 79
+        PWCHAR pwszText =
+            L"\x304d"
+            L"ABCDEFGHIJKLMNOPQRSTUVWXYZ"
+            L"\x304d\x304d"
+            L"0123456789"
+            L"\x304d\x304d"
+            L"ABCDEFGHIJKLMNOPQRSTUVWXYZ"
+            L"\x304d\x304d"
+            L"0123456789"
+            L"\x304d";
+        memcpy_s(pRow->CharRow.Chars.get(), CommonState::s_csBufferWidth, pwszText, wcslen(pwszText));
+        pRow->CharRow.Left = 0;
+        pRow->CharRow.Right = 80; // 1 past the last valid character in the array
+
+        // set double-byte/double-width attributes
+        pRow->CharRow.KAttrs[0] = CHAR_ROW::ATTR_TRAILING_BYTE;
+        pRow->CharRow.KAttrs[27] = CHAR_ROW::ATTR_LEADING_BYTE;
+        pRow->CharRow.KAttrs[28] = CHAR_ROW::ATTR_TRAILING_BYTE;
+        pRow->CharRow.KAttrs[39] = CHAR_ROW::ATTR_LEADING_BYTE;
+        pRow->CharRow.KAttrs[40] = CHAR_ROW::ATTR_TRAILING_BYTE;
+        pRow->CharRow.KAttrs[67] = CHAR_ROW::ATTR_LEADING_BYTE;
+        pRow->CharRow.KAttrs[68] = CHAR_ROW::ATTR_TRAILING_BYTE;
+        pRow->CharRow.KAttrs[79] = CHAR_ROW::ATTR_LEADING_BYTE;
+
+        // everything gets default attributes
+        pRow->AttrRow.Reset(80, gci.CurrentScreenBuffer->GetAttributes());
+
+        pRow->CharRow.SetWrapStatus(true);
+    }
+};