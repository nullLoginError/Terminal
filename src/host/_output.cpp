--- conflicted
+++ resolved
@@ -1,1246 +1,1235 @@
-/********************************************************
-*                                                       *
-*   Copyright (C) Microsoft. All rights reserved.       *
-*                                                       *
-********************************************************/
-
-#include "precomp.h"
-
-#include "_output.h"
-
-#include "dbcs.h"
-#include "misc.h"
-
-#include "..\interactivity\inc\ServiceLocator.hpp"
-#include "..\types\inc\Viewport.hpp"
-#include <algorithm>
-#include <iterator>
-
-#pragma hdrstop
-
-using namespace Microsoft::Console::Types;
-
-#define MAX_POLY_LINES 80
-
-#define WCHAR_OF_PCI(p) (((PCHAR_INFO)(p))->Char.UnicodeChar)
-#define ATTR_OF_PCI(p)  (((PCHAR_INFO)(p))->Attributes)
-#define SIZEOF_CI_CELL  sizeof(CHAR_INFO)
-
-void StreamWriteToScreenBuffer(_Inout_updates_(cchBuffer) PWCHAR pwchBuffer,
-                               _In_ SHORT cchBuffer,
-                               _In_ PSCREEN_INFORMATION pScreenInfo,
-                               _Inout_updates_(cchBuffer) DbcsAttribute* const pDbcsAttributes,
-                               _In_ const bool fWasLineWrapped)
-{
-    DBGOUTPUT(("StreamWriteToScreenBuffer\n"));
-    COORD const TargetPoint = pScreenInfo->TextInfo->GetCursor()->GetPosition();
-    ROW& Row = pScreenInfo->TextInfo->GetRowByOffset(TargetPoint.Y);
-    DBGOUTPUT(("&Row = 0x%p, TargetPoint = (0x%x,0x%x)\n", &Row, TargetPoint.X, TargetPoint.Y));
-
-    // TODO: from CleanupDbcsEdgesForWrite to the end of the if statement seems to never execute
-    // both callers of this function appear to already have handled the line length for double-width characters
-    CleanupDbcsEdgesForWrite(cchBuffer, TargetPoint, pScreenInfo);
-    const COORD coordScreenBufferSize = pScreenInfo->GetScreenBufferSize();
-    if (TargetPoint.Y == coordScreenBufferSize.Y - 1 &&
-        TargetPoint.X + cchBuffer >= coordScreenBufferSize.X &&
-        pDbcsAttributes[coordScreenBufferSize.X - TargetPoint.X - 1].IsLeading())
-    {
-        *(pwchBuffer + coordScreenBufferSize.X - TargetPoint.X - 1) = UNICODE_SPACE;
-        pDbcsAttributes[coordScreenBufferSize.X - TargetPoint.X - 1].SetSingle();
-        if (cchBuffer > coordScreenBufferSize.X - TargetPoint.X)
-        {
-            *(pwchBuffer + coordScreenBufferSize.X - TargetPoint.X) = UNICODE_SPACE;
-            pDbcsAttributes[coordScreenBufferSize.X - TargetPoint.X].SetSingle();
-        }
-    }
-
-    // copy chars
-    try
-    {
-<<<<<<< HEAD
-        std::transform(pwchBuffer,
-                       pwchBuffer + cchBuffer,
-                       pDbcsAttributes,
-                       std::next(Row.GetCharRow().begin(), TargetPoint.X),
-                       [](wchar_t wch, DbcsAttribute attr)
-        {
-            return CHAR_ROW::value_type{ wch, attr };
-        });
-=======
-        OverwriteColumns(pwchBuffer,
-                         pwchBuffer + cchBuffer,
-                         pDbcsAttributes,
-                         std::next(Row.CharRow.begin(), TargetPoint.X));
->>>>>>> 97819221
-    }
-    CATCH_LOG();
-
-    // caller knows the wrap status as this func is called only for drawing one line at a time
-    Row.GetCharRow().SetWrapStatus(fWasLineWrapped);
-
-    TextAttributeRun CurrentBufferAttrs;
-    CurrentBufferAttrs.SetLength(cchBuffer);
-    CurrentBufferAttrs.SetAttributes(pScreenInfo->GetAttributes());
-    Row.GetAttrRow().InsertAttrRuns(&CurrentBufferAttrs,
-                                    1,
-                                    TargetPoint.X,
-                                    (SHORT)(TargetPoint.X + cchBuffer - 1),
-                                    coordScreenBufferSize.X);
-
-    pScreenInfo->ResetTextFlags(TargetPoint.X, TargetPoint.Y, TargetPoint.X + cchBuffer - 1, TargetPoint.Y);
-}
-
-// Routine Description:
-// - This routine copies a rectangular region to the screen buffer. no clipping is done.
-// - The source should contain Unicode or UnicodeOem chars.
-// Arguments:
-// - prgbSrc - pointer to source buffer (a real VGA buffer or CHAR_INFO[])
-// - coordSrcDimensions - dimensions of source buffer
-// - psrSrc - rectangle in source buffer to copy
-// - pScreenInfo - pointer to screen info
-// - coordDest - upper left coordinates of target rectangle
-// - Codepage - codepage to translate real VGA buffer from,
-//              0xFFFFFFF if Source is CHAR_INFO[] (not requiring translation)
-// Return Value:
-// - <none>
-NTSTATUS WriteRectToScreenBuffer(_In_reads_(coordSrcDimensions.X * coordSrcDimensions.Y * sizeof(CHAR_INFO)) PBYTE const prgbSrc,
-                                 _In_ const COORD coordSrcDimensions,
-                                 _In_ const SMALL_RECT * const psrSrc,
-                                 _In_ PSCREEN_INFORMATION pScreenInfo,
-                                 _In_ const COORD coordDest,
-                                 _In_reads_opt_(coordSrcDimensions.X * coordSrcDimensions.Y) TextAttribute* const pTextAttributes)
-{
-    DBGOUTPUT(("WriteRectToScreenBuffer\n"));
-    const bool fWriteAttributes = pTextAttributes != nullptr;
-
-    SHORT const XSize = (SHORT)(psrSrc->Right - psrSrc->Left + 1);
-    SHORT const YSize = (SHORT)(psrSrc->Bottom - psrSrc->Top + 1);
-
-    // Allocate enough space for the case where; every char is a different color
-    TextAttributeRun* rAttrRunsBuff = new TextAttributeRun[XSize];
-    NTSTATUS Status = NT_TESTNULL(rAttrRunsBuff);
-    if (NT_SUCCESS(Status))
-    {
-        PBYTE SourcePtr = prgbSrc;
-        BYTE* pbSourceEnd = prgbSrc + ((coordSrcDimensions.X * coordSrcDimensions.Y) * sizeof(CHAR_INFO));
-
-        BOOLEAN WholeSource = FALSE;
-        if (XSize == coordSrcDimensions.X)
-        {
-            ASSERT(psrSrc->Left == 0);
-            if (psrSrc->Top != 0)
-            {
-                SourcePtr += SCREEN_BUFFER_POINTER(psrSrc->Left, psrSrc->Top, coordSrcDimensions.X, SIZEOF_CI_CELL);
-            }
-            WholeSource = TRUE;
-        }
-
-        const COORD coordScreenBufferSize = pScreenInfo->GetScreenBufferSize();
-        ROW* pRow = &pScreenInfo->TextInfo->GetRowByOffset(coordDest.Y);
-        for (SHORT i = 0; i < YSize; i++)
-        {
-            // ensure we have a valid row pointer, if not, skip.
-            if (pRow == nullptr)
-            {
-                ASSERT(false);
-                break;
-            }
-
-            if (!WholeSource)
-            {
-                SourcePtr = prgbSrc + SCREEN_BUFFER_POINTER(psrSrc->Left, psrSrc->Top + i, coordSrcDimensions.X, SIZEOF_CI_CELL);
-            }
-
-            // copy the chars and attrs into their respective arrays
-            COORD TPoint;
-
-            TPoint.X = coordDest.X;
-            TPoint.Y = coordDest.Y + i;
-            CleanupDbcsEdgesForWrite(XSize, TPoint, pScreenInfo);
-
-            if (TPoint.Y == coordScreenBufferSize.Y - 1 &&
-                TPoint.X + XSize - 1 >= coordScreenBufferSize.X)
-            {
-                const BYTE* const pbLeadingByte = SourcePtr + coordScreenBufferSize.X - TPoint.X - 1;
-                if (((pbLeadingByte + sizeof(CHAR_INFO)) > pbSourceEnd) || (pbLeadingByte < prgbSrc))
-                {
-                    ASSERT(false);
-                    return STATUS_BUFFER_OVERFLOW;
-                }
-
-                if (ATTR_OF_PCI(pbLeadingByte) & COMMON_LVB_LEADING_BYTE)
-                {
-                    WCHAR_OF_PCI(pbLeadingByte) = UNICODE_SPACE;
-                    ATTR_OF_PCI(pbLeadingByte) &= ~COMMON_LVB_SBCSDBCS;
-                    if (XSize - 1 > coordScreenBufferSize.X - TPoint.X - 1)
-                    {
-                        const BYTE* const pbTrailingByte = SourcePtr + coordScreenBufferSize.X - TPoint.X;
-                        if (pbTrailingByte + sizeof(CHAR_INFO) > pbSourceEnd || pbTrailingByte < prgbSrc)
-                        {
-                            ASSERT(false);
-                            return STATUS_BUFFER_OVERFLOW;
-                        }
-
-                        WCHAR_OF_PCI(pbTrailingByte) = UNICODE_SPACE;
-                        ATTR_OF_PCI(pbTrailingByte) &= ~COMMON_LVB_SBCSDBCS;
-                    }
-                }
-            }
-
-            // CJK Languages
-            CHAR_ROW::iterator it;
-            try
-            {
-                it = std::next(pRow->GetCharRow().begin(), coordDest.X);
-            }
-            catch (...)
-            {
-                return NTSTATUS_FROM_HRESULT(wil::ResultFromCaughtException());
-            }
-
-            const CHAR_ROW::const_iterator itEnd = pRow->GetCharRow().cend();
-
-            TextAttributeRun* pAttrRun = rAttrRunsBuff;
-            pAttrRun->SetLength(0);
-            SHORT NumAttrRuns = 1;
-
-            pAttrRun->SetAttributesFromLegacy(ATTR_OF_PCI(SourcePtr) & ~COMMON_LVB_SBCSDBCS);
-
-            pRow->GetCharRow().SetWrapStatus(false); // clear wrap status for rectangle drawing
-
-            for (SHORT j = psrSrc->Left;
-                 j <= psrSrc->Right && it != itEnd;
-                 j++, SourcePtr += SIZEOF_CI_CELL, ++it)
-            {
-                if (SourcePtr + sizeof(CHAR_INFO) > pbSourceEnd || SourcePtr < prgbSrc)
-                {
-                    ASSERT(false);
-                    return STATUS_BUFFER_OVERFLOW;
-                }
-
-                try
-                {
-                    it->first = WCHAR_OF_PCI(SourcePtr);
-                    it->second = DbcsAttribute::FromPublicApiAttributeFormat(reinterpret_cast<const CHAR_INFO* const>(SourcePtr)->Attributes);
-                }
-                catch (...)
-                {
-                    return NTSTATUS_FROM_HRESULT(wil::ResultFromCaughtException());
-                }
-
-                if (pAttrRun->GetAttributes().IsEqualToLegacy((ATTR_OF_PCI(SourcePtr) & ~COMMON_LVB_SBCSDBCS)))
-                {
-                    pAttrRun->SetLength(pAttrRun->GetLength()+1);
-                }
-                else
-                {
-                    pAttrRun++;
-                    pAttrRun->SetLength(1);
-                    // MSKK Apr.02.1993 V-HirotS For KAttr
-                    pAttrRun->SetAttributesFromLegacy(ATTR_OF_PCI(SourcePtr) & ~COMMON_LVB_SBCSDBCS);
-                    NumAttrRuns += 1;
-                }
-            }
-
-            pRow->GetAttrRow().InsertAttrRuns(rAttrRunsBuff,
-                                              NumAttrRuns,
-                                              coordDest.X,
-                                              (SHORT)(coordDest.X + XSize - 1),
-                                              coordScreenBufferSize.X);
-
-            try
-            {
-                pRow = &pScreenInfo->TextInfo->GetNextRowNoWrap(*pRow);
-            }
-            catch (...)
-            {
-                pRow = nullptr;
-            }
-        }
-        pScreenInfo->ResetTextFlags(coordDest.X, coordDest.Y, (SHORT)(coordDest.X + XSize - 1), (SHORT)(coordDest.Y + YSize - 1));
-
-        // The above part of the code seems ridiculous in terms of complexity. especially the dbcs stuff.
-        // So we'll copy the attributes here in a not terrible way.
-        if (fWriteAttributes)
-        {
-            // This is trying to get the arrtibute at (Left,Top) from the source array.
-            // Because it's in a linear array, its at (y*rowLength)+x.
-            const TextAttribute* const pOriginAttr = &(pTextAttributes[(psrSrc->Top * coordSrcDimensions.X) + psrSrc->Left]);
-            const int rowWidth = coordScreenBufferSize.X;
-            const int srcWidth = psrSrc->Right - psrSrc->Left;
-            const TextAttribute* pSrcAttr = pOriginAttr;
-
-            // For each source row, iterate over the attrs in it.
-            //  We're going to create AttrRuns for each attr in the row, starting with the first one.
-            //  If the current attr is different then the last one, then insert the last one, and start a new run.
-            for (int y = coordDest.Y; y < coordSrcDimensions.Y + coordDest.Y; y++)
-            {
-                ROW& Row = pScreenInfo->TextInfo->GetRowByOffset(y);
-
-                TextAttributeRun insert;
-                int currentLength = 1;  // This is the length of the current run.
-                unsigned int destX = coordDest.X;  // This is where the current run begins in the dest buffer.
-                TextAttribute lastAttr = *pSrcAttr;
-
-                // We've already gotten the value of the first attr, so start at index 1.
-                pSrcAttr++;
-                for (int x = 1; x < srcWidth; x++)
-                {
-                    if (!pSrcAttr->IsEqual(lastAttr))
-                    {
-                        insert.SetAttributes(lastAttr);
-                        insert.SetLength(currentLength);
-                        Row.GetAttrRow().InsertAttrRuns(&insert, 1, destX, (destX + currentLength) - 1, rowWidth);
-
-                        destX = coordDest.X + x;
-                        lastAttr = *pSrcAttr;
-                        currentLength = 0;
-                    }
-
-                    currentLength++;
-                    pSrcAttr++;
-                }
-
-                // Make sure to also insert the last run we started.
-                insert.SetAttributes(lastAttr);
-                insert.SetLength(currentLength);
-                pRow->GetAttrRow().InsertAttrRuns(&insert, 1, destX, (destX + currentLength) - 1, rowWidth);
-
-                pSrcAttr++; // advance to next row.
-            }
-        }
-
-        delete[] rAttrRunsBuff;
-    }
-
-    return Status;
-
-}
-
-void WriteRegionToScreen(_In_ PSCREEN_INFORMATION pScreenInfo, _In_ PSMALL_RECT psrRegion)
-{
-    if (pScreenInfo->IsActiveScreenBuffer())
-    {
-        if (ServiceLocator::LocateGlobals().pRender != nullptr)
-        {
-            // convert inclusive rectangle to exclusive rectangle
-            SMALL_RECT srExclusive = Viewport::FromInclusive(*psrRegion).ToExclusive();
-
-            ServiceLocator::LocateGlobals().pRender->TriggerRedraw(&srExclusive);
-        }
-    }
-}
-
-// Routine Description:
-// - This routine writes a screen buffer region to the screen.
-// Arguments:
-// - pScreenInfo - Pointer to screen buffer information.
-// - srRegion - Region to write in screen buffer coordinates.  Region is inclusive
-// Return Value:
-// - <none>
-void WriteToScreen(_In_ PSCREEN_INFORMATION pScreenInfo, _In_ const SMALL_RECT srRegion)
-{
-    DBGOUTPUT(("WriteToScreen\n"));
-    const CONSOLE_INFORMATION& gci = ServiceLocator::LocateGlobals().getConsoleInformation();
-    // update to screen, if we're not iconic.
-    if (!pScreenInfo->IsActiveScreenBuffer() || IsFlagSet(gci.Flags, CONSOLE_IS_ICONIC))
-    {
-        return;
-    }
-
-    // clip region
-    SMALL_RECT ClippedRegion;
-    {
-        const SMALL_RECT currentViewport = pScreenInfo->GetBufferViewport();
-        ClippedRegion.Left = max(srRegion.Left, currentViewport.Left);
-        ClippedRegion.Top = max(srRegion.Top, currentViewport.Top);
-        ClippedRegion.Right = min(srRegion.Right, currentViewport.Right);
-        ClippedRegion.Bottom = min(srRegion.Bottom, currentViewport.Bottom);
-        if (ClippedRegion.Right < ClippedRegion.Left || ClippedRegion.Bottom < ClippedRegion.Top)
-        {
-            return;
-        }
-    }
-
-    WriteRegionToScreen(pScreenInfo, &ClippedRegion);
-
-    WriteConvRegionToScreen(pScreenInfo, srRegion);
-}
-
-// Routine Description:
-// - This routine writes a string of characters or attributes to the screen buffer.
-// Arguments:
-// - pScreenInfo - Pointer to screen buffer information.
-// - pvBuffer - Buffer to write from.
-// - coordWrite - Screen buffer coordinate to begin writing to.
-// - ulStringType - One of the following:
-//                  CONSOLE_ASCII          - write a string of ascii characters.
-//                  CONSOLE_REAL_UNICODE   - write a string of real unicode characters.
-//                  CONSOLE_FALSE_UNICODE  - write a string of false unicode characters.
-//                  CONSOLE_ATTRIBUTE      - write a string of attributes.
-// - pcRecords - On input, the number of elements to write.  On output, the number of elements written.
-// - pcColumns - receives the number of columns output, which could be more than NumRecords (FE fullwidth chars)
-// Return Value:
-NTSTATUS WriteOutputString(_In_ PSCREEN_INFORMATION pScreenInfo,
-                           _In_reads_(*pcRecords) const VOID * pvBuffer,
-                           _In_ const COORD coordWrite,
-                           _In_ const ULONG ulStringType,
-                           _Inout_ PULONG pcRecords,    // this value is valid even for error cases
-                           _Out_opt_ PULONG pcColumns)
-{
-    DBGOUTPUT(("WriteOutputString\n"));
-    const CONSOLE_INFORMATION& gci = ServiceLocator::LocateGlobals().getConsoleInformation();
-
-    if (*pcRecords == 0)
-    {
-        return STATUS_SUCCESS;
-    }
-
-    ULONG NumWritten = 0;
-    ULONG NumRecordsSavedForUnicode = 0;
-    SHORT X = coordWrite.X;
-    SHORT Y = coordWrite.Y;
-    const COORD coordScreenBufferSize = pScreenInfo->GetScreenBufferSize();
-    if (X >= coordScreenBufferSize.X || X < 0 || Y >= coordScreenBufferSize.Y || Y < 0)
-    {
-        *pcRecords = 0;
-        return STATUS_SUCCESS;
-    }
-
-    WCHAR rgwchBuffer[128] = {0};
-    DbcsAttribute rgbBufferA[128];
-
-    DbcsAttribute* BufferA = nullptr;
-    PWCHAR TransBuffer = nullptr;
-    DbcsAttribute* TransBufferA = nullptr;
-    BOOL fLocalHeap = FALSE;
-    if (ulStringType == CONSOLE_ASCII)
-    {
-        UINT const Codepage = gci.OutputCP;
-
-        if (*pcRecords >= ARRAYSIZE(rgwchBuffer) ||
-            *pcRecords >= ARRAYSIZE(rgbBufferA))
-        {
-
-            TransBuffer = new WCHAR[*pcRecords * 2];
-            if (TransBuffer == nullptr)
-            {
-                return STATUS_NO_MEMORY;
-            }
-            TransBufferA = new DbcsAttribute[*pcRecords * 2];
-            if (TransBufferA == nullptr)
-            {
-                delete[] TransBuffer;
-                return STATUS_NO_MEMORY;
-            }
-
-            fLocalHeap = TRUE;
-        }
-        else
-        {
-            TransBuffer = rgwchBuffer;
-            TransBufferA = rgbBufferA;
-        }
-
-        PCHAR TmpBuf = (PCHAR)pvBuffer;
-        PCHAR pchTmpBufEnd = TmpBuf + *pcRecords;
-        PWCHAR TmpTrans = TransBuffer;
-        DbcsAttribute* TmpTransA = TransBufferA;
-        for (ULONG i = 0; i < *pcRecords;)
-        {
-            if (TmpBuf >= pchTmpBufEnd)
-            {
-                ASSERT(false);
-                break;
-            }
-
-            if (IsDBCSLeadByteConsole(*TmpBuf, &gci.OutputCPInfo))
-            {
-                if (i + 1 >= *pcRecords)
-                {
-                    *TmpTrans = UNICODE_SPACE;
-                    TmpTransA->SetSingle();
-                    i++;
-                }
-                else
-                {
-                    if (TmpBuf + 1 >= pchTmpBufEnd)
-                    {
-                        ASSERT(false);
-                        break;
-                    }
-
-                    ConvertOutputToUnicode(Codepage, TmpBuf, 2, TmpTrans, 2);
-                    *(TmpTrans + 1) = *TmpTrans;
-                    TmpTrans += 2;
-                    TmpBuf += 2;
-                    TmpTransA->SetLeading();
-                    ++TmpTransA;
-                    TmpTransA->SetTrailing();
-                    ++TmpTransA;
-                    i += 2;
-                }
-            }
-            else
-            {
-                ConvertOutputToUnicode(Codepage, TmpBuf, 1, TmpTrans, 1);
-                TmpTrans++;
-                TmpBuf++;
-                TmpTransA->SetSingle();
-                ++TmpTransA;
-                i++;
-            }
-        }
-        BufferA = TransBufferA;
-        pvBuffer = TransBuffer;
-    }
-
-    if ((ulStringType == CONSOLE_REAL_UNICODE) || (ulStringType == CONSOLE_FALSE_UNICODE))
-    {
-        PWCHAR TmpBuf;
-        PWCHAR TmpTrans;
-        DbcsAttribute* TmpTransA;
-        ULONG i, jTmp;
-        WCHAR c;
-
-        // Avoid overflow into TransBufferCharacter and TransBufferAttribute.
-        // If hit by IsConsoleFullWidth() then one unicode character needs two spaces on TransBuffer.
-        if (*pcRecords * 2 >= ARRAYSIZE(rgwchBuffer) ||
-            *pcRecords * 2 >= ARRAYSIZE(rgbBufferA))
-        {
-            TransBuffer = new WCHAR[*pcRecords * 2];
-            if (TransBuffer == nullptr)
-            {
-                return STATUS_NO_MEMORY;
-            }
-
-            TransBufferA = new DbcsAttribute[*pcRecords * 2];
-            if (TransBufferA == nullptr)
-            {
-                delete[] TransBuffer;
-                return STATUS_NO_MEMORY;
-            }
-
-            fLocalHeap = TRUE;
-        }
-        else
-        {
-            TransBuffer = rgwchBuffer;
-            TransBufferA = rgbBufferA;
-        }
-
-        TmpBuf = (PWCHAR)pvBuffer;
-        TmpTrans = TransBuffer;
-        TmpTransA = TransBufferA;
-        for (i = 0, jTmp = 0; i < *pcRecords; i++, jTmp++)
-        {
-            *TmpTrans++ = c = *TmpBuf++;
-            TmpTransA->SetSingle();
-            if (IsCharFullWidth(c))
-            {
-                TmpTransA->SetLeading();
-                ++TmpTransA;
-                *TmpTrans++ = c;
-                TmpTransA->SetTrailing();
-                jTmp++;
-            }
-
-            TmpTransA++;
-        }
-
-        NumRecordsSavedForUnicode = *pcRecords;
-        *pcRecords = jTmp;
-        pvBuffer = TransBuffer;
-        BufferA = TransBufferA;
-    }
-
-    ROW* pRow = &pScreenInfo->TextInfo->GetRowByOffset(coordWrite.Y);
-    if ((ulStringType == CONSOLE_REAL_UNICODE) || (ulStringType == CONSOLE_FALSE_UNICODE) || (ulStringType == CONSOLE_ASCII))
-    {
-        for (;;)
-        {
-            if (pRow == nullptr)
-            {
-                ASSERT(false);
-                break;
-            }
-
-            // copy the chars into their arrays
-            CHAR_ROW::iterator it;
-            try
-            {
-                it = std::next(pRow->GetCharRow().begin(), X);
-            }
-            catch (...)
-            {
-                return NTSTATUS_FROM_HRESULT(wil::ResultFromCaughtException());
-            }
-
-            if ((ULONG)(coordScreenBufferSize.X - X) >= (*pcRecords - NumWritten))
-            {
-                // The text will not hit the right hand edge, copy it all
-                COORD TPoint;
-
-                TPoint.X = X;
-                TPoint.Y = Y;
-                CleanupDbcsEdgesForWrite((SHORT)(*pcRecords - NumWritten), TPoint, pScreenInfo);
-
-                if (TPoint.Y == coordScreenBufferSize.Y - 1 &&
-                    (SHORT)(TPoint.X + *pcRecords - NumWritten) >= coordScreenBufferSize.X &&
-                    BufferA[coordScreenBufferSize.X - TPoint.X - 1].IsLeading())
-                {
-                    *((PWCHAR)pvBuffer + coordScreenBufferSize.X - TPoint.X - 1) = UNICODE_SPACE;
-                    BufferA[coordScreenBufferSize.X - TPoint.X - 1].SetSingle();
-                    if ((SHORT)(*pcRecords - NumWritten) > (SHORT)(coordScreenBufferSize.X - TPoint.X - 1))
-                    {
-                        #pragma prefast(suppress:__WARNING_BUFFER_OVERFLOW, "ScreenBufferSize limits this, but it's very obtuse.")
-                        *((PWCHAR)pvBuffer + coordScreenBufferSize.X - TPoint.X) = UNICODE_SPACE;
-                        #pragma prefast(suppress:__WARNING_BUFFER_OVERFLOW, "ScreenBufferSize limits this, but it's very obtuse.")
-                        BufferA[coordScreenBufferSize.X - TPoint.X].SetSingle();
-                    }
-                }
-
-                const size_t numToWrite = *pcRecords - NumWritten;
-                try
-                {
-                    const wchar_t* const pChars = reinterpret_cast<const wchar_t* const>(pvBuffer);
-                    const DbcsAttribute* const pAttrs = static_cast<const DbcsAttribute* const>(BufferA);
-                    OverwriteColumns(pChars, pChars + numToWrite, pAttrs, it);
-                }
-                catch (...)
-                {
-                    return NTSTATUS_FROM_HRESULT(wil::ResultFromCaughtException());
-                }
-
-                X = (SHORT)(X + numToWrite - 1);
-                NumWritten = *pcRecords;
-            }
-            else
-            {
-                // The text will hit the right hand edge, copy only that much.
-                COORD TPoint;
-
-                TPoint.X = X;
-                TPoint.Y = Y;
-                CleanupDbcsEdgesForWrite((SHORT)(coordScreenBufferSize.X - X), TPoint, pScreenInfo);
-                if (TPoint.Y == coordScreenBufferSize.Y - 1 &&
-                    TPoint.X + coordScreenBufferSize.X - X >= coordScreenBufferSize.X &&
-                    BufferA[coordScreenBufferSize.X - TPoint.X - 1].IsLeading())
-                {
-                    *((PWCHAR)pvBuffer + coordScreenBufferSize.X - TPoint.X - 1) = UNICODE_SPACE;
-                    BufferA[coordScreenBufferSize.X - TPoint.X - 1].SetSingle();
-                    if (coordScreenBufferSize.X - X > coordScreenBufferSize.X - TPoint.X - 1)
-                    {
-                        *((PWCHAR)pvBuffer + coordScreenBufferSize.X - TPoint.X) = UNICODE_SPACE;
-                        BufferA[coordScreenBufferSize.X - TPoint.X].SetSingle();
-                    }
-                }
-                const size_t numToWrite = coordScreenBufferSize.X - X;
-                try
-                {
-                    const wchar_t* const pChars = reinterpret_cast<const wchar_t* const>(pvBuffer);
-                    const DbcsAttribute* const pAttrs = static_cast<const DbcsAttribute* const>(BufferA);
-                    OverwriteColumns(pChars, pChars + numToWrite, pAttrs, it);
-                }
-                catch (...)
-                {
-                    return NTSTATUS_FROM_HRESULT(wil::ResultFromCaughtException());
-                }
-                BufferA = BufferA + numToWrite;
-                pvBuffer = (PVOID)((PBYTE)pvBuffer + (numToWrite * sizeof(WCHAR)));
-                NumWritten += static_cast<ULONG>(numToWrite);
-                X = (SHORT)(numToWrite);
-            }
-
-            if (NumWritten < *pcRecords)
-            {
-                // The string hit the right hand edge, so wrap around to the next line by going back round the while loop, unless we
-                // are at the end of the buffer - in which case we simply abandon the remainder of the output string!
-                X = 0;
-                Y++;
-
-                // if we are wrapping around, set that this row is wrapping
-                pRow->GetCharRow().SetWrapStatus(true);
-
-                if (Y >= coordScreenBufferSize.Y)
-                {
-                    break;  // abandon output, string is truncated
-                }
-            }
-            else
-            {
-                // if we're not wrapping around, set that this row isn't wrapped.
-                pRow->GetCharRow().SetWrapStatus(false);
-                break;
-            }
-
-            try
-            {
-                pRow = &pScreenInfo->TextInfo->GetNextRowNoWrap(*pRow);
-            }
-            catch (...)
-            {
-                pRow = nullptr;
-            }
-        }
-    }
-    else if (ulStringType == CONSOLE_ATTRIBUTE)
-    {
-        PWORD SourcePtr = (PWORD) pvBuffer;
-        UINT uiScreenBufferWidth = coordScreenBufferSize.X;
-        TextAttributeRun* rAttrRunsBuff = new TextAttributeRun[uiScreenBufferWidth];
-        if (rAttrRunsBuff == nullptr) return STATUS_NO_MEMORY;
-        TextAttributeRun* pAttrRun = rAttrRunsBuff;
-        SHORT NumAttrRuns;
-
-
-        for (;;)
-        {
-            if (pRow == nullptr)
-            {
-                ASSERT(false);
-                break;
-            }
-
-            // copy the attrs into the screen buffer arrays
-            pAttrRun = rAttrRunsBuff; // for each row, return to the start of the buffer
-            pAttrRun->SetLength(0);
-            pAttrRun->SetAttributesFromLegacy(*SourcePtr & ~COMMON_LVB_SBCSDBCS);
-            NumAttrRuns = 1;
-            for (SHORT j = X; j < coordScreenBufferSize.X; j++, SourcePtr++)
-            {
-                if (pAttrRun->GetAttributes().IsEqualToLegacy(*SourcePtr & ~COMMON_LVB_SBCSDBCS))
-                {
-                    pAttrRun->SetLength(pAttrRun->GetLength() + 1);
-                }
-                else
-                {
-                    pAttrRun++;
-                    pAttrRun->SetLength(1);
-                    pAttrRun->SetAttributesFromLegacy(*SourcePtr & ~COMMON_LVB_SBCSDBCS);
-                    NumAttrRuns += 1;
-                }
-                NumWritten++;
-                X++;
-                if (NumWritten == *pcRecords)
-                {
-                    break;
-                }
-            }
-            X--;
-
-            // recalculate last non-space char
-
-            pRow->GetAttrRow().InsertAttrRuns(rAttrRunsBuff,
-                                              NumAttrRuns,
-                                              (SHORT)((Y == coordWrite.Y) ? coordWrite.X : 0),
-                                              X,
-                                              coordScreenBufferSize.X);
-
-            try
-            {
-                pRow = &pScreenInfo->TextInfo->GetNextRowNoWrap(*pRow);
-            }
-            catch (...)
-            {
-                pRow = nullptr;
-            }
-
-            if (NumWritten < *pcRecords)
-            {
-                X = 0;
-                Y++;
-                if (Y >= coordScreenBufferSize.Y)
-                {
-                    break;
-                }
-            }
-            else
-            {
-                break;
-            }
-        }
-        pScreenInfo->ResetTextFlags(coordWrite.X, coordWrite.Y, X, Y);
-
-        delete[] rAttrRunsBuff;
-    }
-    else
-    {
-        *pcRecords = 0;
-        return STATUS_INVALID_PARAMETER;
-    }
-    if ((ulStringType == CONSOLE_ASCII) && (TransBuffer != nullptr))
-    {
-        if (fLocalHeap)
-        {
-            delete[] TransBuffer;
-            delete[] TransBufferA;
-        }
-    }
-    else if ((ulStringType == CONSOLE_FALSE_UNICODE) || (ulStringType == CONSOLE_REAL_UNICODE))
-    {
-        if (fLocalHeap)
-        {
-            delete[] TransBuffer;
-            delete[] TransBufferA;
-        }
-        NumWritten = NumRecordsSavedForUnicode - (*pcRecords - NumWritten);
-    }
-
-    // determine write region.  if we're still on the same line we started
-    // on, left X is the X we started with and right X is the one we're on
-    // now.  otherwise, left X is 0 and right X is the rightmost column of
-    // the screen buffer.
-    //
-    // then update the screen.
-    SMALL_RECT WriteRegion;
-    WriteRegion.Top = coordWrite.Y;
-    WriteRegion.Bottom = Y;
-    if (Y != coordWrite.Y)
-    {
-        WriteRegion.Left = 0;
-        WriteRegion.Right = (SHORT)(coordScreenBufferSize.X - 1);
-    }
-    else
-    {
-        WriteRegion.Left = coordWrite.X;
-        WriteRegion.Right = X;
-    }
-    WriteToScreen(pScreenInfo, WriteRegion);
-    if (pcColumns)
-    {
-        *pcColumns = X + (coordWrite.Y - Y) * coordScreenBufferSize.X - coordWrite.X + 1;
-    }
-    *pcRecords = NumWritten;
-    return STATUS_SUCCESS;
-}
-
-// Routine Description:
-// - This routine fills the screen buffer with the specified character or attribute.
-// Arguments:
-// - pScreenInfo - Pointer to screen buffer information.
-// - wElement - Element to write.
-// - coordWrite - Screen buffer coordinate to begin writing to.
-// - ulElementType
-//      CONSOLE_ASCII         - element is an ascii character.
-//      CONSOLE_REAL_UNICODE  - element is a real unicode character. These will get converted to False Unicode as required.
-//      CONSOLE_FALSE_UNICODE - element is a False Unicode character.
-//      CONSOLE_ATTRIBUTE     - element is an attribute.
-// - pcElements - On input, the number of elements to write.  On output, the number of elements written.
-// Return Value:
-NTSTATUS FillOutput(_In_ PSCREEN_INFORMATION pScreenInfo,
-                    _In_ WORD wElement,
-                    _In_ const COORD coordWrite,
-                    _In_ const ULONG ulElementType,
-                    _Inout_ PULONG pcElements)  // this value is valid even for error cases
-{
-    DBGOUTPUT(("FillOutput\n"));
-    const CONSOLE_INFORMATION& gci = ServiceLocator::LocateGlobals().getConsoleInformation();
-    if (*pcElements == 0)
-    {
-        return STATUS_SUCCESS;
-    }
-
-    ULONG NumWritten = 0;
-    SHORT X = coordWrite.X;
-    SHORT Y = coordWrite.Y;
-    const COORD coordScreenBufferSize = pScreenInfo->GetScreenBufferSize();
-    if (X >= coordScreenBufferSize.X || X < 0 || Y >= coordScreenBufferSize.Y || Y < 0)
-    {
-        *pcElements = 0;
-        return STATUS_SUCCESS;
-    }
-
-    if (ulElementType == CONSOLE_ASCII)
-    {
-        UINT const Codepage = gci.OutputCP;
-        if (pScreenInfo->FillOutDbcsLeadChar == 0)
-        {
-            if (IsDBCSLeadByteConsole((CHAR) wElement, &gci.OutputCPInfo))
-            {
-                pScreenInfo->FillOutDbcsLeadChar = (CHAR) wElement;
-                *pcElements = 0;
-                return STATUS_SUCCESS;
-            }
-            else
-            {
-                CHAR CharTmp = (CHAR) wElement;
-                ConvertOutputToUnicode(Codepage, &CharTmp, 1, (WCHAR*)&wElement, 1);
-            }
-        }
-        else
-        {
-            CHAR CharTmp[2];
-
-            CharTmp[0] = pScreenInfo->FillOutDbcsLeadChar;
-            CharTmp[1] = (BYTE) wElement;
-
-            pScreenInfo->FillOutDbcsLeadChar = 0;
-            ConvertOutputToUnicode(Codepage, CharTmp, 2, (WCHAR*)&wElement, 1);
-        }
-    }
-
-    ROW* pRow = &pScreenInfo->TextInfo->GetRowByOffset(coordWrite.Y);
-    if (ulElementType == CONSOLE_ASCII ||
-        ulElementType == CONSOLE_REAL_UNICODE ||
-        ulElementType == CONSOLE_FALSE_UNICODE)
-    {
-        DWORD StartPosFlag = 0;
-        for (;;)
-        {
-            if (pRow == nullptr)
-            {
-                ASSERT(false);
-                break;
-            }
-
-            // copy the chars into their arrays
-            CHAR_ROW::iterator it;
-            try
-            {
-                it = std::next(pRow->GetCharRow().begin(), X);
-            }
-            catch (...)
-            {
-                return NTSTATUS_FROM_HRESULT(wil::ResultFromCaughtException());
-            }
-            if ((ULONG) (coordScreenBufferSize.X - X) >= (*pcElements - NumWritten))
-            {
-                {
-                    COORD TPoint;
-
-                    TPoint.X = X;
-                    TPoint.Y = Y;
-                    CleanupDbcsEdgesForWrite((SHORT)(*pcElements - NumWritten), TPoint, pScreenInfo);
-                }
-                if (IsCharFullWidth((WCHAR)wElement))
-                {
-                    for (SHORT j = 0; j < (SHORT)(*pcElements - NumWritten); j++)
-                    {
-                        it->first = static_cast<wchar_t>(wElement);
-                        if (StartPosFlag++ & 1)
-                        {
-                            it->second.SetTrailing();
-                        }
-                        else
-                        {
-                            it->second.SetLeading();
-                        }
-                        ++it;
-                    }
-
-                    if (StartPosFlag & 1)
-                    {
-                        (it - 1)->first = UNICODE_SPACE;
-                        (it - 1)->second.SetSingle();
-                    }
-                }
-                else
-                {
-                    for (SHORT j = 0; j < (SHORT)(*pcElements - NumWritten); j++)
-                    {
-                        it->first = static_cast<wchar_t>(wElement);
-                        it->second.SetSingle();
-                        ++it;
-                    }
-                }
-                X = (SHORT)(X + *pcElements - NumWritten - 1);
-                NumWritten = *pcElements;
-            }
-            else
-            {
-                {
-                    COORD TPoint;
-
-                    TPoint.X = X;
-                    TPoint.Y = Y;
-                    CleanupDbcsEdgesForWrite((SHORT)(coordScreenBufferSize.X - X), TPoint, pScreenInfo);
-                }
-                if (IsCharFullWidth((WCHAR)wElement))
-                {
-                    for (SHORT j = 0; j < coordScreenBufferSize.X - X; j++)
-                    {
-                        it->first = static_cast<wchar_t>(wElement);
-                        if (StartPosFlag++ & 1)
-                        {
-                            it->second.SetTrailing();
-                        }
-                        else
-                        {
-                            it->second.SetLeading();
-                        }
-                        ++it;
-                    }
-                }
-                else
-                {
-                    for (SHORT j = 0; j < coordScreenBufferSize.X - X; j++)
-                    {
-                        it->first = static_cast<wchar_t>(wElement);
-                        it->second.SetSingle();
-                        ++it;
-                    }
-                }
-                NumWritten += coordScreenBufferSize.X - X;
-                X = (SHORT)(coordScreenBufferSize.X - 1);
-            }
-
-            // invalidate row wrap status for any bulk fill of text characters
-            pRow->GetCharRow().SetWrapStatus(false);
-
-            if (NumWritten < *pcElements)
-            {
-                X = 0;
-                Y++;
-                if (Y >= coordScreenBufferSize.Y)
-                {
-                    break;
-                }
-            }
-            else
-            {
-                break;
-            }
-
-            try
-            {
-                pRow = &pScreenInfo->TextInfo->GetNextRowNoWrap(*pRow);
-            }
-            catch (...)
-            {
-                pRow = nullptr;
-            }
-        }
-    }
-    else if (ulElementType == CONSOLE_ATTRIBUTE)
-    {
-        TextAttributeRun AttrRun;
-        COORD TPoint;
-        TPoint.X = X;
-        TPoint.Y = Y;
-
-        for (;;)
-        {
-            if (pRow == nullptr)
-            {
-                ASSERT(false);
-                break;
-            }
-
-            // Copy the attrs into the screen buffer arrays.
-            if ((ULONG) (coordScreenBufferSize.X - X) >= (*pcElements - NumWritten))
-            {
-                X = (SHORT)(X + *pcElements - NumWritten - 1);
-                NumWritten = *pcElements;
-            }
-            else
-            {
-                NumWritten += coordScreenBufferSize.X - X;
-                X = (SHORT)(coordScreenBufferSize.X - 1);
-            }
-
-            // Recalculate the last non-space char and merge the two
-            // attribute strings.
-            AttrRun.SetLength((SHORT)((Y == coordWrite.Y) ? (X - coordWrite.X + 1) : (X + 1)));
-
-            // Here we're being a little clever -
-            // Because RGB color can't roundtrip the API, certain VT sequences will forget the RGB color
-            // because their first call to GetScreenBufferInfo returned a legacy attr.
-            // If they're calling this with the default attrs, they likely wanted to use the RGB default attrs.
-            // This could create a scenario where someone emitted RGB with VT,
-            // THEN used the API to FillConsoleOutput with the default attrs, and DIDN'T want the RGB color
-            // they had set.
-            if (pScreenInfo->InVTMode() && pScreenInfo->GetAttributes().GetLegacyAttributes() == wElement)
-            {
-                AttrRun.SetAttributes(pScreenInfo->GetAttributes());
-            }
-            else
-            {
-                WORD wActual = wElement;
-                ClearAllFlags(wActual, COMMON_LVB_SBCSDBCS);
-                AttrRun.SetAttributesFromLegacy(wActual);
-            }
-
-            pRow->GetAttrRow().InsertAttrRuns(&AttrRun, 1, (SHORT)(X - AttrRun.GetLength() + 1), X, coordScreenBufferSize.X);
-
-            // leave row wrap status alone for any attribute fills
-            if (NumWritten < *pcElements)
-            {
-                X = 0;
-                Y++;
-                if (Y >= coordScreenBufferSize.Y)
-                {
-                    break;
-                }
-            }
-            else
-            {
-                break;
-            }
-
-            try
-            {
-                pRow = &pScreenInfo->TextInfo->GetNextRowNoWrap(*pRow);
-            }
-            catch (...)
-            {
-                pRow = nullptr;
-            }
-        }
-
-        pScreenInfo->ResetTextFlags(coordWrite.X, coordWrite.Y, X, Y);
-    }
-    else
-    {
-        *pcElements = 0;
-        return STATUS_INVALID_PARAMETER;
-    }
-
-    // determine write region.  if we're still on the same line we started
-    // on, left X is the X we started with and right X is the one we're on
-    // now.  otherwise, left X is 0 and right X is the rightmost column of
-    // the screen buffer.
-    //
-    // then update the screen.
-    SMALL_RECT WriteRegion;
-    if (pScreenInfo->ConvScreenInfo)
-    {
-        WriteRegion.Top = coordWrite.Y + pScreenInfo->GetBufferViewport().Left + pScreenInfo->ConvScreenInfo->CaInfo.coordConView.Y;
-        WriteRegion.Bottom = Y + pScreenInfo->GetBufferViewport().Left + pScreenInfo->ConvScreenInfo->CaInfo.coordConView.Y;
-        if (Y != coordWrite.Y)
-        {
-            WriteRegion.Left = 0;
-            WriteRegion.Right = (SHORT)(gci.CurrentScreenBuffer->GetScreenBufferSize().X - 1);
-        }
-        else
-        {
-            WriteRegion.Left = coordWrite.X + pScreenInfo->GetBufferViewport().Top + pScreenInfo->ConvScreenInfo->CaInfo.coordConView.X;
-            WriteRegion.Right = X + pScreenInfo->GetBufferViewport().Top + pScreenInfo->ConvScreenInfo->CaInfo.coordConView.X;
-        }
-        WriteConvRegionToScreen(gci.CurrentScreenBuffer, WriteRegion);
-        *pcElements = NumWritten;
-        return STATUS_SUCCESS;
-    }
-
-    WriteRegion.Top = coordWrite.Y;
-    WriteRegion.Bottom = Y;
-    if (Y != coordWrite.Y)
-    {
-        WriteRegion.Left = 0;
-        WriteRegion.Right = (SHORT)(coordScreenBufferSize.X - 1);
-    }
-    else
-    {
-        WriteRegion.Left = coordWrite.X;
-        WriteRegion.Right = X;
-    }
-
-    WriteToScreen(pScreenInfo, WriteRegion);
-    *pcElements = NumWritten;
-
-    return STATUS_SUCCESS;
-}
-
-// Routine Description:
-// - This routine fills a rectangular region in the screen buffer.  no clipping is done.
-// Arguments:
-// - pciFill - element to copy to each element in target rect
-// - pScreenInfo - pointer to screen info
-// - psrTarget - rectangle in screen buffer to fill
-// Return Value:
-void FillRectangle(_In_ const CHAR_INFO * const pciFill,
-                   _In_ PSCREEN_INFORMATION pScreenInfo,
-                   _In_ const SMALL_RECT * const psrTarget)
-{
-    DBGOUTPUT(("FillRectangle\n"));
-
-    SHORT XSize = (SHORT)(psrTarget->Right - psrTarget->Left + 1);
-
-    ROW* pRow = &pScreenInfo->TextInfo->GetRowByOffset(psrTarget->Top);
-    for (SHORT i = psrTarget->Top; i <= psrTarget->Bottom; i++)
-    {
-        if (pRow == nullptr)
-        {
-            ASSERT(false);
-            break;
-        }
-
-        // Copy the chars and attrs into their respective arrays.
-        COORD TPoint;
-
-        TPoint.X = psrTarget->Left;
-        TPoint.Y = i;
-        CleanupDbcsEdgesForWrite(XSize, TPoint, pScreenInfo);
-        BOOL Width = IsCharFullWidth(pciFill->Char.UnicodeChar);
-
-        CHAR_ROW::iterator it;
-        try
-        {
-            it = std::next(pRow->GetCharRow().begin(), psrTarget->Left);
-        }
-        catch (...)
-        {
-            LOG_HR(wil::ResultFromCaughtException());
-            return;
-        }
-        const CHAR_ROW::const_iterator itEnd = pRow->GetCharRow().cend();
-
-        for (SHORT j = 0; j < XSize && it < itEnd; j++)
-        {
-            if (Width)
-            {
-                if (j < XSize - 1)
-                {
-                    // we set leading an trailing in pairs so make sure that checking against the end of the
-                    // iterator won't be off by 1
-                    assert((itEnd - it) % 2 == 0);
-                    assert((itEnd - it) >= 2);
-
-                    it->first = pciFill->Char.UnicodeChar;
-                    it->second.SetLeading();
-                    ++it;
-
-                    it->first = pciFill->Char.UnicodeChar;
-                    it->second.SetTrailing();
-                    ++it;
-
-                    ++j;
-                }
-                else
-                {
-                    it->first = UNICODE_NULL;
-                    it->second.SetSingle();
-                    ++it;
-                }
-            }
-            else
-            {
-                it->first = pciFill->Char.UnicodeChar;
-                it->second.SetSingle();
-                ++it;
-            }
-        }
-
-        const COORD coordScreenBufferSize = pScreenInfo->GetScreenBufferSize();
-
-        TextAttributeRun AttrRun;
-        AttrRun.SetLength(XSize);
-        AttrRun.SetAttributesFromLegacy(pciFill->Attributes);
-
-        pRow->GetAttrRow().InsertAttrRuns(&AttrRun, 1, psrTarget->Left, psrTarget->Right, coordScreenBufferSize.X);
-
-        // invalidate row wrapping for rectangular drawing
-        pRow->GetCharRow().SetWrapStatus(false);
-
-        try
-        {
-            pRow = &pScreenInfo->TextInfo->GetNextRowNoWrap(*pRow);
-        }
-        catch (...)
-        {
-            pRow = nullptr;
-        }
-    }
-
-    pScreenInfo->ResetTextFlags(psrTarget->Left, psrTarget->Top, psrTarget->Right, psrTarget->Bottom);
-}
+/********************************************************
+*                                                       *
+*   Copyright (C) Microsoft. All rights reserved.       *
+*                                                       *
+********************************************************/
+
+#include "precomp.h"
+
+#include "_output.h"
+
+#include "dbcs.h"
+#include "misc.h"
+
+#include "..\interactivity\inc\ServiceLocator.hpp"
+#include "..\types\inc\Viewport.hpp"
+#include <algorithm>
+#include <iterator>
+
+#pragma hdrstop
+
+using namespace Microsoft::Console::Types;
+
+#define MAX_POLY_LINES 80
+
+#define WCHAR_OF_PCI(p) (((PCHAR_INFO)(p))->Char.UnicodeChar)
+#define ATTR_OF_PCI(p)  (((PCHAR_INFO)(p))->Attributes)
+#define SIZEOF_CI_CELL  sizeof(CHAR_INFO)
+
+void StreamWriteToScreenBuffer(_Inout_updates_(cchBuffer) PWCHAR pwchBuffer,
+                               _In_ SHORT cchBuffer,
+                               _In_ PSCREEN_INFORMATION pScreenInfo,
+                               _Inout_updates_(cchBuffer) DbcsAttribute* const pDbcsAttributes,
+                               _In_ const bool fWasLineWrapped)
+{
+    DBGOUTPUT(("StreamWriteToScreenBuffer\n"));
+    COORD const TargetPoint = pScreenInfo->TextInfo->GetCursor()->GetPosition();
+    ROW& Row = pScreenInfo->TextInfo->GetRowByOffset(TargetPoint.Y);
+    DBGOUTPUT(("&Row = 0x%p, TargetPoint = (0x%x,0x%x)\n", &Row, TargetPoint.X, TargetPoint.Y));
+
+    // TODO: from CleanupDbcsEdgesForWrite to the end of the if statement seems to never execute
+    // both callers of this function appear to already have handled the line length for double-width characters
+    CleanupDbcsEdgesForWrite(cchBuffer, TargetPoint, pScreenInfo);
+    const COORD coordScreenBufferSize = pScreenInfo->GetScreenBufferSize();
+    if (TargetPoint.Y == coordScreenBufferSize.Y - 1 &&
+        TargetPoint.X + cchBuffer >= coordScreenBufferSize.X &&
+        pDbcsAttributes[coordScreenBufferSize.X - TargetPoint.X - 1].IsLeading())
+    {
+        *(pwchBuffer + coordScreenBufferSize.X - TargetPoint.X - 1) = UNICODE_SPACE;
+        pDbcsAttributes[coordScreenBufferSize.X - TargetPoint.X - 1].SetSingle();
+        if (cchBuffer > coordScreenBufferSize.X - TargetPoint.X)
+        {
+            *(pwchBuffer + coordScreenBufferSize.X - TargetPoint.X) = UNICODE_SPACE;
+            pDbcsAttributes[coordScreenBufferSize.X - TargetPoint.X].SetSingle();
+        }
+    }
+
+    // copy chars
+    try
+    {
+        OverwriteColumns(pwchBuffer,
+                         pwchBuffer + cchBuffer,
+                         pDbcsAttributes,
+                         std::next(Row.GetCharRow().begin(), TargetPoint.X));
+    }
+    CATCH_LOG();
+
+    // caller knows the wrap status as this func is called only for drawing one line at a time
+    Row.GetCharRow().SetWrapStatus(fWasLineWrapped);
+
+    TextAttributeRun CurrentBufferAttrs;
+    CurrentBufferAttrs.SetLength(cchBuffer);
+    CurrentBufferAttrs.SetAttributes(pScreenInfo->GetAttributes());
+    Row.GetAttrRow().InsertAttrRuns(&CurrentBufferAttrs,
+                                    1,
+                                    TargetPoint.X,
+                                    (SHORT)(TargetPoint.X + cchBuffer - 1),
+                                    coordScreenBufferSize.X);
+
+    pScreenInfo->ResetTextFlags(TargetPoint.X, TargetPoint.Y, TargetPoint.X + cchBuffer - 1, TargetPoint.Y);
+}
+
+// Routine Description:
+// - This routine copies a rectangular region to the screen buffer. no clipping is done.
+// - The source should contain Unicode or UnicodeOem chars.
+// Arguments:
+// - prgbSrc - pointer to source buffer (a real VGA buffer or CHAR_INFO[])
+// - coordSrcDimensions - dimensions of source buffer
+// - psrSrc - rectangle in source buffer to copy
+// - pScreenInfo - pointer to screen info
+// - coordDest - upper left coordinates of target rectangle
+// - Codepage - codepage to translate real VGA buffer from,
+//              0xFFFFFFF if Source is CHAR_INFO[] (not requiring translation)
+// Return Value:
+// - <none>
+NTSTATUS WriteRectToScreenBuffer(_In_reads_(coordSrcDimensions.X * coordSrcDimensions.Y * sizeof(CHAR_INFO)) PBYTE const prgbSrc,
+                                 _In_ const COORD coordSrcDimensions,
+                                 _In_ const SMALL_RECT * const psrSrc,
+                                 _In_ PSCREEN_INFORMATION pScreenInfo,
+                                 _In_ const COORD coordDest,
+                                 _In_reads_opt_(coordSrcDimensions.X * coordSrcDimensions.Y) TextAttribute* const pTextAttributes)
+{
+    DBGOUTPUT(("WriteRectToScreenBuffer\n"));
+    const bool fWriteAttributes = pTextAttributes != nullptr;
+
+    SHORT const XSize = (SHORT)(psrSrc->Right - psrSrc->Left + 1);
+    SHORT const YSize = (SHORT)(psrSrc->Bottom - psrSrc->Top + 1);
+
+    // Allocate enough space for the case where; every char is a different color
+    TextAttributeRun* rAttrRunsBuff = new TextAttributeRun[XSize];
+    NTSTATUS Status = NT_TESTNULL(rAttrRunsBuff);
+    if (NT_SUCCESS(Status))
+    {
+        PBYTE SourcePtr = prgbSrc;
+        BYTE* pbSourceEnd = prgbSrc + ((coordSrcDimensions.X * coordSrcDimensions.Y) * sizeof(CHAR_INFO));
+
+        BOOLEAN WholeSource = FALSE;
+        if (XSize == coordSrcDimensions.X)
+        {
+            ASSERT(psrSrc->Left == 0);
+            if (psrSrc->Top != 0)
+            {
+                SourcePtr += SCREEN_BUFFER_POINTER(psrSrc->Left, psrSrc->Top, coordSrcDimensions.X, SIZEOF_CI_CELL);
+            }
+            WholeSource = TRUE;
+        }
+
+        const COORD coordScreenBufferSize = pScreenInfo->GetScreenBufferSize();
+        ROW* pRow = &pScreenInfo->TextInfo->GetRowByOffset(coordDest.Y);
+        for (SHORT i = 0; i < YSize; i++)
+        {
+            // ensure we have a valid row pointer, if not, skip.
+            if (pRow == nullptr)
+            {
+                ASSERT(false);
+                break;
+            }
+
+            if (!WholeSource)
+            {
+                SourcePtr = prgbSrc + SCREEN_BUFFER_POINTER(psrSrc->Left, psrSrc->Top + i, coordSrcDimensions.X, SIZEOF_CI_CELL);
+            }
+
+            // copy the chars and attrs into their respective arrays
+            COORD TPoint;
+
+            TPoint.X = coordDest.X;
+            TPoint.Y = coordDest.Y + i;
+            CleanupDbcsEdgesForWrite(XSize, TPoint, pScreenInfo);
+
+            if (TPoint.Y == coordScreenBufferSize.Y - 1 &&
+                TPoint.X + XSize - 1 >= coordScreenBufferSize.X)
+            {
+                const BYTE* const pbLeadingByte = SourcePtr + coordScreenBufferSize.X - TPoint.X - 1;
+                if (((pbLeadingByte + sizeof(CHAR_INFO)) > pbSourceEnd) || (pbLeadingByte < prgbSrc))
+                {
+                    ASSERT(false);
+                    return STATUS_BUFFER_OVERFLOW;
+                }
+
+                if (ATTR_OF_PCI(pbLeadingByte) & COMMON_LVB_LEADING_BYTE)
+                {
+                    WCHAR_OF_PCI(pbLeadingByte) = UNICODE_SPACE;
+                    ATTR_OF_PCI(pbLeadingByte) &= ~COMMON_LVB_SBCSDBCS;
+                    if (XSize - 1 > coordScreenBufferSize.X - TPoint.X - 1)
+                    {
+                        const BYTE* const pbTrailingByte = SourcePtr + coordScreenBufferSize.X - TPoint.X;
+                        if (pbTrailingByte + sizeof(CHAR_INFO) > pbSourceEnd || pbTrailingByte < prgbSrc)
+                        {
+                            ASSERT(false);
+                            return STATUS_BUFFER_OVERFLOW;
+                        }
+
+                        WCHAR_OF_PCI(pbTrailingByte) = UNICODE_SPACE;
+                        ATTR_OF_PCI(pbTrailingByte) &= ~COMMON_LVB_SBCSDBCS;
+                    }
+                }
+            }
+
+            // CJK Languages
+            CHAR_ROW::iterator it;
+            try
+            {
+                it = std::next(pRow->GetCharRow().begin(), coordDest.X);
+            }
+            catch (...)
+            {
+                return NTSTATUS_FROM_HRESULT(wil::ResultFromCaughtException());
+            }
+
+            const CHAR_ROW::const_iterator itEnd = pRow->GetCharRow().cend();
+
+            TextAttributeRun* pAttrRun = rAttrRunsBuff;
+            pAttrRun->SetLength(0);
+            SHORT NumAttrRuns = 1;
+
+            pAttrRun->SetAttributesFromLegacy(ATTR_OF_PCI(SourcePtr) & ~COMMON_LVB_SBCSDBCS);
+
+            pRow->GetCharRow().SetWrapStatus(false); // clear wrap status for rectangle drawing
+
+            for (SHORT j = psrSrc->Left;
+                 j <= psrSrc->Right && it != itEnd;
+                 j++, SourcePtr += SIZEOF_CI_CELL, ++it)
+            {
+                if (SourcePtr + sizeof(CHAR_INFO) > pbSourceEnd || SourcePtr < prgbSrc)
+                {
+                    ASSERT(false);
+                    return STATUS_BUFFER_OVERFLOW;
+                }
+
+                try
+                {
+                    it->first = WCHAR_OF_PCI(SourcePtr);
+                    it->second = DbcsAttribute::FromPublicApiAttributeFormat(reinterpret_cast<const CHAR_INFO* const>(SourcePtr)->Attributes);
+                }
+                catch (...)
+                {
+                    return NTSTATUS_FROM_HRESULT(wil::ResultFromCaughtException());
+                }
+
+                if (pAttrRun->GetAttributes().IsEqualToLegacy((ATTR_OF_PCI(SourcePtr) & ~COMMON_LVB_SBCSDBCS)))
+                {
+                    pAttrRun->SetLength(pAttrRun->GetLength()+1);
+                }
+                else
+                {
+                    pAttrRun++;
+                    pAttrRun->SetLength(1);
+                    // MSKK Apr.02.1993 V-HirotS For KAttr
+                    pAttrRun->SetAttributesFromLegacy(ATTR_OF_PCI(SourcePtr) & ~COMMON_LVB_SBCSDBCS);
+                    NumAttrRuns += 1;
+                }
+            }
+
+            pRow->GetAttrRow().InsertAttrRuns(rAttrRunsBuff,
+                                              NumAttrRuns,
+                                              coordDest.X,
+                                              (SHORT)(coordDest.X + XSize - 1),
+                                              coordScreenBufferSize.X);
+
+            try
+            {
+                pRow = &pScreenInfo->TextInfo->GetNextRowNoWrap(*pRow);
+            }
+            catch (...)
+            {
+                pRow = nullptr;
+            }
+        }
+        pScreenInfo->ResetTextFlags(coordDest.X, coordDest.Y, (SHORT)(coordDest.X + XSize - 1), (SHORT)(coordDest.Y + YSize - 1));
+
+        // The above part of the code seems ridiculous in terms of complexity. especially the dbcs stuff.
+        // So we'll copy the attributes here in a not terrible way.
+        if (fWriteAttributes)
+        {
+            // This is trying to get the arrtibute at (Left,Top) from the source array.
+            // Because it's in a linear array, its at (y*rowLength)+x.
+            const TextAttribute* const pOriginAttr = &(pTextAttributes[(psrSrc->Top * coordSrcDimensions.X) + psrSrc->Left]);
+            const int rowWidth = coordScreenBufferSize.X;
+            const int srcWidth = psrSrc->Right - psrSrc->Left;
+            const TextAttribute* pSrcAttr = pOriginAttr;
+
+            // For each source row, iterate over the attrs in it.
+            //  We're going to create AttrRuns for each attr in the row, starting with the first one.
+            //  If the current attr is different then the last one, then insert the last one, and start a new run.
+            for (int y = coordDest.Y; y < coordSrcDimensions.Y + coordDest.Y; y++)
+            {
+                ROW& Row = pScreenInfo->TextInfo->GetRowByOffset(y);
+
+                TextAttributeRun insert;
+                int currentLength = 1;  // This is the length of the current run.
+                unsigned int destX = coordDest.X;  // This is where the current run begins in the dest buffer.
+                TextAttribute lastAttr = *pSrcAttr;
+
+                // We've already gotten the value of the first attr, so start at index 1.
+                pSrcAttr++;
+                for (int x = 1; x < srcWidth; x++)
+                {
+                    if (!pSrcAttr->IsEqual(lastAttr))
+                    {
+                        insert.SetAttributes(lastAttr);
+                        insert.SetLength(currentLength);
+                        Row.GetAttrRow().InsertAttrRuns(&insert, 1, destX, (destX + currentLength) - 1, rowWidth);
+
+                        destX = coordDest.X + x;
+                        lastAttr = *pSrcAttr;
+                        currentLength = 0;
+                    }
+
+                    currentLength++;
+                    pSrcAttr++;
+                }
+
+                // Make sure to also insert the last run we started.
+                insert.SetAttributes(lastAttr);
+                insert.SetLength(currentLength);
+                pRow->GetAttrRow().InsertAttrRuns(&insert, 1, destX, (destX + currentLength) - 1, rowWidth);
+
+                pSrcAttr++; // advance to next row.
+            }
+        }
+
+        delete[] rAttrRunsBuff;
+    }
+
+    return Status;
+
+}
+
+void WriteRegionToScreen(_In_ PSCREEN_INFORMATION pScreenInfo, _In_ PSMALL_RECT psrRegion)
+{
+    if (pScreenInfo->IsActiveScreenBuffer())
+    {
+        if (ServiceLocator::LocateGlobals().pRender != nullptr)
+        {
+            // convert inclusive rectangle to exclusive rectangle
+            SMALL_RECT srExclusive = Viewport::FromInclusive(*psrRegion).ToExclusive();
+
+            ServiceLocator::LocateGlobals().pRender->TriggerRedraw(&srExclusive);
+        }
+    }
+}
+
+// Routine Description:
+// - This routine writes a screen buffer region to the screen.
+// Arguments:
+// - pScreenInfo - Pointer to screen buffer information.
+// - srRegion - Region to write in screen buffer coordinates.  Region is inclusive
+// Return Value:
+// - <none>
+void WriteToScreen(_In_ PSCREEN_INFORMATION pScreenInfo, _In_ const SMALL_RECT srRegion)
+{
+    DBGOUTPUT(("WriteToScreen\n"));
+    const CONSOLE_INFORMATION& gci = ServiceLocator::LocateGlobals().getConsoleInformation();
+    // update to screen, if we're not iconic.
+    if (!pScreenInfo->IsActiveScreenBuffer() || IsFlagSet(gci.Flags, CONSOLE_IS_ICONIC))
+    {
+        return;
+    }
+
+    // clip region
+    SMALL_RECT ClippedRegion;
+    {
+        const SMALL_RECT currentViewport = pScreenInfo->GetBufferViewport();
+        ClippedRegion.Left = max(srRegion.Left, currentViewport.Left);
+        ClippedRegion.Top = max(srRegion.Top, currentViewport.Top);
+        ClippedRegion.Right = min(srRegion.Right, currentViewport.Right);
+        ClippedRegion.Bottom = min(srRegion.Bottom, currentViewport.Bottom);
+        if (ClippedRegion.Right < ClippedRegion.Left || ClippedRegion.Bottom < ClippedRegion.Top)
+        {
+            return;
+        }
+    }
+
+    WriteRegionToScreen(pScreenInfo, &ClippedRegion);
+
+    WriteConvRegionToScreen(pScreenInfo, srRegion);
+}
+
+// Routine Description:
+// - This routine writes a string of characters or attributes to the screen buffer.
+// Arguments:
+// - pScreenInfo - Pointer to screen buffer information.
+// - pvBuffer - Buffer to write from.
+// - coordWrite - Screen buffer coordinate to begin writing to.
+// - ulStringType - One of the following:
+//                  CONSOLE_ASCII          - write a string of ascii characters.
+//                  CONSOLE_REAL_UNICODE   - write a string of real unicode characters.
+//                  CONSOLE_FALSE_UNICODE  - write a string of false unicode characters.
+//                  CONSOLE_ATTRIBUTE      - write a string of attributes.
+// - pcRecords - On input, the number of elements to write.  On output, the number of elements written.
+// - pcColumns - receives the number of columns output, which could be more than NumRecords (FE fullwidth chars)
+// Return Value:
+NTSTATUS WriteOutputString(_In_ PSCREEN_INFORMATION pScreenInfo,
+                           _In_reads_(*pcRecords) const VOID * pvBuffer,
+                           _In_ const COORD coordWrite,
+                           _In_ const ULONG ulStringType,
+                           _Inout_ PULONG pcRecords,    // this value is valid even for error cases
+                           _Out_opt_ PULONG pcColumns)
+{
+    DBGOUTPUT(("WriteOutputString\n"));
+    const CONSOLE_INFORMATION& gci = ServiceLocator::LocateGlobals().getConsoleInformation();
+
+    if (*pcRecords == 0)
+    {
+        return STATUS_SUCCESS;
+    }
+
+    ULONG NumWritten = 0;
+    ULONG NumRecordsSavedForUnicode = 0;
+    SHORT X = coordWrite.X;
+    SHORT Y = coordWrite.Y;
+    const COORD coordScreenBufferSize = pScreenInfo->GetScreenBufferSize();
+    if (X >= coordScreenBufferSize.X || X < 0 || Y >= coordScreenBufferSize.Y || Y < 0)
+    {
+        *pcRecords = 0;
+        return STATUS_SUCCESS;
+    }
+
+    WCHAR rgwchBuffer[128] = {0};
+    DbcsAttribute rgbBufferA[128];
+
+    DbcsAttribute* BufferA = nullptr;
+    PWCHAR TransBuffer = nullptr;
+    DbcsAttribute* TransBufferA = nullptr;
+    BOOL fLocalHeap = FALSE;
+    if (ulStringType == CONSOLE_ASCII)
+    {
+        UINT const Codepage = gci.OutputCP;
+
+        if (*pcRecords >= ARRAYSIZE(rgwchBuffer) ||
+            *pcRecords >= ARRAYSIZE(rgbBufferA))
+        {
+
+            TransBuffer = new WCHAR[*pcRecords * 2];
+            if (TransBuffer == nullptr)
+            {
+                return STATUS_NO_MEMORY;
+            }
+            TransBufferA = new DbcsAttribute[*pcRecords * 2];
+            if (TransBufferA == nullptr)
+            {
+                delete[] TransBuffer;
+                return STATUS_NO_MEMORY;
+            }
+
+            fLocalHeap = TRUE;
+        }
+        else
+        {
+            TransBuffer = rgwchBuffer;
+            TransBufferA = rgbBufferA;
+        }
+
+        PCHAR TmpBuf = (PCHAR)pvBuffer;
+        PCHAR pchTmpBufEnd = TmpBuf + *pcRecords;
+        PWCHAR TmpTrans = TransBuffer;
+        DbcsAttribute* TmpTransA = TransBufferA;
+        for (ULONG i = 0; i < *pcRecords;)
+        {
+            if (TmpBuf >= pchTmpBufEnd)
+            {
+                ASSERT(false);
+                break;
+            }
+
+            if (IsDBCSLeadByteConsole(*TmpBuf, &gci.OutputCPInfo))
+            {
+                if (i + 1 >= *pcRecords)
+                {
+                    *TmpTrans = UNICODE_SPACE;
+                    TmpTransA->SetSingle();
+                    i++;
+                }
+                else
+                {
+                    if (TmpBuf + 1 >= pchTmpBufEnd)
+                    {
+                        ASSERT(false);
+                        break;
+                    }
+
+                    ConvertOutputToUnicode(Codepage, TmpBuf, 2, TmpTrans, 2);
+                    *(TmpTrans + 1) = *TmpTrans;
+                    TmpTrans += 2;
+                    TmpBuf += 2;
+                    TmpTransA->SetLeading();
+                    ++TmpTransA;
+                    TmpTransA->SetTrailing();
+                    ++TmpTransA;
+                    i += 2;
+                }
+            }
+            else
+            {
+                ConvertOutputToUnicode(Codepage, TmpBuf, 1, TmpTrans, 1);
+                TmpTrans++;
+                TmpBuf++;
+                TmpTransA->SetSingle();
+                ++TmpTransA;
+                i++;
+            }
+        }
+        BufferA = TransBufferA;
+        pvBuffer = TransBuffer;
+    }
+
+    if ((ulStringType == CONSOLE_REAL_UNICODE) || (ulStringType == CONSOLE_FALSE_UNICODE))
+    {
+        PWCHAR TmpBuf;
+        PWCHAR TmpTrans;
+        DbcsAttribute* TmpTransA;
+        ULONG i, jTmp;
+        WCHAR c;
+
+        // Avoid overflow into TransBufferCharacter and TransBufferAttribute.
+        // If hit by IsConsoleFullWidth() then one unicode character needs two spaces on TransBuffer.
+        if (*pcRecords * 2 >= ARRAYSIZE(rgwchBuffer) ||
+            *pcRecords * 2 >= ARRAYSIZE(rgbBufferA))
+        {
+            TransBuffer = new WCHAR[*pcRecords * 2];
+            if (TransBuffer == nullptr)
+            {
+                return STATUS_NO_MEMORY;
+            }
+
+            TransBufferA = new DbcsAttribute[*pcRecords * 2];
+            if (TransBufferA == nullptr)
+            {
+                delete[] TransBuffer;
+                return STATUS_NO_MEMORY;
+            }
+
+            fLocalHeap = TRUE;
+        }
+        else
+        {
+            TransBuffer = rgwchBuffer;
+            TransBufferA = rgbBufferA;
+        }
+
+        TmpBuf = (PWCHAR)pvBuffer;
+        TmpTrans = TransBuffer;
+        TmpTransA = TransBufferA;
+        for (i = 0, jTmp = 0; i < *pcRecords; i++, jTmp++)
+        {
+            *TmpTrans++ = c = *TmpBuf++;
+            TmpTransA->SetSingle();
+            if (IsCharFullWidth(c))
+            {
+                TmpTransA->SetLeading();
+                ++TmpTransA;
+                *TmpTrans++ = c;
+                TmpTransA->SetTrailing();
+                jTmp++;
+            }
+
+            TmpTransA++;
+        }
+
+        NumRecordsSavedForUnicode = *pcRecords;
+        *pcRecords = jTmp;
+        pvBuffer = TransBuffer;
+        BufferA = TransBufferA;
+    }
+
+    ROW* pRow = &pScreenInfo->TextInfo->GetRowByOffset(coordWrite.Y);
+    if ((ulStringType == CONSOLE_REAL_UNICODE) || (ulStringType == CONSOLE_FALSE_UNICODE) || (ulStringType == CONSOLE_ASCII))
+    {
+        for (;;)
+        {
+            if (pRow == nullptr)
+            {
+                ASSERT(false);
+                break;
+            }
+
+            // copy the chars into their arrays
+            CHAR_ROW::iterator it;
+            try
+            {
+                it = std::next(pRow->GetCharRow().begin(), X);
+            }
+            catch (...)
+            {
+                return NTSTATUS_FROM_HRESULT(wil::ResultFromCaughtException());
+            }
+
+            if ((ULONG)(coordScreenBufferSize.X - X) >= (*pcRecords - NumWritten))
+            {
+                // The text will not hit the right hand edge, copy it all
+                COORD TPoint;
+
+                TPoint.X = X;
+                TPoint.Y = Y;
+                CleanupDbcsEdgesForWrite((SHORT)(*pcRecords - NumWritten), TPoint, pScreenInfo);
+
+                if (TPoint.Y == coordScreenBufferSize.Y - 1 &&
+                    (SHORT)(TPoint.X + *pcRecords - NumWritten) >= coordScreenBufferSize.X &&
+                    BufferA[coordScreenBufferSize.X - TPoint.X - 1].IsLeading())
+                {
+                    *((PWCHAR)pvBuffer + coordScreenBufferSize.X - TPoint.X - 1) = UNICODE_SPACE;
+                    BufferA[coordScreenBufferSize.X - TPoint.X - 1].SetSingle();
+                    if ((SHORT)(*pcRecords - NumWritten) > (SHORT)(coordScreenBufferSize.X - TPoint.X - 1))
+                    {
+                        #pragma prefast(suppress:__WARNING_BUFFER_OVERFLOW, "ScreenBufferSize limits this, but it's very obtuse.")
+                        *((PWCHAR)pvBuffer + coordScreenBufferSize.X - TPoint.X) = UNICODE_SPACE;
+                        #pragma prefast(suppress:__WARNING_BUFFER_OVERFLOW, "ScreenBufferSize limits this, but it's very obtuse.")
+                        BufferA[coordScreenBufferSize.X - TPoint.X].SetSingle();
+                    }
+                }
+
+                const size_t numToWrite = *pcRecords - NumWritten;
+                try
+                {
+                    const wchar_t* const pChars = reinterpret_cast<const wchar_t* const>(pvBuffer);
+                    const DbcsAttribute* const pAttrs = static_cast<const DbcsAttribute* const>(BufferA);
+                    OverwriteColumns(pChars, pChars + numToWrite, pAttrs, it);
+                }
+                catch (...)
+                {
+                    return NTSTATUS_FROM_HRESULT(wil::ResultFromCaughtException());
+                }
+
+                X = (SHORT)(X + numToWrite - 1);
+                NumWritten = *pcRecords;
+            }
+            else
+            {
+                // The text will hit the right hand edge, copy only that much.
+                COORD TPoint;
+
+                TPoint.X = X;
+                TPoint.Y = Y;
+                CleanupDbcsEdgesForWrite((SHORT)(coordScreenBufferSize.X - X), TPoint, pScreenInfo);
+                if (TPoint.Y == coordScreenBufferSize.Y - 1 &&
+                    TPoint.X + coordScreenBufferSize.X - X >= coordScreenBufferSize.X &&
+                    BufferA[coordScreenBufferSize.X - TPoint.X - 1].IsLeading())
+                {
+                    *((PWCHAR)pvBuffer + coordScreenBufferSize.X - TPoint.X - 1) = UNICODE_SPACE;
+                    BufferA[coordScreenBufferSize.X - TPoint.X - 1].SetSingle();
+                    if (coordScreenBufferSize.X - X > coordScreenBufferSize.X - TPoint.X - 1)
+                    {
+                        *((PWCHAR)pvBuffer + coordScreenBufferSize.X - TPoint.X) = UNICODE_SPACE;
+                        BufferA[coordScreenBufferSize.X - TPoint.X].SetSingle();
+                    }
+                }
+                const size_t numToWrite = coordScreenBufferSize.X - X;
+                try
+                {
+                    const wchar_t* const pChars = reinterpret_cast<const wchar_t* const>(pvBuffer);
+                    const DbcsAttribute* const pAttrs = static_cast<const DbcsAttribute* const>(BufferA);
+                    OverwriteColumns(pChars, pChars + numToWrite, pAttrs, it);
+                }
+                catch (...)
+                {
+                    return NTSTATUS_FROM_HRESULT(wil::ResultFromCaughtException());
+                }
+                BufferA = BufferA + numToWrite;
+                pvBuffer = (PVOID)((PBYTE)pvBuffer + (numToWrite * sizeof(WCHAR)));
+                NumWritten += static_cast<ULONG>(numToWrite);
+                X = (SHORT)(numToWrite);
+            }
+
+            if (NumWritten < *pcRecords)
+            {
+                // The string hit the right hand edge, so wrap around to the next line by going back round the while loop, unless we
+                // are at the end of the buffer - in which case we simply abandon the remainder of the output string!
+                X = 0;
+                Y++;
+
+                // if we are wrapping around, set that this row is wrapping
+                pRow->GetCharRow().SetWrapStatus(true);
+
+                if (Y >= coordScreenBufferSize.Y)
+                {
+                    break;  // abandon output, string is truncated
+                }
+            }
+            else
+            {
+                // if we're not wrapping around, set that this row isn't wrapped.
+                pRow->GetCharRow().SetWrapStatus(false);
+                break;
+            }
+
+            try
+            {
+                pRow = &pScreenInfo->TextInfo->GetNextRowNoWrap(*pRow);
+            }
+            catch (...)
+            {
+                pRow = nullptr;
+            }
+        }
+    }
+    else if (ulStringType == CONSOLE_ATTRIBUTE)
+    {
+        PWORD SourcePtr = (PWORD) pvBuffer;
+        UINT uiScreenBufferWidth = coordScreenBufferSize.X;
+        TextAttributeRun* rAttrRunsBuff = new TextAttributeRun[uiScreenBufferWidth];
+        if (rAttrRunsBuff == nullptr) return STATUS_NO_MEMORY;
+        TextAttributeRun* pAttrRun = rAttrRunsBuff;
+        SHORT NumAttrRuns;
+
+
+        for (;;)
+        {
+            if (pRow == nullptr)
+            {
+                ASSERT(false);
+                break;
+            }
+
+            // copy the attrs into the screen buffer arrays
+            pAttrRun = rAttrRunsBuff; // for each row, return to the start of the buffer
+            pAttrRun->SetLength(0);
+            pAttrRun->SetAttributesFromLegacy(*SourcePtr & ~COMMON_LVB_SBCSDBCS);
+            NumAttrRuns = 1;
+            for (SHORT j = X; j < coordScreenBufferSize.X; j++, SourcePtr++)
+            {
+                if (pAttrRun->GetAttributes().IsEqualToLegacy(*SourcePtr & ~COMMON_LVB_SBCSDBCS))
+                {
+                    pAttrRun->SetLength(pAttrRun->GetLength() + 1);
+                }
+                else
+                {
+                    pAttrRun++;
+                    pAttrRun->SetLength(1);
+                    pAttrRun->SetAttributesFromLegacy(*SourcePtr & ~COMMON_LVB_SBCSDBCS);
+                    NumAttrRuns += 1;
+                }
+                NumWritten++;
+                X++;
+                if (NumWritten == *pcRecords)
+                {
+                    break;
+                }
+            }
+            X--;
+
+            // recalculate last non-space char
+
+            pRow->GetAttrRow().InsertAttrRuns(rAttrRunsBuff,
+                                              NumAttrRuns,
+                                              (SHORT)((Y == coordWrite.Y) ? coordWrite.X : 0),
+                                              X,
+                                              coordScreenBufferSize.X);
+
+            try
+            {
+                pRow = &pScreenInfo->TextInfo->GetNextRowNoWrap(*pRow);
+            }
+            catch (...)
+            {
+                pRow = nullptr;
+            }
+
+            if (NumWritten < *pcRecords)
+            {
+                X = 0;
+                Y++;
+                if (Y >= coordScreenBufferSize.Y)
+                {
+                    break;
+                }
+            }
+            else
+            {
+                break;
+            }
+        }
+        pScreenInfo->ResetTextFlags(coordWrite.X, coordWrite.Y, X, Y);
+
+        delete[] rAttrRunsBuff;
+    }
+    else
+    {
+        *pcRecords = 0;
+        return STATUS_INVALID_PARAMETER;
+    }
+    if ((ulStringType == CONSOLE_ASCII) && (TransBuffer != nullptr))
+    {
+        if (fLocalHeap)
+        {
+            delete[] TransBuffer;
+            delete[] TransBufferA;
+        }
+    }
+    else if ((ulStringType == CONSOLE_FALSE_UNICODE) || (ulStringType == CONSOLE_REAL_UNICODE))
+    {
+        if (fLocalHeap)
+        {
+            delete[] TransBuffer;
+            delete[] TransBufferA;
+        }
+        NumWritten = NumRecordsSavedForUnicode - (*pcRecords - NumWritten);
+    }
+
+    // determine write region.  if we're still on the same line we started
+    // on, left X is the X we started with and right X is the one we're on
+    // now.  otherwise, left X is 0 and right X is the rightmost column of
+    // the screen buffer.
+    //
+    // then update the screen.
+    SMALL_RECT WriteRegion;
+    WriteRegion.Top = coordWrite.Y;
+    WriteRegion.Bottom = Y;
+    if (Y != coordWrite.Y)
+    {
+        WriteRegion.Left = 0;
+        WriteRegion.Right = (SHORT)(coordScreenBufferSize.X - 1);
+    }
+    else
+    {
+        WriteRegion.Left = coordWrite.X;
+        WriteRegion.Right = X;
+    }
+    WriteToScreen(pScreenInfo, WriteRegion);
+    if (pcColumns)
+    {
+        *pcColumns = X + (coordWrite.Y - Y) * coordScreenBufferSize.X - coordWrite.X + 1;
+    }
+    *pcRecords = NumWritten;
+    return STATUS_SUCCESS;
+}
+
+// Routine Description:
+// - This routine fills the screen buffer with the specified character or attribute.
+// Arguments:
+// - pScreenInfo - Pointer to screen buffer information.
+// - wElement - Element to write.
+// - coordWrite - Screen buffer coordinate to begin writing to.
+// - ulElementType
+//      CONSOLE_ASCII         - element is an ascii character.
+//      CONSOLE_REAL_UNICODE  - element is a real unicode character. These will get converted to False Unicode as required.
+//      CONSOLE_FALSE_UNICODE - element is a False Unicode character.
+//      CONSOLE_ATTRIBUTE     - element is an attribute.
+// - pcElements - On input, the number of elements to write.  On output, the number of elements written.
+// Return Value:
+NTSTATUS FillOutput(_In_ PSCREEN_INFORMATION pScreenInfo,
+                    _In_ WORD wElement,
+                    _In_ const COORD coordWrite,
+                    _In_ const ULONG ulElementType,
+                    _Inout_ PULONG pcElements)  // this value is valid even for error cases
+{
+    DBGOUTPUT(("FillOutput\n"));
+    const CONSOLE_INFORMATION& gci = ServiceLocator::LocateGlobals().getConsoleInformation();
+    if (*pcElements == 0)
+    {
+        return STATUS_SUCCESS;
+    }
+
+    ULONG NumWritten = 0;
+    SHORT X = coordWrite.X;
+    SHORT Y = coordWrite.Y;
+    const COORD coordScreenBufferSize = pScreenInfo->GetScreenBufferSize();
+    if (X >= coordScreenBufferSize.X || X < 0 || Y >= coordScreenBufferSize.Y || Y < 0)
+    {
+        *pcElements = 0;
+        return STATUS_SUCCESS;
+    }
+
+    if (ulElementType == CONSOLE_ASCII)
+    {
+        UINT const Codepage = gci.OutputCP;
+        if (pScreenInfo->FillOutDbcsLeadChar == 0)
+        {
+            if (IsDBCSLeadByteConsole((CHAR) wElement, &gci.OutputCPInfo))
+            {
+                pScreenInfo->FillOutDbcsLeadChar = (CHAR) wElement;
+                *pcElements = 0;
+                return STATUS_SUCCESS;
+            }
+            else
+            {
+                CHAR CharTmp = (CHAR) wElement;
+                ConvertOutputToUnicode(Codepage, &CharTmp, 1, (WCHAR*)&wElement, 1);
+            }
+        }
+        else
+        {
+            CHAR CharTmp[2];
+
+            CharTmp[0] = pScreenInfo->FillOutDbcsLeadChar;
+            CharTmp[1] = (BYTE) wElement;
+
+            pScreenInfo->FillOutDbcsLeadChar = 0;
+            ConvertOutputToUnicode(Codepage, CharTmp, 2, (WCHAR*)&wElement, 1);
+        }
+    }
+
+    ROW* pRow = &pScreenInfo->TextInfo->GetRowByOffset(coordWrite.Y);
+    if (ulElementType == CONSOLE_ASCII ||
+        ulElementType == CONSOLE_REAL_UNICODE ||
+        ulElementType == CONSOLE_FALSE_UNICODE)
+    {
+        DWORD StartPosFlag = 0;
+        for (;;)
+        {
+            if (pRow == nullptr)
+            {
+                ASSERT(false);
+                break;
+            }
+
+            // copy the chars into their arrays
+            CHAR_ROW::iterator it;
+            try
+            {
+                it = std::next(pRow->GetCharRow().begin(), X);
+            }
+            catch (...)
+            {
+                return NTSTATUS_FROM_HRESULT(wil::ResultFromCaughtException());
+            }
+            if ((ULONG) (coordScreenBufferSize.X - X) >= (*pcElements - NumWritten))
+            {
+                {
+                    COORD TPoint;
+
+                    TPoint.X = X;
+                    TPoint.Y = Y;
+                    CleanupDbcsEdgesForWrite((SHORT)(*pcElements - NumWritten), TPoint, pScreenInfo);
+                }
+                if (IsCharFullWidth((WCHAR)wElement))
+                {
+                    for (SHORT j = 0; j < (SHORT)(*pcElements - NumWritten); j++)
+                    {
+                        it->first = static_cast<wchar_t>(wElement);
+                        if (StartPosFlag++ & 1)
+                        {
+                            it->second.SetTrailing();
+                        }
+                        else
+                        {
+                            it->second.SetLeading();
+                        }
+                        ++it;
+                    }
+
+                    if (StartPosFlag & 1)
+                    {
+                        (it - 1)->first = UNICODE_SPACE;
+                        (it - 1)->second.SetSingle();
+                    }
+                }
+                else
+                {
+                    for (SHORT j = 0; j < (SHORT)(*pcElements - NumWritten); j++)
+                    {
+                        it->first = static_cast<wchar_t>(wElement);
+                        it->second.SetSingle();
+                        ++it;
+                    }
+                }
+                X = (SHORT)(X + *pcElements - NumWritten - 1);
+                NumWritten = *pcElements;
+            }
+            else
+            {
+                {
+                    COORD TPoint;
+
+                    TPoint.X = X;
+                    TPoint.Y = Y;
+                    CleanupDbcsEdgesForWrite((SHORT)(coordScreenBufferSize.X - X), TPoint, pScreenInfo);
+                }
+                if (IsCharFullWidth((WCHAR)wElement))
+                {
+                    for (SHORT j = 0; j < coordScreenBufferSize.X - X; j++)
+                    {
+                        it->first = static_cast<wchar_t>(wElement);
+                        if (StartPosFlag++ & 1)
+                        {
+                            it->second.SetTrailing();
+                        }
+                        else
+                        {
+                            it->second.SetLeading();
+                        }
+                        ++it;
+                    }
+                }
+                else
+                {
+                    for (SHORT j = 0; j < coordScreenBufferSize.X - X; j++)
+                    {
+                        it->first = static_cast<wchar_t>(wElement);
+                        it->second.SetSingle();
+                        ++it;
+                    }
+                }
+                NumWritten += coordScreenBufferSize.X - X;
+                X = (SHORT)(coordScreenBufferSize.X - 1);
+            }
+
+            // invalidate row wrap status for any bulk fill of text characters
+            pRow->GetCharRow().SetWrapStatus(false);
+
+            if (NumWritten < *pcElements)
+            {
+                X = 0;
+                Y++;
+                if (Y >= coordScreenBufferSize.Y)
+                {
+                    break;
+                }
+            }
+            else
+            {
+                break;
+            }
+
+            try
+            {
+                pRow = &pScreenInfo->TextInfo->GetNextRowNoWrap(*pRow);
+            }
+            catch (...)
+            {
+                pRow = nullptr;
+            }
+        }
+    }
+    else if (ulElementType == CONSOLE_ATTRIBUTE)
+    {
+        TextAttributeRun AttrRun;
+        COORD TPoint;
+        TPoint.X = X;
+        TPoint.Y = Y;
+
+        for (;;)
+        {
+            if (pRow == nullptr)
+            {
+                ASSERT(false);
+                break;
+            }
+
+            // Copy the attrs into the screen buffer arrays.
+            if ((ULONG) (coordScreenBufferSize.X - X) >= (*pcElements - NumWritten))
+            {
+                X = (SHORT)(X + *pcElements - NumWritten - 1);
+                NumWritten = *pcElements;
+            }
+            else
+            {
+                NumWritten += coordScreenBufferSize.X - X;
+                X = (SHORT)(coordScreenBufferSize.X - 1);
+            }
+
+            // Recalculate the last non-space char and merge the two
+            // attribute strings.
+            AttrRun.SetLength((SHORT)((Y == coordWrite.Y) ? (X - coordWrite.X + 1) : (X + 1)));
+
+            // Here we're being a little clever -
+            // Because RGB color can't roundtrip the API, certain VT sequences will forget the RGB color
+            // because their first call to GetScreenBufferInfo returned a legacy attr.
+            // If they're calling this with the default attrs, they likely wanted to use the RGB default attrs.
+            // This could create a scenario where someone emitted RGB with VT,
+            // THEN used the API to FillConsoleOutput with the default attrs, and DIDN'T want the RGB color
+            // they had set.
+            if (pScreenInfo->InVTMode() && pScreenInfo->GetAttributes().GetLegacyAttributes() == wElement)
+            {
+                AttrRun.SetAttributes(pScreenInfo->GetAttributes());
+            }
+            else
+            {
+                WORD wActual = wElement;
+                ClearAllFlags(wActual, COMMON_LVB_SBCSDBCS);
+                AttrRun.SetAttributesFromLegacy(wActual);
+            }
+
+            pRow->GetAttrRow().InsertAttrRuns(&AttrRun, 1, (SHORT)(X - AttrRun.GetLength() + 1), X, coordScreenBufferSize.X);
+
+            // leave row wrap status alone for any attribute fills
+            if (NumWritten < *pcElements)
+            {
+                X = 0;
+                Y++;
+                if (Y >= coordScreenBufferSize.Y)
+                {
+                    break;
+                }
+            }
+            else
+            {
+                break;
+            }
+
+            try
+            {
+                pRow = &pScreenInfo->TextInfo->GetNextRowNoWrap(*pRow);
+            }
+            catch (...)
+            {
+                pRow = nullptr;
+            }
+        }
+
+        pScreenInfo->ResetTextFlags(coordWrite.X, coordWrite.Y, X, Y);
+    }
+    else
+    {
+        *pcElements = 0;
+        return STATUS_INVALID_PARAMETER;
+    }
+
+    // determine write region.  if we're still on the same line we started
+    // on, left X is the X we started with and right X is the one we're on
+    // now.  otherwise, left X is 0 and right X is the rightmost column of
+    // the screen buffer.
+    //
+    // then update the screen.
+    SMALL_RECT WriteRegion;
+    if (pScreenInfo->ConvScreenInfo)
+    {
+        WriteRegion.Top = coordWrite.Y + pScreenInfo->GetBufferViewport().Left + pScreenInfo->ConvScreenInfo->CaInfo.coordConView.Y;
+        WriteRegion.Bottom = Y + pScreenInfo->GetBufferViewport().Left + pScreenInfo->ConvScreenInfo->CaInfo.coordConView.Y;
+        if (Y != coordWrite.Y)
+        {
+            WriteRegion.Left = 0;
+            WriteRegion.Right = (SHORT)(gci.CurrentScreenBuffer->GetScreenBufferSize().X - 1);
+        }
+        else
+        {
+            WriteRegion.Left = coordWrite.X + pScreenInfo->GetBufferViewport().Top + pScreenInfo->ConvScreenInfo->CaInfo.coordConView.X;
+            WriteRegion.Right = X + pScreenInfo->GetBufferViewport().Top + pScreenInfo->ConvScreenInfo->CaInfo.coordConView.X;
+        }
+        WriteConvRegionToScreen(gci.CurrentScreenBuffer, WriteRegion);
+        *pcElements = NumWritten;
+        return STATUS_SUCCESS;
+    }
+
+    WriteRegion.Top = coordWrite.Y;
+    WriteRegion.Bottom = Y;
+    if (Y != coordWrite.Y)
+    {
+        WriteRegion.Left = 0;
+        WriteRegion.Right = (SHORT)(coordScreenBufferSize.X - 1);
+    }
+    else
+    {
+        WriteRegion.Left = coordWrite.X;
+        WriteRegion.Right = X;
+    }
+
+    WriteToScreen(pScreenInfo, WriteRegion);
+    *pcElements = NumWritten;
+
+    return STATUS_SUCCESS;
+}
+
+// Routine Description:
+// - This routine fills a rectangular region in the screen buffer.  no clipping is done.
+// Arguments:
+// - pciFill - element to copy to each element in target rect
+// - pScreenInfo - pointer to screen info
+// - psrTarget - rectangle in screen buffer to fill
+// Return Value:
+void FillRectangle(_In_ const CHAR_INFO * const pciFill,
+                   _In_ PSCREEN_INFORMATION pScreenInfo,
+                   _In_ const SMALL_RECT * const psrTarget)
+{
+    DBGOUTPUT(("FillRectangle\n"));
+
+    SHORT XSize = (SHORT)(psrTarget->Right - psrTarget->Left + 1);
+
+    ROW* pRow = &pScreenInfo->TextInfo->GetRowByOffset(psrTarget->Top);
+    for (SHORT i = psrTarget->Top; i <= psrTarget->Bottom; i++)
+    {
+        if (pRow == nullptr)
+        {
+            ASSERT(false);
+            break;
+        }
+
+        // Copy the chars and attrs into their respective arrays.
+        COORD TPoint;
+
+        TPoint.X = psrTarget->Left;
+        TPoint.Y = i;
+        CleanupDbcsEdgesForWrite(XSize, TPoint, pScreenInfo);
+        BOOL Width = IsCharFullWidth(pciFill->Char.UnicodeChar);
+
+        CHAR_ROW::iterator it;
+        try
+        {
+            it = std::next(pRow->GetCharRow().begin(), psrTarget->Left);
+        }
+        catch (...)
+        {
+            LOG_HR(wil::ResultFromCaughtException());
+            return;
+        }
+        const CHAR_ROW::const_iterator itEnd = pRow->GetCharRow().cend();
+
+        for (SHORT j = 0; j < XSize && it < itEnd; j++)
+        {
+            if (Width)
+            {
+                if (j < XSize - 1)
+                {
+                    // we set leading an trailing in pairs so make sure that checking against the end of the
+                    // iterator won't be off by 1
+                    assert((itEnd - it) % 2 == 0);
+                    assert((itEnd - it) >= 2);
+
+                    it->first = pciFill->Char.UnicodeChar;
+                    it->second.SetLeading();
+                    ++it;
+
+                    it->first = pciFill->Char.UnicodeChar;
+                    it->second.SetTrailing();
+                    ++it;
+
+                    ++j;
+                }
+                else
+                {
+                    it->first = UNICODE_NULL;
+                    it->second.SetSingle();
+                    ++it;
+                }
+            }
+            else
+            {
+                it->first = pciFill->Char.UnicodeChar;
+                it->second.SetSingle();
+                ++it;
+            }
+        }
+
+        const COORD coordScreenBufferSize = pScreenInfo->GetScreenBufferSize();
+
+        TextAttributeRun AttrRun;
+        AttrRun.SetLength(XSize);
+        AttrRun.SetAttributesFromLegacy(pciFill->Attributes);
+
+        pRow->GetAttrRow().InsertAttrRuns(&AttrRun, 1, psrTarget->Left, psrTarget->Right, coordScreenBufferSize.X);
+
+        // invalidate row wrapping for rectangular drawing
+        pRow->GetCharRow().SetWrapStatus(false);
+
+        try
+        {
+            pRow = &pScreenInfo->TextInfo->GetNextRowNoWrap(*pRow);
+        }
+        catch (...)
+        {
+            pRow = nullptr;
+        }
+    }
+
+    pScreenInfo->ResetTextFlags(psrTarget->Left, psrTarget->Top, psrTarget->Right, psrTarget->Bottom);
+}