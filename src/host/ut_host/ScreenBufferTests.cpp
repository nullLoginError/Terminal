--- conflicted
+++ resolved
@@ -1,2210 +1,2202 @@
-/********************************************************
-*                                                       *
-*   Copyright (C) Microsoft. All rights reserved.       *
-*                                                       *
-********************************************************/
-#include "precomp.h"
-#include "WexTestClass.h"
-#include "..\..\inc\consoletaeftemplates.hpp"
-
-#include "CommonState.hpp"
-
-#include "globals.h"
-#include "screenInfo.hpp"
-
-#include "input.h"
-#include "getset.h"
-#include "_stream.h" // For WriteCharsLegacy
-
-#include "..\interactivity\inc\ServiceLocator.hpp"
-#include "..\..\inc\conattrs.hpp"
-#include "..\..\types\inc\Viewport.hpp"
-
-using namespace WEX::Common;
-using namespace WEX::Logging;
-using namespace WEX::TestExecution;
-using namespace Microsoft::Console::Types;
-
-class ScreenBufferTests
-{
-    CommonState* m_state;
-
-    TEST_CLASS(ScreenBufferTests);
-
-    TEST_CLASS_SETUP(ClassSetup)
-    {
-        m_state = new CommonState();
-
-        m_state->InitEvents();
-        m_state->PrepareGlobalFont();
-        m_state->PrepareGlobalScreenBuffer();
-        m_state->PrepareGlobalInputBuffer();
-
-        return true;
-    }
-
-    TEST_CLASS_CLEANUP(ClassCleanup)
-    {
-        m_state->CleanupGlobalScreenBuffer();
-        m_state->CleanupGlobalFont();
-        m_state->CleanupGlobalInputBuffer();
-
-        delete m_state;
-
-        return true;
-    }
-
-    TEST_METHOD_SETUP(MethodSetup)
-    {
-        // Set up some sane defaults
-        CONSOLE_INFORMATION& gci = ServiceLocator::LocateGlobals().getConsoleInformation();
-        gci.SetDefaultForegroundColor(INVALID_COLOR);
-        gci.SetDefaultBackgroundColor(INVALID_COLOR);
-        gci.SetFillAttribute(0x07); // DARK_WHITE on DARK_BLACK
-
-
-        m_state->PrepareNewTextBufferInfo();
-        auto& currentBuffer = gci.GetActiveOutputBuffer();
-        // Make sure a test hasn't left us in the alt buffer on accident
-        VERIFY_IS_FALSE(currentBuffer._IsAltBuffer());
-        VERIFY_SUCCEEDED(currentBuffer.SetViewportOrigin(true, {0, 0}, true));
-        VERIFY_ARE_EQUAL(COORD({0, 0}), currentBuffer.GetTextBuffer().GetCursor().GetPosition());
-
-        return true;
-    }
-
-    TEST_METHOD_CLEANUP(MethodCleanup)
-    {
-        // m_state->CleanupGlobalScreenBuffer();
-        m_state->CleanupNewTextBufferInfo();
-
-        return true;
-    }
-
-    TEST_METHOD(SingleAlternateBufferCreationTest);
-
-    TEST_METHOD(MultipleAlternateBufferCreationTest);
-
-    TEST_METHOD(MultipleAlternateBuffersFromMainCreationTest);
-
-    TEST_METHOD(TestReverseLineFeed);
-
-    TEST_METHOD(TestAddTabStop);
-
-    TEST_METHOD(TestClearTabStops);
-
-    TEST_METHOD(TestClearTabStop);
-
-    TEST_METHOD(TestGetForwardTab);
-
-    TEST_METHOD(TestGetReverseTab);
-
-    TEST_METHOD(TestAreTabsSet);
-
-    TEST_METHOD(TestAltBufferDefaultTabStops);
-
-    TEST_METHOD(EraseAllTests);
-
-    TEST_METHOD(VtResize);
-
-    TEST_METHOD(VtSoftResetCursorPosition);
-
-    TEST_METHOD(VtScrollMarginsNewlineColor);
-
-    TEST_METHOD(VtSetColorTable);
-
-    TEST_METHOD(ResizeTraditionalDoesntDoubleFreeAttrRows);
-
-    TEST_METHOD(ResizeCursorUnchanged);
-
-    TEST_METHOD(ResizeAltBuffer);
-
-    TEST_METHOD(VtEraseAllPersistCursor);
-    TEST_METHOD(VtEraseAllPersistCursorFillColor);
-
-    TEST_METHOD(GetWordBoundary);
-    void GetWordBoundaryTrimZeros(bool on);
-    TEST_METHOD(GetWordBoundaryTrimZerosOn);
-    TEST_METHOD(GetWordBoundaryTrimZerosOff);
-
-    TEST_METHOD(TestAltBufferCursorState);
-
-    TEST_METHOD(TestAltBufferVtDispatching);
-
-    TEST_METHOD(SetDefaultsIndividuallyBothDefault);
-    TEST_METHOD(SetDefaultsTogether);
-
-    TEST_METHOD(ReverseResetWithDefaultBackground);
-
-    TEST_METHOD(BackspaceDefaultAttrs);
-    TEST_METHOD(BackspaceDefaultAttrsWriteCharsLegacy);
-
-<<<<<<< HEAD
-    TEST_METHOD(SetGlobalColorTable);
-=======
-    TEST_METHOD(BackspaceDefaultAttrsInPrompt);
->>>>>>> 6a37cb10
-
-};
-
-void ScreenBufferTests::SingleAlternateBufferCreationTest()
-{
-    CONSOLE_INFORMATION& gci = ServiceLocator::LocateGlobals().getConsoleInformation();
-    gci.LockConsole(); // Lock must be taken to manipulate buffer.
-    auto unlock = wil::scope_exit([&] { gci.UnlockConsole(); });
-
-    Log::Comment(L"Testing creating one alternate buffer, then returning to the main buffer.");
-    SCREEN_INFORMATION* const psiOriginal = &gci.GetActiveOutputBuffer();
-    VERIFY_IS_NULL(psiOriginal->_psiAlternateBuffer);
-    VERIFY_IS_NULL(psiOriginal->_psiMainBuffer);
-
-    NTSTATUS Status = psiOriginal->UseAlternateScreenBuffer();
-    if(VERIFY_IS_TRUE(NT_SUCCESS(Status)))
-    {
-        Log::Comment(L"First alternate buffer successfully created");
-        SCREEN_INFORMATION* const psiFirstAlternate = &gci.GetActiveOutputBuffer();
-        VERIFY_ARE_NOT_EQUAL(psiOriginal, psiFirstAlternate);
-        VERIFY_ARE_EQUAL(psiFirstAlternate, psiOriginal->_psiAlternateBuffer);
-        VERIFY_ARE_EQUAL(psiOriginal, psiFirstAlternate->_psiMainBuffer);
-        VERIFY_IS_NULL(psiOriginal->_psiMainBuffer);
-        VERIFY_IS_NULL(psiFirstAlternate->_psiAlternateBuffer);
-
-        psiFirstAlternate->UseMainScreenBuffer();
-        Log::Comment(L"successfully swapped to the main buffer");
-        SCREEN_INFORMATION* const psiFinal = &gci.GetActiveOutputBuffer();
-        VERIFY_ARE_NOT_EQUAL(psiFinal, psiFirstAlternate);
-        VERIFY_ARE_EQUAL(psiFinal, psiOriginal);
-        VERIFY_IS_NULL(psiFinal->_psiMainBuffer);
-        VERIFY_IS_NULL(psiFinal->_psiAlternateBuffer);
-    }
-}
-
-void ScreenBufferTests::MultipleAlternateBufferCreationTest()
-{
-    CONSOLE_INFORMATION& gci = ServiceLocator::LocateGlobals().getConsoleInformation();
-    gci.LockConsole(); // Lock must be taken to manipulate buffer.
-    auto unlock = wil::scope_exit([&] { gci.UnlockConsole(); });
-
-    Log::Comment(
-        L"Testing creating one alternate buffer, then creating another "
-        L"alternate from that first alternate, before returning to the "
-        L"main buffer."
-    );
-
-    SCREEN_INFORMATION* const psiOriginal = &gci.GetActiveOutputBuffer();
-    NTSTATUS Status = psiOriginal->UseAlternateScreenBuffer();
-    if(VERIFY_IS_TRUE(NT_SUCCESS(Status)))
-    {
-        Log::Comment(L"First alternate buffer successfully created");
-        SCREEN_INFORMATION* const psiFirstAlternate = &gci.GetActiveOutputBuffer();
-        VERIFY_ARE_NOT_EQUAL(psiOriginal, psiFirstAlternate);
-        VERIFY_ARE_EQUAL(psiFirstAlternate, psiOriginal->_psiAlternateBuffer);
-        VERIFY_ARE_EQUAL(psiOriginal, psiFirstAlternate->_psiMainBuffer);
-        VERIFY_IS_NULL(psiOriginal->_psiMainBuffer);
-        VERIFY_IS_NULL(psiFirstAlternate->_psiAlternateBuffer);
-
-        Status = psiFirstAlternate->UseAlternateScreenBuffer();
-        if(VERIFY_IS_TRUE(NT_SUCCESS(Status)))
-        {
-            Log::Comment(L"Second alternate buffer successfully created");
-            SCREEN_INFORMATION* psiSecondAlternate = &gci.GetActiveOutputBuffer();
-            VERIFY_ARE_NOT_EQUAL(psiOriginal, psiSecondAlternate);
-            VERIFY_ARE_NOT_EQUAL(psiSecondAlternate, psiFirstAlternate);
-            VERIFY_ARE_EQUAL(psiSecondAlternate, psiOriginal->_psiAlternateBuffer);
-            VERIFY_ARE_EQUAL(psiOriginal, psiSecondAlternate->_psiMainBuffer);
-            VERIFY_IS_NULL(psiOriginal->_psiMainBuffer);
-            VERIFY_IS_NULL(psiSecondAlternate->_psiAlternateBuffer);
-
-            psiSecondAlternate->UseMainScreenBuffer();
-            Log::Comment(L"successfully swapped to the main buffer");
-            SCREEN_INFORMATION* const psiFinal = &gci.GetActiveOutputBuffer();
-            VERIFY_ARE_NOT_EQUAL(psiFinal, psiFirstAlternate);
-            VERIFY_ARE_NOT_EQUAL(psiFinal, psiSecondAlternate);
-            VERIFY_ARE_EQUAL(psiFinal, psiOriginal);
-            VERIFY_IS_NULL(psiFinal->_psiMainBuffer);
-            VERIFY_IS_NULL(psiFinal->_psiAlternateBuffer);
-        }
-    }
-}
-
-void ScreenBufferTests::MultipleAlternateBuffersFromMainCreationTest()
-{
-    CONSOLE_INFORMATION& gci = ServiceLocator::LocateGlobals().getConsoleInformation();
-    gci.LockConsole(); // Lock must be taken to manipulate buffer.
-    auto unlock = wil::scope_exit([&] { gci.UnlockConsole(); });
-
-    Log::Comment(
-        L"Testing creating one alternate buffer, then creating another"
-        L" alternate from the main, before returning to the main buffer."
-    );
-    SCREEN_INFORMATION* const psiOriginal = &gci.GetActiveOutputBuffer();
-    NTSTATUS Status = psiOriginal->UseAlternateScreenBuffer();
-    if(VERIFY_IS_TRUE(NT_SUCCESS(Status)))
-    {
-        Log::Comment(L"First alternate buffer successfully created");
-        SCREEN_INFORMATION* const psiFirstAlternate = &gci.GetActiveOutputBuffer();
-        VERIFY_ARE_NOT_EQUAL(psiOriginal, psiFirstAlternate);
-        VERIFY_ARE_EQUAL(psiFirstAlternate, psiOriginal->_psiAlternateBuffer);
-        VERIFY_ARE_EQUAL(psiOriginal, psiFirstAlternate->_psiMainBuffer);
-        VERIFY_IS_NULL(psiOriginal->_psiMainBuffer);
-        VERIFY_IS_NULL(psiFirstAlternate->_psiAlternateBuffer);
-
-        Status = psiOriginal->UseAlternateScreenBuffer();
-        if(VERIFY_IS_TRUE(NT_SUCCESS(Status)))
-        {
-            Log::Comment(L"Second alternate buffer successfully created");
-            SCREEN_INFORMATION* const psiSecondAlternate = &gci.GetActiveOutputBuffer();
-            VERIFY_ARE_NOT_EQUAL(psiOriginal, psiSecondAlternate);
-            VERIFY_ARE_NOT_EQUAL(psiSecondAlternate, psiFirstAlternate);
-            VERIFY_ARE_EQUAL(psiSecondAlternate, psiOriginal->_psiAlternateBuffer);
-            VERIFY_ARE_EQUAL(psiOriginal, psiSecondAlternate->_psiMainBuffer);
-            VERIFY_IS_NULL(psiOriginal->_psiMainBuffer);
-            VERIFY_IS_NULL(psiSecondAlternate->_psiAlternateBuffer);
-
-            psiSecondAlternate->UseMainScreenBuffer();
-            Log::Comment(L"successfully swapped to the main buffer");
-            SCREEN_INFORMATION* const psiFinal = &gci.GetActiveOutputBuffer();
-            VERIFY_ARE_NOT_EQUAL(psiFinal, psiFirstAlternate);
-            VERIFY_ARE_NOT_EQUAL(psiFinal, psiSecondAlternate);
-            VERIFY_ARE_EQUAL(psiFinal, psiOriginal);
-            VERIFY_IS_NULL(psiFinal->_psiMainBuffer);
-            VERIFY_IS_NULL(psiFinal->_psiAlternateBuffer);
-        }
-    }
-}
-
-void ScreenBufferTests::TestReverseLineFeed()
-{
-    CONSOLE_INFORMATION& gci = ServiceLocator::LocateGlobals().getConsoleInformation();
-    SCREEN_INFORMATION& screenInfo = gci.GetActiveOutputBuffer();
-    auto& stateMachine = screenInfo.GetStateMachine();
-    auto& cursor = screenInfo._textBuffer->GetCursor();
-    auto viewport = screenInfo.GetViewport();
-
-    VERIFY_ARE_EQUAL(viewport.Top(), 0);
-
-    ////////////////////////////////////////////////////////////////////////
-    Log::Comment(L"Case 1: RI from below top of viewport");
-
-    stateMachine.ProcessString(L"foo\nfoo", 7);
-    VERIFY_ARE_EQUAL(cursor.GetPosition().X, 3);
-    VERIFY_ARE_EQUAL(cursor.GetPosition().Y, 1);
-    VERIFY_ARE_EQUAL(viewport.Top(), 0);
-
-    VERIFY_SUCCEEDED(DoSrvPrivateReverseLineFeed(screenInfo));
-
-    VERIFY_ARE_EQUAL(cursor.GetPosition().X, 3);
-    VERIFY_ARE_EQUAL(cursor.GetPosition().Y, 0);
-    viewport = screenInfo.GetViewport();
-    VERIFY_ARE_EQUAL(viewport.Top(), 0);
-    Log::Comment(NoThrowString().Format(
-        L"viewport={L:%d,T:%d,R:%d,B:%d}",
-        viewport.Left(), viewport.Top(), viewport.RightInclusive(), viewport.BottomInclusive()
-    ));
-
-    ////////////////////////////////////////////////////////////////////////
-    Log::Comment(L"Case 2: RI from top of viewport");
-    cursor.SetPosition({0, 0});
-    stateMachine.ProcessString(L"123456789", 9);
-    VERIFY_ARE_EQUAL(cursor.GetPosition().X, 9);
-    VERIFY_ARE_EQUAL(cursor.GetPosition().Y, 0);
-    VERIFY_ARE_EQUAL(screenInfo.GetViewport().Top(), 0);
-
-    VERIFY_SUCCEEDED(DoSrvPrivateReverseLineFeed(screenInfo));
-
-    VERIFY_ARE_EQUAL(cursor.GetPosition().X, 9);
-    VERIFY_ARE_EQUAL(cursor.GetPosition().Y, 0);
-    viewport = screenInfo.GetViewport();
-    VERIFY_ARE_EQUAL(viewport.Top(), 0);
-    Log::Comment(NoThrowString().Format(
-        L"viewport={L:%d,T:%d,R:%d,B:%d}",
-        viewport.Left(), viewport.Top(), viewport.RightInclusive(), viewport.BottomInclusive()
-    ));
-    auto c = screenInfo._textBuffer->GetLastNonSpaceCharacter();
-    VERIFY_ARE_EQUAL(c.Y, 2); // This is the coordinates of the second "foo" from before.
-
-    ////////////////////////////////////////////////////////////////////////
-    Log::Comment(L"Case 3: RI from top of viewport, when viewport is below top of buffer");
-
-    cursor.SetPosition({0, 5});
-    VERIFY_SUCCEEDED(screenInfo.SetViewportOrigin(true, {0, 5}, true));
-    stateMachine.ProcessString(L"ABCDEFGH", 9);
-    VERIFY_ARE_EQUAL(cursor.GetPosition().X, 9);
-    VERIFY_ARE_EQUAL(cursor.GetPosition().Y, 5);
-    VERIFY_ARE_EQUAL(screenInfo.GetViewport().Top(), 5);
-
-    LOG_IF_FAILED(DoSrvPrivateReverseLineFeed(screenInfo));
-
-    VERIFY_ARE_EQUAL(cursor.GetPosition().X, 9);
-    VERIFY_ARE_EQUAL(cursor.GetPosition().Y, 5);
-    viewport = screenInfo.GetViewport();
-    VERIFY_ARE_EQUAL(viewport.Top(), 5);
-    Log::Comment(NoThrowString().Format(
-        L"viewport={L:%d,T:%d,R:%d,B:%d}",
-        viewport.Left(), viewport.Top(), viewport.RightInclusive(), viewport.BottomInclusive()
-    ));
-    c = screenInfo._textBuffer->GetLastNonSpaceCharacter();
-    VERIFY_ARE_EQUAL(c.Y, 6);
-}
-
-void ScreenBufferTests::TestAddTabStop()
-{
-    CONSOLE_INFORMATION& gci = ServiceLocator::LocateGlobals().getConsoleInformation();
-    SCREEN_INFORMATION& screenInfo = gci.GetActiveOutputBuffer();
-    screenInfo.ClearTabStops();
-    auto scopeExit = wil::scope_exit([&]() { screenInfo.ClearTabStops(); });
-
-    std::list<short> expectedStops{ 12 };
-    Log::Comment(L"Add tab to empty list.");
-    screenInfo.AddTabStop(12);
-    VERIFY_ARE_EQUAL(expectedStops, screenInfo._tabStops);
-
-    Log::Comment(L"Add tab to head of existing list.");
-    screenInfo.AddTabStop(4);
-    expectedStops.push_front(4);
-    VERIFY_ARE_EQUAL(expectedStops, screenInfo._tabStops);
-
-    Log::Comment(L"Add tab to tail of existing list.");
-    screenInfo.AddTabStop(30);
-    expectedStops.push_back(30);
-    VERIFY_ARE_EQUAL(expectedStops, screenInfo._tabStops);
-
-    Log::Comment(L"Add tab to middle of existing list.");
-    screenInfo.AddTabStop(24);
-    expectedStops.push_back(24);
-    expectedStops.sort();
-    VERIFY_ARE_EQUAL(expectedStops, screenInfo._tabStops);
-
-    Log::Comment(L"Add tab that duplicates an item in the existing list.");
-    screenInfo.AddTabStop(24);
-    VERIFY_ARE_EQUAL(expectedStops, screenInfo._tabStops);
-}
-
-void ScreenBufferTests::TestClearTabStops()
-{
-    CONSOLE_INFORMATION& gci = ServiceLocator::LocateGlobals().getConsoleInformation();
-    SCREEN_INFORMATION& screenInfo = gci.GetActiveOutputBuffer();
-
-    Log::Comment(L"Clear non-existant tab stops.");
-    {
-        screenInfo.ClearTabStops();
-        VERIFY_IS_TRUE(screenInfo._tabStops.empty());
-    }
-
-    Log::Comment(L"Clear handful of tab stops.");
-    {
-        for (auto x : { 3, 6, 13, 2, 25 })
-        {
-            screenInfo.AddTabStop(gsl::narrow<short>(x));
-        }
-        VERIFY_IS_FALSE(screenInfo._tabStops.empty());
-        screenInfo.ClearTabStops();
-        VERIFY_IS_TRUE(screenInfo._tabStops.empty());
-    }
-}
-
-void ScreenBufferTests::TestClearTabStop()
-{
-    CONSOLE_INFORMATION& gci = ServiceLocator::LocateGlobals().getConsoleInformation();
-    SCREEN_INFORMATION& screenInfo = gci.GetActiveOutputBuffer();
-
-    Log::Comment(L"Try to clear nonexistant list.");
-    {
-        screenInfo.ClearTabStop(0);
-
-        VERIFY_IS_TRUE(screenInfo._tabStops.empty(), L"List should remain empty");
-    }
-
-    Log::Comment(L"Allocate 1 list item and clear it.");
-    {
-        screenInfo._tabStops.push_back(0);
-        screenInfo.ClearTabStop(0);
-
-        VERIFY_IS_TRUE(screenInfo._tabStops.empty());
-    }
-
-    Log::Comment(L"Allocate 1 list item and clear non-existant.");
-    {
-        screenInfo._tabStops.push_back(0);
-
-        Log::Comment(L"Free greater");
-        screenInfo.ClearTabStop(1);
-        VERIFY_IS_FALSE(screenInfo._tabStops.empty());
-
-        Log::Comment(L"Free less than");
-        screenInfo.ClearTabStop(-1);
-        VERIFY_IS_FALSE(screenInfo._tabStops.empty());
-
-        // clear all tab stops
-        screenInfo._tabStops.clear();
-    }
-
-    Log::Comment(L"Allocate many (5) list items and clear head.");
-    {
-        std::list<short> inputData = { 3, 5, 6, 10, 15, 17 };
-        screenInfo._tabStops = inputData;
-        screenInfo.ClearTabStop(inputData.front());
-
-        inputData.pop_front();
-        VERIFY_ARE_EQUAL(inputData, screenInfo._tabStops);
-
-        // clear all tab stops
-        screenInfo._tabStops.clear();
-    }
-
-    Log::Comment(L"Allocate many (5) list items and clear middle.");
-    {
-        std::list<short> inputData = { 3, 5, 6, 10, 15, 17 };
-        screenInfo._tabStops = inputData;
-        screenInfo.ClearTabStop(*std::next(inputData.begin()));
-
-        inputData.erase(std::next(inputData.begin()));
-        VERIFY_ARE_EQUAL(inputData, screenInfo._tabStops);
-
-        // clear all tab stops
-        screenInfo._tabStops.clear();
-    }
-
-    Log::Comment(L"Allocate many (5) list items and clear tail.");
-    {
-        std::list<short> inputData = { 3, 5, 6, 10, 15, 17 };
-        screenInfo._tabStops = inputData;
-        screenInfo.ClearTabStop(inputData.back());
-
-        inputData.pop_back();
-        VERIFY_ARE_EQUAL(inputData, screenInfo._tabStops);
-
-        // clear all tab stops
-        screenInfo._tabStops.clear();
-    }
-
-    Log::Comment(L"Allocate many (5) list items and clear non-existant item.");
-    {
-        std::list<short> inputData = { 3, 5, 6, 10, 15, 17 };
-        screenInfo._tabStops = inputData;
-        screenInfo.ClearTabStop(9000);
-
-        VERIFY_ARE_EQUAL(inputData, screenInfo._tabStops);
-
-        // clear all tab stops
-        screenInfo._tabStops.clear();
-    }
-}
-
-void ScreenBufferTests::TestGetForwardTab()
-{
-    CONSOLE_INFORMATION& gci = ServiceLocator::LocateGlobals().getConsoleInformation();
-    SCREEN_INFORMATION& si = gci.GetActiveOutputBuffer();
-
-    std::list<short> inputData = { 3, 5, 6, 10, 15, 17 };
-    si._tabStops = inputData;
-
-    const COORD coordScreenBufferSize = si.GetBufferSize().Dimensions();
-    COORD coordCursor;
-    coordCursor.Y = coordScreenBufferSize.Y / 2; // in the middle of the buffer, it doesn't make a difference.
-
-    Log::Comment(L"Find next tab from before front.");
-    {
-        coordCursor.X = 0;
-
-        COORD coordCursorExpected;
-        coordCursorExpected = coordCursor;
-        coordCursorExpected.X = inputData.front();
-
-        COORD const coordCursorResult = si.GetForwardTab(coordCursor);
-        VERIFY_ARE_EQUAL(coordCursorExpected,
-                         coordCursorResult,
-                         L"Cursor advanced to first tab stop from sample list.");
-    }
-
-    Log::Comment(L"Find next tab from in the middle.");
-    {
-        coordCursor.X = 6;
-
-        COORD coordCursorExpected;
-        coordCursorExpected = coordCursor;
-        coordCursorExpected.X = *std::next(inputData.begin(), 3);
-
-        COORD const coordCursorResult = si.GetForwardTab(coordCursor);
-        VERIFY_ARE_EQUAL(coordCursorExpected,
-                         coordCursorResult,
-                         L"Cursor advanced to middle tab stop from sample list.");
-    }
-
-    Log::Comment(L"Find next tab from end.");
-    {
-        coordCursor.X = 30;
-
-        COORD coordCursorExpected;
-        coordCursorExpected = coordCursor;
-        coordCursorExpected.X = coordScreenBufferSize.X - 1;
-
-        COORD const coordCursorResult = si.GetForwardTab(coordCursor);
-        VERIFY_ARE_EQUAL(coordCursorExpected,
-                         coordCursorResult,
-                         L"Cursor advanced to end of screen buffer.");
-    }
-
-    si._tabStops.clear();
-}
-
-void ScreenBufferTests::TestGetReverseTab()
-{
-    CONSOLE_INFORMATION& gci = ServiceLocator::LocateGlobals().getConsoleInformation();
-    SCREEN_INFORMATION& si = gci.GetActiveOutputBuffer();
-
-    std::list<short> inputData = { 3, 5, 6, 10, 15, 17 };
-    si._tabStops = inputData;
-
-    COORD coordCursor;
-    // in the middle of the buffer, it doesn't make a difference.
-    coordCursor.Y = si.GetBufferSize().Height() / 2;
-
-    Log::Comment(L"Find previous tab from before front.");
-    {
-        coordCursor.X = 1;
-
-        COORD coordCursorExpected;
-        coordCursorExpected = coordCursor;
-        coordCursorExpected.X = 0;
-
-        COORD const coordCursorResult = si.GetReverseTab(coordCursor);
-        VERIFY_ARE_EQUAL(coordCursorExpected,
-                         coordCursorResult,
-                         L"Cursor adjusted to beginning of the buffer when it started before sample list.");
-    }
-
-    Log::Comment(L"Find previous tab from in the middle.");
-    {
-        coordCursor.X = 6;
-
-        COORD coordCursorExpected;
-        coordCursorExpected = coordCursor;
-        coordCursorExpected.X = *std::next(inputData.begin());
-
-        COORD const coordCursorResult = si.GetReverseTab(coordCursor);
-        VERIFY_ARE_EQUAL(coordCursorExpected,
-                         coordCursorResult,
-                         L"Cursor adjusted back one tab spot from middle of sample list.");
-    }
-
-    Log::Comment(L"Find next tab from end.");
-    {
-        coordCursor.X = 30;
-
-        COORD coordCursorExpected;
-        coordCursorExpected = coordCursor;
-        coordCursorExpected.X = inputData.back();
-
-        COORD const coordCursorResult = si.GetReverseTab(coordCursor);
-        VERIFY_ARE_EQUAL(coordCursorExpected,
-                         coordCursorResult,
-                         L"Cursor adjusted to last item in the sample list from position beyond end.");
-    }
-
-    si._tabStops.clear();
-}
-
-void ScreenBufferTests::TestAreTabsSet()
-{
-    CONSOLE_INFORMATION& gci = ServiceLocator::LocateGlobals().getConsoleInformation();
-    SCREEN_INFORMATION& si = gci.GetActiveOutputBuffer();
-
-    si._tabStops.clear();
-    VERIFY_IS_FALSE(si.AreTabsSet());
-
-    si.AddTabStop(1);
-    VERIFY_IS_TRUE(si.AreTabsSet());
-}
-
-void ScreenBufferTests::TestAltBufferDefaultTabStops()
-{
-    CONSOLE_INFORMATION& gci = ServiceLocator::LocateGlobals().getConsoleInformation();
-    gci.LockConsole(); // Lock must be taken to swap buffers.
-    auto unlock = wil::scope_exit([&] { gci.UnlockConsole(); });
-
-    SCREEN_INFORMATION& mainBuffer = gci.GetActiveOutputBuffer();
-    // Make sure we're in VT mode
-    WI_SetFlag(mainBuffer.OutputMode, ENABLE_VIRTUAL_TERMINAL_PROCESSING);
-    VERIFY_IS_TRUE(WI_IsFlagSet(mainBuffer.OutputMode, ENABLE_VIRTUAL_TERMINAL_PROCESSING));
-
-    mainBuffer.SetDefaultVtTabStops();
-    VERIFY_IS_TRUE(mainBuffer.AreTabsSet());
-
-    VERIFY_SUCCEEDED(mainBuffer.UseAlternateScreenBuffer());
-    SCREEN_INFORMATION& altBuffer = gci.GetActiveOutputBuffer();
-    auto useMain = wil::scope_exit([&] { altBuffer.UseMainScreenBuffer(); });
-
-    Log::Comment(NoThrowString().Format(
-        L"Manually enable VT mode for the alt buffer - "
-        L"usually the ctor will pick this up from GCI, but not in the tests."
-    ));
-    WI_SetFlag(altBuffer.OutputMode, ENABLE_VIRTUAL_TERMINAL_PROCESSING);
-
-    VERIFY_IS_TRUE(WI_IsFlagSet(altBuffer.OutputMode, ENABLE_VIRTUAL_TERMINAL_PROCESSING));
-    VERIFY_IS_TRUE(altBuffer.AreTabsSet());
-    VERIFY_IS_TRUE(altBuffer._tabStops.size() > 3);
-
-    const COORD origin{ 0, 0 };
-    auto& cursor = altBuffer.GetTextBuffer().GetCursor();
-    cursor.SetPosition(origin);
-    auto& stateMachine = altBuffer.GetStateMachine();
-
-    Log::Comment(NoThrowString().Format(
-        L"Tab a few times - make sure the cursor is where we expect."
-    ));
-
-    stateMachine.ProcessString(L"\t");
-    COORD expected{8, 0};
-    VERIFY_ARE_EQUAL(expected, cursor.GetPosition());
-
-    stateMachine.ProcessString(L"\t");
-    expected = {16, 0};
-    VERIFY_ARE_EQUAL(expected, cursor.GetPosition());
-
-    stateMachine.ProcessString(L"\n");
-    expected = {0, 1};
-    VERIFY_ARE_EQUAL(expected, cursor.GetPosition());
-
-    altBuffer.ClearTabStops();
-    VERIFY_IS_FALSE(altBuffer.AreTabsSet());
-    stateMachine.ProcessString(L"\t");
-    expected = {altBuffer.GetBufferSize().Width()-1, 1};
-
-    VERIFY_ARE_EQUAL(expected, cursor.GetPosition());
-
-    useMain.release();
-    altBuffer.UseMainScreenBuffer();
-    VERIFY_IS_TRUE(mainBuffer.AreTabsSet());
-}
-
-void ScreenBufferTests::EraseAllTests()
-{
-    CONSOLE_INFORMATION& gci = ServiceLocator::LocateGlobals().getConsoleInformation();
-    SCREEN_INFORMATION& si = gci.GetActiveOutputBuffer();
-    auto& stateMachine = si.GetStateMachine();
-    auto& cursor = si._textBuffer->GetCursor();
-
-    VERIFY_ARE_EQUAL(si.GetViewport().Top(), 0);
-
-    ////////////////////////////////////////////////////////////////////////
-    Log::Comment(L"Case 1: Erase a single line of text in the buffer\n");
-
-    stateMachine.ProcessString(L"foo", 3);
-    COORD originalRelativePosition = {3, 0};
-    VERIFY_ARE_EQUAL(si.GetViewport().Top(), 0);
-    VERIFY_ARE_EQUAL(cursor.GetPosition(), originalRelativePosition);
-
-    VERIFY_SUCCEEDED(si.VtEraseAll());
-
-    auto viewport = si._viewport;
-    VERIFY_ARE_EQUAL(viewport.Top(), 1);
-    COORD newRelativePos = originalRelativePosition;
-    viewport.ConvertFromOrigin(&newRelativePos);
-    VERIFY_ARE_EQUAL(cursor.GetPosition(), newRelativePos);
-    Log::Comment(NoThrowString().Format(
-        L"viewport={L:%d,T:%d,R:%d,B:%d}",
-        viewport.Left(), viewport.Top(), viewport.RightInclusive(), viewport.BottomInclusive()
-    ));
-
-    ////////////////////////////////////////////////////////////////////////
-    Log::Comment(L"Case 2: Erase multiple lines, below the top of the buffer\n");
-
-    stateMachine.ProcessString(L"bar\nbar\nbar", 11);
-    viewport = si._viewport;
-    originalRelativePosition = cursor.GetPosition();
-    viewport.ConvertToOrigin(&originalRelativePosition);
-    VERIFY_ARE_EQUAL(viewport.Top(), 1);
-    Log::Comment(NoThrowString().Format(
-        L"viewport={L:%d,T:%d,R:%d,B:%d}",
-        viewport.Left(), viewport.Top(), viewport.RightInclusive(), viewport.BottomInclusive()
-    ));
-
-    VERIFY_SUCCEEDED(si.VtEraseAll());
-    viewport = si._viewport;
-    VERIFY_ARE_EQUAL(viewport.Top(), 4);
-    newRelativePos = originalRelativePosition;
-    viewport.ConvertFromOrigin(&newRelativePos);
-    VERIFY_ARE_EQUAL(cursor.GetPosition(), newRelativePos);
-    Log::Comment(NoThrowString().Format(
-        L"viewport={L:%d,T:%d,R:%d,B:%d}",
-        viewport.Left(), viewport.Top(), viewport.RightInclusive(), viewport.BottomInclusive()
-    ));
-
-
-    ////////////////////////////////////////////////////////////////////////
-    Log::Comment(L"Case 3: multiple lines at the bottom of the buffer\n");
-
-    cursor.SetPosition({0, 275});
-    VERIFY_SUCCEEDED(si.SetViewportOrigin(true, {0, 220}, true));
-    stateMachine.ProcessString(L"bar\nbar\nbar", 11);
-    viewport = si._viewport;
-    VERIFY_ARE_EQUAL(cursor.GetPosition().X, 3);
-    VERIFY_ARE_EQUAL(cursor.GetPosition().Y, 277);
-    originalRelativePosition = cursor.GetPosition();
-    viewport.ConvertToOrigin(&originalRelativePosition);
-
-    Log::Comment(NoThrowString().Format(
-        L"viewport={L:%d,T:%d,R:%d,B:%d}",
-        viewport.Left(), viewport.Top(), viewport.RightInclusive(), viewport.BottomInclusive()
-    ));
-    VERIFY_SUCCEEDED(si.VtEraseAll());
-
-    viewport = si._viewport;
-    auto heightFromBottom = si.GetBufferSize().Height() - (viewport.Height());
-    VERIFY_ARE_EQUAL(viewport.Top(), heightFromBottom);
-    newRelativePos = originalRelativePosition;
-    viewport.ConvertFromOrigin(&newRelativePos);
-    VERIFY_ARE_EQUAL(cursor.GetPosition(), newRelativePos);
-    Log::Comment(NoThrowString().Format(
-        L"viewport={L:%d,T:%d,R:%d,B:%d}",
-        viewport.Left(), viewport.Top(), viewport.RightInclusive(), viewport.BottomInclusive()
-    ));
-}
-
-void ScreenBufferTests::VtResize()
-{
-    CONSOLE_INFORMATION& gci = ServiceLocator::LocateGlobals().getConsoleInformation();
-    SCREEN_INFORMATION& si = gci.GetActiveOutputBuffer().GetActiveBuffer();
-    TextBuffer& tbi = si.GetTextBuffer();
-    StateMachine& stateMachine = si.GetStateMachine();
-    Cursor& cursor = tbi.GetCursor();
-    WI_SetFlag(si.OutputMode, ENABLE_VIRTUAL_TERMINAL_PROCESSING);
-
-    cursor.SetXPosition(0);
-    cursor.SetYPosition(0);
-
-    auto initialSbHeight = si.GetBufferSize().Height();
-    auto initialSbWidth = si.GetBufferSize().Width();
-    auto initialViewHeight = si.GetViewport().Height();
-    auto initialViewWidth = si.GetViewport().Width();
-
-    Log::Comment(NoThrowString().Format(
-        L"Write '\x1b[8;30;80t'"
-        L" The Screen buffer height should remain unchanged, but the width should be 80 columns"
-        L" The viewport should be w,h=80,30"
-    ));
-
-    std::wstring sequence = L"\x1b[8;30;80t";
-    stateMachine.ProcessString(&sequence[0], sequence.length());
-
-    auto newSbHeight = si.GetBufferSize().Height();
-    auto newSbWidth = si.GetBufferSize().Width();
-    auto newViewHeight = si.GetViewport().Height();
-    auto newViewWidth = si.GetViewport().Width();
-
-    VERIFY_ARE_EQUAL(initialSbHeight, newSbHeight);
-    VERIFY_ARE_EQUAL(80, newSbWidth);
-    VERIFY_ARE_EQUAL(30, newViewHeight);
-    VERIFY_ARE_EQUAL(80, newViewWidth);
-
-    initialSbHeight = newSbHeight;
-    initialSbWidth = newSbWidth;
-    initialViewHeight = newViewHeight;
-    initialViewWidth = newViewWidth;
-
-    Log::Comment(NoThrowString().Format(
-        L"Write '\x1b[8;40;80t'"
-        L" The Screen buffer height should remain unchanged, but the width should be 80 columns"
-        L" The viewport should be w,h=80,40"
-    ));
-
-    sequence = L"\x1b[8;40;80t";
-    stateMachine.ProcessString(&sequence[0], sequence.length());
-
-    newSbHeight = si.GetBufferSize().Height();
-    newSbWidth = si.GetBufferSize().Width();
-    newViewHeight = si.GetViewport().Height();
-    newViewWidth = si.GetViewport().Width();
-
-    VERIFY_ARE_EQUAL(initialSbHeight, newSbHeight);
-    VERIFY_ARE_EQUAL(80, newSbWidth);
-    VERIFY_ARE_EQUAL(40, newViewHeight);
-    VERIFY_ARE_EQUAL(80, newViewWidth);
-
-    initialSbHeight = newSbHeight;
-    initialSbWidth = newSbWidth;
-    initialViewHeight = newViewHeight;
-    initialViewWidth = newViewWidth;
-
-    Log::Comment(NoThrowString().Format(
-        L"Write '\x1b[8;40;90t'"
-        L" The Screen buffer height should remain unchanged, but the width should be 90 columns"
-        L" The viewport should be w,h=90,40"
-    ));
-
-    sequence = L"\x1b[8;40;90t";
-    stateMachine.ProcessString(&sequence[0], sequence.length());
-
-    newSbHeight = si.GetBufferSize().Height();
-    newSbWidth = si.GetBufferSize().Width();
-    newViewHeight = si.GetViewport().Height();
-    newViewWidth = si.GetViewport().Width();
-
-    VERIFY_ARE_EQUAL(initialSbHeight, newSbHeight);
-    VERIFY_ARE_EQUAL(90, newSbWidth);
-    VERIFY_ARE_EQUAL(40, newViewHeight);
-    VERIFY_ARE_EQUAL(90, newViewWidth);
-
-    initialSbHeight = newSbHeight;
-    initialSbWidth = newSbWidth;
-    initialViewHeight = newViewHeight;
-    initialViewWidth = newViewWidth;
-
-    Log::Comment(NoThrowString().Format(
-        L"Write '\x1b[8;12;12t'"
-        L" The Screen buffer height should remain unchanged, but the width should be 12 columns"
-        L" The viewport should be w,h=12,12"
-    ));
-
-    sequence = L"\x1b[8;12;12t";
-    stateMachine.ProcessString(&sequence[0], sequence.length());
-
-    newSbHeight = si.GetBufferSize().Height();
-    newSbWidth = si.GetBufferSize().Width();
-    newViewHeight = si.GetViewport().Height();
-    newViewWidth = si.GetViewport().Width();
-
-    VERIFY_ARE_EQUAL(initialSbHeight, newSbHeight);
-    VERIFY_ARE_EQUAL(12, newSbWidth);
-    VERIFY_ARE_EQUAL(12, newViewHeight);
-    VERIFY_ARE_EQUAL(12, newViewWidth);
-
-    initialSbHeight = newSbHeight;
-    initialSbWidth = newSbWidth;
-    initialViewHeight = newViewHeight;
-    initialViewWidth = newViewWidth;
-
-    Log::Comment(NoThrowString().Format(
-        L"Write '\x1b[8;0;0t'"
-        L" Nothing should change"
-    ));
-
-    sequence = L"\x1b[8;0;0t";
-    stateMachine.ProcessString(&sequence[0], sequence.length());
-
-    newSbHeight = si.GetBufferSize().Height();
-    newSbWidth = si.GetBufferSize().Width();
-    newViewHeight = si.GetViewport().Height();
-    newViewWidth = si.GetViewport().Width();
-
-    VERIFY_ARE_EQUAL(initialSbHeight, newSbHeight);
-    VERIFY_ARE_EQUAL(initialSbWidth, newSbWidth);
-    VERIFY_ARE_EQUAL(initialViewHeight, newViewHeight);
-    VERIFY_ARE_EQUAL(initialViewWidth, newViewWidth);
-
-}
-
-void ScreenBufferTests::VtSoftResetCursorPosition()
-{
-    CONSOLE_INFORMATION& gci = ServiceLocator::LocateGlobals().getConsoleInformation();
-    SCREEN_INFORMATION& si = gci.GetActiveOutputBuffer().GetActiveBuffer();
-    const TextBuffer& tbi = si.GetTextBuffer();
-    StateMachine& stateMachine = si.GetStateMachine();
-    const Cursor& cursor = tbi.GetCursor();
-
-    Log::Comment(NoThrowString().Format(L"Make sure the viewport is at 0,0"));
-    VERIFY_SUCCEEDED(si.SetViewportOrigin(true, COORD({0, 0}), true));
-
-    Log::Comment(NoThrowString().Format(
-        L"Move the cursor to 2,2, then execute a soft reset.\n"
-        L"The cursor should not move."
-    ));
-
-    std::wstring seq = L"\x1b[2;2H";
-    stateMachine.ProcessString(&seq[0], seq.length());
-    VERIFY_ARE_EQUAL( COORD({1, 1}), cursor.GetPosition());
-
-    seq = L"\x1b[!p";
-    stateMachine.ProcessString(&seq[0], seq.length());
-    VERIFY_ARE_EQUAL( COORD({1, 1}), cursor.GetPosition());
-
-    Log::Comment(NoThrowString().Format(
-        L"Set some margins. The cursor should move home."
-    ));
-
-    seq = L"\x1b[2;10r";
-    stateMachine.ProcessString(&seq[0], seq.length());
-    VERIFY_ARE_EQUAL( COORD({0, 0}), cursor.GetPosition());
-
-    Log::Comment(NoThrowString().Format(
-        L"Move the cursor to 2,2, then execute a soft reset.\n"
-        L"The cursor should not move, even though there are margins."
-    ));
-    seq = L"\x1b[2;2H";
-    stateMachine.ProcessString(&seq[0], seq.length());
-    VERIFY_ARE_EQUAL( COORD({1, 1}), cursor.GetPosition());
-    seq = L"\x1b[!p";
-    stateMachine.ProcessString(&seq[0], seq.length());
-    VERIFY_ARE_EQUAL( COORD({1, 1}), cursor.GetPosition());
-}
-
-void ScreenBufferTests::VtScrollMarginsNewlineColor()
-{
-    CONSOLE_INFORMATION& gci = ServiceLocator::LocateGlobals().getConsoleInformation();
-    SCREEN_INFORMATION& si = gci.GetActiveOutputBuffer().GetActiveBuffer();
-    const TextBuffer& tbi = si.GetTextBuffer();
-    StateMachine& stateMachine = si.GetStateMachine();
-    Cursor& cursor = si.GetTextBuffer().GetCursor();
-
-    Log::Comment(NoThrowString().Format(L"Make sure the viewport is at 0,0"));
-    VERIFY_SUCCEEDED(si.SetViewportOrigin(true, COORD({0, 0}), true));
-    cursor.SetPosition(COORD({0, 0}));
-
-    const COLORREF yellow = RGB(255, 255, 0);
-    const COLORREF magenta = RGB(255, 0, 255);
-    gci.SetDefaultForegroundColor(yellow);
-    gci.SetDefaultBackgroundColor(magenta);
-    const TextAttribute defaultAttrs = gci.GetDefaultAttributes();
-    si.SetAttributes(defaultAttrs);
-
-    Log::Comment(NoThrowString().Format(L"Begin by clearing the screen."));
-
-    std::wstring seq = L"\x1b[2J";
-    stateMachine.ProcessString(seq);
-    seq = L"\x1b[m";
-    stateMachine.ProcessString(seq);
-
-    Log::Comment(NoThrowString().Format(
-        L"Set the margins to 2, 5, then emit 10 'X\\n' strings. "
-        L"Each time, check that rows 0-10 have default attributes in their entire row."
-    ));
-    seq = L"\x1b[2;5r";
-    stateMachine.ProcessString(seq);
-    // Make sure we clear the margins to not screw up another test.
-    auto clearMargins = wil::scope_exit([&]{stateMachine.ProcessString(L"\x1b[r");});
-
-    for (int iteration = 0; iteration < 10; iteration++)
-    {
-        Log::Comment(NoThrowString().Format(
-            L"Iteration:%d", iteration
-        ));
-        seq = L"X";
-        stateMachine.ProcessString(seq);
-        seq = L"\n";
-        stateMachine.ProcessString(seq);
-
-        const COORD cursorPos = cursor.GetPosition();
-
-        Log::Comment(NoThrowString().Format(
-            L"Cursor=%s",
-            VerifyOutputTraits<COORD>::ToString(cursorPos).GetBuffer()
-        ));
-        const auto viewport = si.GetViewport();
-        Log::Comment(NoThrowString().Format(
-            L"Viewport=%s", VerifyOutputTraits<SMALL_RECT>::ToString(viewport.ToInclusive()).GetBuffer()
-        ));
-        const auto viewTop = viewport.Top();
-        for (int y = viewTop; y < viewTop + 10; y++)
-        {
-            SetVerifyOutput settings(VerifyOutputSettings::LogOnlyFailures);
-            const ROW& row = tbi.GetRowByOffset(y);
-            const auto attrRow = &row.GetAttrRow();
-            const std::vector<TextAttribute> attrs{ attrRow->begin(), attrRow->end() };
-            for (int x = 0; x < viewport.RightInclusive(); x++)
-            {
-                const auto& attr = attrs[x];
-                VERIFY_ARE_EQUAL(false, attr.IsLegacy());
-                VERIFY_ARE_EQUAL(defaultAttrs, attr);
-                VERIFY_ARE_EQUAL(yellow, gci.LookupForegroundColor(attr));
-                VERIFY_ARE_EQUAL(magenta, gci.LookupBackgroundColor(attr));
-            }
-        }
-
-    }
-
-}
-
-void ScreenBufferTests::VtSetColorTable()
-{
-    CONSOLE_INFORMATION& gci = ServiceLocator::LocateGlobals().getConsoleInformation();
-    SCREEN_INFORMATION& si = gci.GetActiveOutputBuffer().GetActiveBuffer();
-    StateMachine& stateMachine = si.GetStateMachine();
-
-    // Start with a known value
-    gci.SetColorTableEntry(0, RGB(0, 0, 0));
-
-    Log::Comment(NoThrowString().Format(
-        L"Process some valid sequences for setting the table"
-    ));
-
-    std::wstring seq = L"\x1b]4;0;rgb:1/1/1\x7";
-    stateMachine.ProcessString(&seq[0], seq.length());
-    VERIFY_ARE_EQUAL(RGB(1,1,1), gci.GetColorTableEntry(::XtermToWindowsIndex(0)));
-
-    seq = L"\x1b]4;1;rgb:1/23/1\x7";
-    stateMachine.ProcessString(&seq[0], seq.length());
-    VERIFY_ARE_EQUAL(RGB(1,0x23,1), gci.GetColorTableEntry(::XtermToWindowsIndex(1)));
-
-    seq = L"\x1b]4;2;rgb:1/23/12\x7";
-    stateMachine.ProcessString(&seq[0], seq.length());
-    VERIFY_ARE_EQUAL(RGB(1,0x23,0x12), gci.GetColorTableEntry(::XtermToWindowsIndex(2)));
-
-    seq = L"\x1b]4;3;rgb:12/23/12\x7";
-    stateMachine.ProcessString(&seq[0], seq.length());
-    VERIFY_ARE_EQUAL(RGB(0x12,0x23,0x12), gci.GetColorTableEntry(::XtermToWindowsIndex(3)));
-
-    seq = L"\x1b]4;4;rgb:ff/a1/1b\x7";
-    stateMachine.ProcessString(&seq[0], seq.length());
-    VERIFY_ARE_EQUAL(RGB(0xff,0xa1,0x1b), gci.GetColorTableEntry(::XtermToWindowsIndex(4)));
-
-    seq = L"\x1b]4;5;rgb:ff/a1/1b\x1b\\";
-    stateMachine.ProcessString(&seq[0], seq.length());
-    VERIFY_ARE_EQUAL(RGB(0xff,0xa1,0x1b), gci.GetColorTableEntry(::XtermToWindowsIndex(5)));
-
-    Log::Comment(NoThrowString().Format(
-        L"Try a bunch of invalid sequences."
-    ));
-    Log::Comment(NoThrowString().Format(
-        L"First start by setting an entry to a known value to compare to."
-    ));
-    seq = L"\x1b]4;5;rgb:9/9/9\x1b\\";
-    stateMachine.ProcessString(&seq[0], seq.length());
-    VERIFY_ARE_EQUAL(RGB(9,9,9), gci.GetColorTableEntry(::XtermToWindowsIndex(5)));
-
-    Log::Comment(NoThrowString().Format(
-        L"invalid: Missing the first component"
-    ));
-    seq = L"\x1b]4;5;rgb:/1/1\x1b\\";
-    stateMachine.ProcessString(&seq[0], seq.length());
-    VERIFY_ARE_EQUAL(RGB(9,9,9), gci.GetColorTableEntry(::XtermToWindowsIndex(5)));
-
-    Log::Comment(NoThrowString().Format(
-        L"invalid: too many characters in a component"
-    ));
-    seq = L"\x1b]4;5;rgb:111/1/1\x1b\\";
-    stateMachine.ProcessString(&seq[0], seq.length());
-    VERIFY_ARE_EQUAL(RGB(9,9,9), gci.GetColorTableEntry(::XtermToWindowsIndex(5)));
-
-    Log::Comment(NoThrowString().Format(
-        L"invalid: too many componenets"
-    ));
-    seq = L"\x1b]4;5;rgb:1/1/1/1\x1b\\";
-    stateMachine.ProcessString(&seq[0], seq.length());
-    VERIFY_ARE_EQUAL(RGB(9,9,9), gci.GetColorTableEntry(::XtermToWindowsIndex(5)));
-
-    Log::Comment(NoThrowString().Format(
-        L"invalid: no second component"
-    ));
-    seq = L"\x1b]4;5;rgb:1//1\x1b\\";
-    stateMachine.ProcessString(&seq[0], seq.length());
-    VERIFY_ARE_EQUAL(RGB(9,9,9), gci.GetColorTableEntry(::XtermToWindowsIndex(5)));
-
-    Log::Comment(NoThrowString().Format(
-        L"invalid: no components"
-    ));
-    seq = L"\x1b]4;5;rgb://\x1b\\";
-    stateMachine.ProcessString(&seq[0], seq.length());
-    VERIFY_ARE_EQUAL(RGB(9,9,9), gci.GetColorTableEntry(::XtermToWindowsIndex(5)));
-
-    Log::Comment(NoThrowString().Format(
-        L"invalid: no third component"
-    ));
-    seq = L"\x1b]4;5;rgb:1/11/\x1b\\";
-    stateMachine.ProcessString(&seq[0], seq.length());
-    VERIFY_ARE_EQUAL(RGB(9,9,9), gci.GetColorTableEntry(::XtermToWindowsIndex(5)));
-
-    Log::Comment(NoThrowString().Format(
-        L"invalid: rgbi is not a supported color space"
-    ));
-    seq = L"\x1b]4;5;rgbi:1/1/1\x1b\\";
-    stateMachine.ProcessString(&seq[0], seq.length());
-    VERIFY_ARE_EQUAL(RGB(9,9,9), gci.GetColorTableEntry(::XtermToWindowsIndex(5)));
-
-    Log::Comment(NoThrowString().Format(
-        L"invalid: cmyk is not a supported color space"
-    ));
-    seq = L"\x1b]4;5;cmyk:1/1/1\x1b\\";
-    stateMachine.ProcessString(&seq[0], seq.length());
-    VERIFY_ARE_EQUAL(RGB(9,9,9), gci.GetColorTableEntry(::XtermToWindowsIndex(5)));
-
-    Log::Comment(NoThrowString().Format(
-        L"invalid: no table index should do nothing"
-    ));
-    seq = L"\x1b]4;;rgb:1/1/1\x1b\\";
-    stateMachine.ProcessString(&seq[0], seq.length());
-    VERIFY_ARE_EQUAL(RGB(9,9,9), gci.GetColorTableEntry(::XtermToWindowsIndex(5)));
-
-    Log::Comment(NoThrowString().Format(
-        L"invalid: need to specify a color space"
-    ));
-    seq = L"\x1b]4;5;1/1/1\x1b\\";
-    stateMachine.ProcessString(&seq[0], seq.length());
-    VERIFY_ARE_EQUAL(RGB(9,9,9), gci.GetColorTableEntry(::XtermToWindowsIndex(5)));
-}
-
-void ScreenBufferTests::ResizeTraditionalDoesntDoubleFreeAttrRows()
-{
-    // there is not much to verify here, this test passes if the console doesn't crash.
-    CONSOLE_INFORMATION& gci = ServiceLocator::LocateGlobals().getConsoleInformation();
-    SCREEN_INFORMATION& si = gci.GetActiveOutputBuffer().GetActiveBuffer();
-
-    gci.SetWrapText(false);
-    COORD newBufferSize = si.GetBufferSize().Dimensions();
-    newBufferSize.Y--;
-
-    VERIFY_SUCCEEDED(si.ResizeTraditional(newBufferSize));
-}
-
-void ScreenBufferTests::ResizeCursorUnchanged()
-{
-    // Created for MSFT:19863799. Make sure whewn we resize the buffer, the
-    //      cursor looks the same as it did before.
-
-    BEGIN_TEST_METHOD_PROPERTIES()
-        TEST_METHOD_PROPERTY(L"Data:useResizeWithReflow", L"{false, true}")
-        TEST_METHOD_PROPERTY(L"Data:dx", L"{-10, -1, 0, 1, 10}")
-        TEST_METHOD_PROPERTY(L"Data:dy", L"{-10, -1, 0, 1, 10}")
-    END_TEST_METHOD_PROPERTIES();
-    bool useResizeWithReflow;
-    VERIFY_SUCCEEDED(TestData::TryGetValue(L"useResizeWithReflow", useResizeWithReflow), L"Use ResizeWithReflow or not");
-
-    int dx, dy;
-    VERIFY_SUCCEEDED(TestData::TryGetValue(L"dx", dx), L"change in width of buffer");
-    VERIFY_SUCCEEDED(TestData::TryGetValue(L"dy", dy), L"change in height of buffer");
-
-    CONSOLE_INFORMATION& gci = ServiceLocator::LocateGlobals().getConsoleInformation();
-    SCREEN_INFORMATION& si = gci.GetActiveOutputBuffer().GetActiveBuffer();
-    const auto& initialCursor = si.GetTextBuffer().GetCursor();
-
-    // Get initial cursor values
-    const CursorType initialType = initialCursor.GetType();
-    const auto initialSize = initialCursor.GetSize();
-    const COLORREF initialColor = initialCursor.GetColor();
-
-    // set our wrap mode accordingly - ResizeScreenBuffer will be smart enough
-    //  to call the appropriate implementation
-    gci.SetWrapText(useResizeWithReflow);
-
-    COORD newBufferSize = si.GetBufferSize().Dimensions();
-    newBufferSize.X += static_cast<short>(dx);
-    newBufferSize.Y += static_cast<short>(dy);
-
-    VERIFY_SUCCEEDED(si.ResizeScreenBuffer(newBufferSize, false));
-
-    const auto& finalCursor = si.GetTextBuffer().GetCursor();
-    const CursorType finalType = finalCursor.GetType();
-    const auto finalSize = finalCursor.GetSize();
-    const COLORREF finalColor = finalCursor.GetColor();
-
-    VERIFY_ARE_EQUAL(initialType, finalType);
-    VERIFY_ARE_EQUAL(initialColor, finalColor);
-    VERIFY_ARE_EQUAL(initialSize, finalSize);
-}
-
-
-void ScreenBufferTests::ResizeAltBuffer()
-{
-    CONSOLE_INFORMATION& gci = ServiceLocator::LocateGlobals().getConsoleInformation();
-    gci.LockConsole(); // Lock must be taken to manipulate buffer.
-    auto unlock = wil::scope_exit([&] { gci.UnlockConsole(); });
-
-    SCREEN_INFORMATION& si = gci.GetActiveOutputBuffer().GetActiveBuffer();
-    StateMachine& stateMachine = si.GetStateMachine();
-
-    Log::Comment(NoThrowString().Format(
-        L"Try resizing the alt buffer. Make sure the call doesn't stack overflow."
-    ));
-
-    VERIFY_IS_FALSE(si._IsAltBuffer());
-    const Viewport originalMainSize = Viewport(si._viewport);
-
-    Log::Comment(NoThrowString().Format(
-        L"Switch to alt buffer"
-    ));
-    std::wstring seq = L"\x1b[?1049h";
-    stateMachine.ProcessString(&seq[0], seq.length());
-
-    VERIFY_IS_FALSE(si._IsAltBuffer());
-    VERIFY_IS_NOT_NULL(si._psiAlternateBuffer);
-    SCREEN_INFORMATION* const psiAlt = si._psiAlternateBuffer;
-
-    COORD newSize = originalMainSize.Dimensions();
-    newSize.X += 2;
-    newSize.Y += 2;
-
-    Log::Comment(NoThrowString().Format(
-        L"MSFT:15917333 This call shouldn't stack overflow"
-    ));
-    psiAlt->SetViewportSize(&newSize);
-    VERIFY_IS_TRUE(true);
-
-    Log::Comment(NoThrowString().Format(
-        L"Switch back from buffer"
-    ));
-    seq = L"\x1b[?1049l";
-    stateMachine.ProcessString(&seq[0], seq.length());
-    VERIFY_IS_FALSE(si._IsAltBuffer());
-    VERIFY_IS_NULL(si._psiAlternateBuffer);
-}
-
-void ScreenBufferTests::VtEraseAllPersistCursor()
-{
-    CONSOLE_INFORMATION& gci = ServiceLocator::LocateGlobals().getConsoleInformation();
-    SCREEN_INFORMATION& si = gci.GetActiveOutputBuffer().GetActiveBuffer();
-    const TextBuffer& tbi = si.GetTextBuffer();
-    StateMachine& stateMachine = si.GetStateMachine();
-    const Cursor& cursor = tbi.GetCursor();
-
-    Log::Comment(NoThrowString().Format(
-        L"Make sure the viewport is at 0,0"
-    ));
-    VERIFY_SUCCEEDED(si.SetViewportOrigin(true, COORD({0, 0}), true));
-
-    Log::Comment(NoThrowString().Format(
-        L"Move the cursor to 2,2, then execute a Erase All.\n"
-        L"The cursor should not move relative to the viewport."
-    ));
-
-    std::wstring seq = L"\x1b[2;2H";
-    stateMachine.ProcessString(&seq[0], seq.length());
-    VERIFY_ARE_EQUAL( COORD({1, 1}), cursor.GetPosition());
-
-    seq = L"\x1b[2J";
-    stateMachine.ProcessString(&seq[0], seq.length());
-
-    auto newViewport = si._viewport;
-    COORD expectedCursor = {1, 1};
-    newViewport.ConvertFromOrigin(&expectedCursor);
-
-    VERIFY_ARE_EQUAL(expectedCursor, cursor.GetPosition());
-
-}
-
-void ScreenBufferTests::VtEraseAllPersistCursorFillColor()
-{
-    CONSOLE_INFORMATION& gci = ServiceLocator::LocateGlobals().getConsoleInformation();
-    SCREEN_INFORMATION& si = gci.GetActiveOutputBuffer().GetActiveBuffer();
-    const TextBuffer& tbi = si.GetTextBuffer();
-    StateMachine& stateMachine = si.GetStateMachine();
-
-    Log::Comment(NoThrowString().Format(
-        L"Make sure the viewport is at 0,0"
-    ));
-    VERIFY_SUCCEEDED(si.SetViewportOrigin(true, COORD({0, 0}), true));
-
-    Log::Comment(NoThrowString().Format(
-        L"Change the colors to dark_red on bright_blue, then execute a Erase All.\n"
-        L"The viewport should be full of dark_red on bright_blue"
-    ));
-
-    auto expectedAttr = TextAttribute(XtermToLegacy(1, 12));
-    std::wstring seq = L"\x1b[31;104m";
-    stateMachine.ProcessString(&seq[0], seq.length());
-
-    VERIFY_ARE_EQUAL(expectedAttr, si._Attributes);
-
-    seq = L"\x1b[2J";
-    stateMachine.ProcessString(&seq[0], seq.length());
-
-    VERIFY_ARE_EQUAL(expectedAttr, si._Attributes);
-
-    auto newViewport = si._viewport;
-    Log::Comment(NoThrowString().Format(
-        L"new Viewport: %s",
-        VerifyOutputTraits<SMALL_RECT>::ToString(newViewport.ToInclusive()).GetBuffer()
-    ));
-    Log::Comment(NoThrowString().Format(
-        L"Buffer Size: %s",
-        VerifyOutputTraits<SMALL_RECT>::ToString(si.GetBufferSize().ToInclusive()).GetBuffer()
-    ));
-
-    auto iter = tbi.GetCellDataAt(newViewport.Origin());
-    auto height = newViewport.Height();
-    auto width = newViewport.Width();
-    for (int i = 0; i < height; i++)
-    {
-        for (int j = 0; j < width; j++)
-        {
-            VERIFY_ARE_EQUAL(expectedAttr, iter->TextAttr());
-            iter++;
-        }
-    }
-}
-
-void ScreenBufferTests::GetWordBoundary()
-{
-    CONSOLE_INFORMATION& gci = ServiceLocator::LocateGlobals().getConsoleInformation();
-    SCREEN_INFORMATION& si = gci.GetActiveOutputBuffer().GetActiveBuffer();
-
-    const auto text = L"This is some test text for word boundaries.";
-    const auto length = wcslen(text);
-
-    // Make the buffer as big as our test text.
-    const COORD newBufferSize = { gsl::narrow<SHORT>(length), 10 };
-    VERIFY_SUCCEEDED(si.GetTextBuffer().ResizeTraditional(si.GetBufferSize().Dimensions(),
-                                                          newBufferSize,
-                                                          si.GetAttributes()));
-
-    const OutputCellIterator it(text, si.GetAttributes());
-    si.Write(it, { 0,0 });
-
-    // Now find some words in it.
-    Log::Comment(L"Find first word from its front.");
-    COORD expectedFirst = { 0, 0 };
-    COORD expectedSecond = { 4, 0 };
-
-    auto boundary = si.GetWordBoundary({ 0, 0 });
-    VERIFY_ARE_EQUAL(expectedFirst, boundary.first);
-    VERIFY_ARE_EQUAL(expectedSecond, boundary.second);
-
-    Log::Comment(L"Find first word from its middle.");
-    boundary = si.GetWordBoundary({ 1, 0 });
-    VERIFY_ARE_EQUAL(expectedFirst, boundary.first);
-    VERIFY_ARE_EQUAL(expectedSecond, boundary.second);
-
-    Log::Comment(L"Find first word from its end.");
-    boundary = si.GetWordBoundary({ 3, 0 });
-    VERIFY_ARE_EQUAL(expectedFirst, boundary.first);
-    VERIFY_ARE_EQUAL(expectedSecond, boundary.second);
-
-    Log::Comment(L"Find middle word from its front.");
-    expectedFirst = { 13, 0 };
-    expectedSecond = { 17, 0 };
-    boundary = si.GetWordBoundary({ 13, 0 });
-    VERIFY_ARE_EQUAL(expectedFirst, boundary.first);
-    VERIFY_ARE_EQUAL(expectedSecond, boundary.second);
-
-    Log::Comment(L"Find middle word from its middle.");
-    boundary = si.GetWordBoundary({ 15, 0 });
-    VERIFY_ARE_EQUAL(expectedFirst, boundary.first);
-    VERIFY_ARE_EQUAL(expectedSecond, boundary.second);
-
-    Log::Comment(L"Find middle word from its end.");
-    boundary = si.GetWordBoundary({ 16, 0 });
-    VERIFY_ARE_EQUAL(expectedFirst, boundary.first);
-    VERIFY_ARE_EQUAL(expectedSecond, boundary.second);
-
-    Log::Comment(L"Find end word from its front.");
-    expectedFirst = { 32, 0 };
-    expectedSecond = { 43, 0 };
-    boundary = si.GetWordBoundary({ 32, 0 });
-    VERIFY_ARE_EQUAL(expectedFirst, boundary.first);
-    VERIFY_ARE_EQUAL(expectedSecond, boundary.second);
-
-    Log::Comment(L"Find end word from its middle.");
-    boundary = si.GetWordBoundary({ 39, 0 });
-    VERIFY_ARE_EQUAL(expectedFirst, boundary.first);
-    VERIFY_ARE_EQUAL(expectedSecond, boundary.second);
-
-    Log::Comment(L"Find end word from its end.");
-    boundary = si.GetWordBoundary({ 43, 0 });
-    VERIFY_ARE_EQUAL(expectedFirst, boundary.first);
-    VERIFY_ARE_EQUAL(expectedSecond, boundary.second);
-
-    Log::Comment(L"Find a word starting from a boundary character.");
-    expectedFirst = { 8, 0 };
-    expectedSecond = { 12, 0 };
-    boundary = si.GetWordBoundary({ 12, 0 });
-    VERIFY_ARE_EQUAL(expectedFirst, boundary.first);
-    VERIFY_ARE_EQUAL(expectedSecond, boundary.second);
-}
-
-void ScreenBufferTests::GetWordBoundaryTrimZeros(const bool on)
-{
-    CONSOLE_INFORMATION& gci = ServiceLocator::LocateGlobals().getConsoleInformation();
-    SCREEN_INFORMATION& si = gci.GetActiveOutputBuffer().GetActiveBuffer();
-
-    const auto text = L"000fe12 0xfe12 0Xfe12 0nfe12 0Nfe12";
-    const auto length = wcslen(text);
-
-    // Make the buffer as big as our test text.
-    const COORD newBufferSize = { gsl::narrow<SHORT>(length), 10 };
-    VERIFY_SUCCEEDED(si.GetTextBuffer().ResizeTraditional(si.GetBufferSize().Dimensions(),
-                                                          newBufferSize,
-                                                          si.GetAttributes()));
-
-    const OutputCellIterator it(text, si.GetAttributes());
-    si.Write(it, { 0, 0 });
-
-    gci.SetTrimLeadingZeros(on);
-
-    COORD expectedFirst;
-    COORD expectedSecond;
-    std::pair<COORD, COORD> boundary;
-
-    Log::Comment(L"Find lead with 000");
-    expectedFirst = on ? COORD{ 3, 0 } : COORD{ 0, 0 };
-    expectedSecond = COORD{ 7, 0 };
-    boundary = si.GetWordBoundary({ 0, 0 });
-    VERIFY_ARE_EQUAL(expectedFirst, boundary.first);
-    VERIFY_ARE_EQUAL(expectedSecond, boundary.second);
-
-    Log::Comment(L"Find lead with 0x");
-    expectedFirst = COORD{ 8, 0 };
-    expectedSecond = COORD{ 14, 0 };
-    boundary = si.GetWordBoundary({ 8, 0 });
-    VERIFY_ARE_EQUAL(expectedFirst, boundary.first);
-    VERIFY_ARE_EQUAL(expectedSecond, boundary.second);
-
-    Log::Comment(L"Find lead with 0X");
-    expectedFirst = COORD{ 15, 0 };
-    expectedSecond = COORD{ 21, 0 };
-    boundary = si.GetWordBoundary({ 15, 0 });
-    VERIFY_ARE_EQUAL(expectedFirst, boundary.first);
-    VERIFY_ARE_EQUAL(expectedSecond, boundary.second);
-
-    Log::Comment(L"Find lead with 0n");
-    expectedFirst = COORD{ 22, 0 };
-    expectedSecond = COORD{ 28, 0 };
-    boundary = si.GetWordBoundary({ 22, 0 });
-    VERIFY_ARE_EQUAL(expectedFirst, boundary.first);
-    VERIFY_ARE_EQUAL(expectedSecond, boundary.second);
-
-    Log::Comment(L"Find lead with 0N");
-    expectedFirst = on ? COORD{ 30, 0 } : COORD{ 29, 0 };
-    expectedSecond = COORD{ 35, 0 };
-    boundary = si.GetWordBoundary({ 29, 0 });
-    VERIFY_ARE_EQUAL(expectedFirst, boundary.first);
-    VERIFY_ARE_EQUAL(expectedSecond, boundary.second);
-}
-
-void ScreenBufferTests::GetWordBoundaryTrimZerosOn()
-{
-    GetWordBoundaryTrimZeros(true);
-}
-
-void ScreenBufferTests::GetWordBoundaryTrimZerosOff()
-{
-    GetWordBoundaryTrimZeros(false);
-}
-
-void ScreenBufferTests::TestAltBufferCursorState()
-{
-    CONSOLE_INFORMATION& gci = ServiceLocator::LocateGlobals().getConsoleInformation();
-    gci.LockConsole(); // Lock must be taken to manipulate buffer.
-    auto unlock = wil::scope_exit([&] { gci.UnlockConsole(); });
-
-    Log::Comment(L"Creating one alternate buffer");
-    auto& original = gci.GetActiveOutputBuffer();
-    VERIFY_IS_NULL(original._psiAlternateBuffer);
-    VERIFY_IS_NULL(original._psiMainBuffer);
-
-    NTSTATUS Status = original.UseAlternateScreenBuffer();
-    if(VERIFY_IS_TRUE(NT_SUCCESS(Status)))
-    {
-        Log::Comment(L"Alternate buffer successfully created");
-        auto& alternate = gci.GetActiveOutputBuffer();
-<<<<<<< HEAD
-=======
-        // Make sure that when the test is done, we switch back to the main buffer.
-        // Otherwise, one test could pollute another.
->>>>>>> 6a37cb10
-        auto useMain = wil::scope_exit([&] { alternate.UseMainScreenBuffer(); });
-
-        const auto* pMain = &original;
-        const auto* pAlt = &alternate;
-        // Validate that the pointers were mapped appropriately to link
-        //      alternate and main buffers
-        VERIFY_ARE_NOT_EQUAL(pMain, pAlt);
-        VERIFY_ARE_EQUAL(pAlt, original._psiAlternateBuffer);
-        VERIFY_ARE_EQUAL(pMain, alternate._psiMainBuffer);
-        VERIFY_IS_NULL(original._psiMainBuffer);
-        VERIFY_IS_NULL(alternate._psiAlternateBuffer);
-
-        auto& mainCursor = original.GetTextBuffer().GetCursor();
-        auto& altCursor = alternate.GetTextBuffer().GetCursor();
-
-        // Validate that the cursor state was copied appropriately into the
-        //      alternate buffer
-        VERIFY_ARE_EQUAL(mainCursor.GetSize(), altCursor.GetSize());
-        VERIFY_ARE_EQUAL(mainCursor.GetColor(), altCursor.GetColor());
-        VERIFY_ARE_EQUAL(mainCursor.GetType(), altCursor.GetType());
-    }
-}
-
-void ScreenBufferTests::TestAltBufferVtDispatching()
-{
-    CONSOLE_INFORMATION& gci = ServiceLocator::LocateGlobals().getConsoleInformation();
-    gci.LockConsole(); // Lock must be taken to manipulate buffer.
-    auto unlock = wil::scope_exit([&] { gci.UnlockConsole(); });
-    Log::Comment(L"Creating one alternate buffer");
-    auto& mainBuffer = gci.GetActiveOutputBuffer();
-    // Make sure we're in VT mode
-    WI_SetFlag(mainBuffer.OutputMode, ENABLE_VIRTUAL_TERMINAL_PROCESSING);
-    // Make sure we're suing the default attributes at the start of the test,
-    // Otherwise they could be polluted from a previous test.
-    mainBuffer.SetAttributes(gci.GetDefaultAttributes());
-
-    VERIFY_IS_NULL(mainBuffer._psiAlternateBuffer);
-    VERIFY_IS_NULL(mainBuffer._psiMainBuffer);
-
-    NTSTATUS Status = mainBuffer.UseAlternateScreenBuffer();
-    if(VERIFY_IS_TRUE(NT_SUCCESS(Status)))
-    {
-        Log::Comment(L"Alternate buffer successfully created");
-        auto& alternate = gci.GetActiveOutputBuffer();
-        // Make sure that when the test is done, we switch back to the main buffer.
-        // Otherwise, one test could pollute another.
-        auto useMain = wil::scope_exit([&] { alternate.UseMainScreenBuffer(); });
-        // Manually turn on VT mode - usually gci enables this for you.
-        WI_SetFlag(alternate.OutputMode, ENABLE_VIRTUAL_TERMINAL_PROCESSING);
-
-        const auto* pMain = &mainBuffer;
-        const auto* pAlt = &alternate;
-        // Validate that the pointers were mapped appropriately to link
-        //      alternate and main buffers
-        VERIFY_ARE_NOT_EQUAL(pMain, pAlt);
-        VERIFY_ARE_EQUAL(pAlt, mainBuffer._psiAlternateBuffer);
-        VERIFY_ARE_EQUAL(pMain, alternate._psiMainBuffer);
-        VERIFY_IS_NULL(mainBuffer._psiMainBuffer);
-        VERIFY_IS_NULL(alternate._psiAlternateBuffer);
-
-        auto& mainCursor = mainBuffer.GetTextBuffer().GetCursor();
-        auto& altCursor = alternate.GetTextBuffer().GetCursor();
-
-        const COORD origin = {0, 0};
-        mainCursor.SetPosition(origin);
-        altCursor.SetPosition(origin);
-        Log::Comment(NoThrowString().Format(L"Make sure the viewport is at 0,0"));
-        VERIFY_SUCCEEDED(mainBuffer.SetViewportOrigin(true, origin, true));
-        VERIFY_SUCCEEDED(alternate.SetViewportOrigin(true, origin, true));
-        VERIFY_ARE_EQUAL(origin, mainCursor.GetPosition());
-        VERIFY_ARE_EQUAL(origin, altCursor.GetPosition());
-
-        // We're going to write some data to either the main buffer or the alt
-        //  buffer, as if we were using the API.
-
-        std::unique_ptr<WriteData> waiter;
-        std::wstring seq = L"\x1b[5;6H";
-        size_t seqCb = 2 * seq.size();
-        VERIFY_SUCCEEDED(DoWriteConsole(&seq[0], &seqCb, mainBuffer, waiter));
-
-        VERIFY_ARE_EQUAL(COORD({0, 0}), mainCursor.GetPosition());
-        // recall: vt coordinates are (row, column), 1-indexed
-        VERIFY_ARE_EQUAL(COORD({5, 4}), altCursor.GetPosition());
-
-        const TextAttribute expectedDefaults = gci.GetDefaultAttributes();
-        TextAttribute expectedRgb = expectedDefaults;
-        expectedRgb.SetBackground(RGB(255, 0, 255));
-
-        VERIFY_ARE_EQUAL(expectedDefaults, mainBuffer.GetAttributes());
-        VERIFY_ARE_EQUAL(expectedDefaults, alternate.GetAttributes());
-
-        seq = L"\x1b[48;2;255;0;255m";
-        seqCb = 2 * seq.size();
-        VERIFY_SUCCEEDED(DoWriteConsole(&seq[0], &seqCb, mainBuffer, waiter));
-
-        VERIFY_ARE_EQUAL(expectedDefaults, mainBuffer.GetAttributes());
-        VERIFY_ARE_EQUAL(expectedRgb, alternate.GetAttributes());
-
-        seq = L"X";
-        seqCb = 2 * seq.size();
-        VERIFY_SUCCEEDED(DoWriteConsole(&seq[0], &seqCb, mainBuffer, waiter));
-
-        VERIFY_ARE_EQUAL(COORD({0, 0}), mainCursor.GetPosition());
-        VERIFY_ARE_EQUAL(COORD({6, 4}), altCursor.GetPosition());
-
-        // Recall we didn't print an 'X' to the main buffer, so there's no
-        //      char to inspect the attributes of.
-        const ROW& altRow = alternate.GetTextBuffer().GetRowByOffset(altCursor.GetPosition().Y);
-        const auto altAttrRow = &altRow.GetAttrRow();
-        const std::vector<TextAttribute> altAttrs{ altAttrRow->begin(), altAttrRow->end() };
-        const auto altAttrA = altAttrs[altCursor.GetPosition().X - 1];
-        VERIFY_ARE_EQUAL(expectedRgb, altAttrA);
-    }
-}
-
-void ScreenBufferTests::SetDefaultsIndividuallyBothDefault()
-{
-    // Tests MSFT:19828103
-
-    CONSOLE_INFORMATION& gci = ServiceLocator::LocateGlobals().getConsoleInformation();
-    SCREEN_INFORMATION& si = gci.GetActiveOutputBuffer().GetActiveBuffer();
-    const TextBuffer& tbi = si.GetTextBuffer();
-    StateMachine& stateMachine = si.GetStateMachine();
-    Cursor& cursor = si.GetTextBuffer().GetCursor();
-
-    Log::Comment(NoThrowString().Format(L"Make sure the viewport is at 0,0"));
-    VERIFY_SUCCEEDED(si.SetViewportOrigin(true, COORD({0, 0}), true));
-    cursor.SetPosition({0, 0});
-
-    COLORREF magenta = RGB(255, 0, 255);
-    COLORREF yellow = RGB(255, 255, 0);
-    COLORREF brightGreen = gci.GetColorTableEntry(::XtermToWindowsIndex(10));
-    COLORREF darkBlue = gci.GetColorTableEntry(::XtermToWindowsIndex(4));
-
-    gci.SetDefaultForegroundColor(yellow);
-    gci.SetDefaultBackgroundColor(magenta);
-    si.SetDefaultAttributes(gci.GetDefaultAttributes(), { gci.GetPopupFillAttribute() });
-
-    Log::Comment(NoThrowString().Format(L"Write 6 X's:"));
-    Log::Comment(NoThrowString().Format(L"  The first in default-fg on default-bg (yellow on magenta)"));
-    Log::Comment(NoThrowString().Format(L"  The second with bright-green on dark-blue"));
-    Log::Comment(NoThrowString().Format(L"  The third with default-fg on dark-blue"));
-    Log::Comment(NoThrowString().Format(L"  The fourth in default-fg on default-bg (yellow on magenta)"));
-    Log::Comment(NoThrowString().Format(L"  The fifth with bright-green on dark-blue"));
-    Log::Comment(NoThrowString().Format(L"  The sixth with bright-green on default-bg"));
-
-    std::wstring seq = L"\x1b[m"; // Reset to defaults
-    stateMachine.ProcessString(seq);
-    seq = L"X";
-    stateMachine.ProcessString(seq);
-
-    seq = L"\x1b[92;44m"; // bright-green on dark-blue
-    stateMachine.ProcessString(seq);
-    seq = L"X";
-    stateMachine.ProcessString(seq);
-
-    seq = L"\x1b[39m"; // reset fg
-    stateMachine.ProcessString(seq);
-    seq = L"X";
-    stateMachine.ProcessString(seq);
-
-    seq = L"\x1b[49m"; // reset bg
-    stateMachine.ProcessString(seq);
-    seq = L"X";
-    stateMachine.ProcessString(seq);
-
-    seq = L"\x1b[92;44m"; // bright-green on dark-blue
-    stateMachine.ProcessString(seq);
-    seq = L"X";
-    stateMachine.ProcessString(seq);
-
-    seq = L"\x1b[49m"; // reset bg
-    stateMachine.ProcessString(seq);
-    seq = L"X";
-    stateMachine.ProcessString(seq);
-
-    // See the log comment above for description of these values.
-    TextAttribute expectedDefaults{};
-    TextAttribute expectedTwo{FOREGROUND_GREEN | FOREGROUND_INTENSITY | BACKGROUND_BLUE};
-    TextAttribute expectedThree{FOREGROUND_GREEN | FOREGROUND_INTENSITY | BACKGROUND_BLUE};
-    expectedThree.SetDefaultForeground();
-    // Four is the same as Defaults
-    // Five is the same as two
-    TextAttribute expectedSix{FOREGROUND_GREEN | FOREGROUND_INTENSITY | BACKGROUND_BLUE};
-    expectedSix.SetDefaultBackground();
-
-    COORD expectedCursor{6, 0};
-    VERIFY_ARE_EQUAL(expectedCursor, cursor.GetPosition());
-
-    const ROW& row = tbi.GetRowByOffset(0);
-    const auto attrRow = &row.GetAttrRow();
-    const std::vector<TextAttribute> attrs{ attrRow->begin(), attrRow->end() };
-    const auto attrA = attrs[0];
-    const auto attrB = attrs[1];
-    const auto attrC = attrs[2];
-    const auto attrD = attrs[3];
-    const auto attrE = attrs[4];
-    const auto attrF = attrs[5];
-
-    LOG_ATTR(attrA);
-    LOG_ATTR(attrB);
-    LOG_ATTR(attrC);
-    LOG_ATTR(attrD);
-    LOG_ATTR(attrE);
-    LOG_ATTR(attrF);
-
-    VERIFY_ARE_EQUAL(false, attrA.IsLegacy());
-    VERIFY_ARE_EQUAL(true,  attrB.IsLegacy());
-    VERIFY_ARE_EQUAL(false, attrC.IsLegacy());
-    VERIFY_ARE_EQUAL(false, attrD.IsLegacy());
-    VERIFY_ARE_EQUAL(true,  attrE.IsLegacy());
-    VERIFY_ARE_EQUAL(false, attrF.IsLegacy());
-
-    VERIFY_ARE_EQUAL(expectedDefaults, attrA);
-    VERIFY_ARE_EQUAL(expectedTwo, attrB);
-    VERIFY_ARE_EQUAL(expectedThree, attrC);
-    VERIFY_ARE_EQUAL(expectedDefaults, attrD);
-    VERIFY_ARE_EQUAL(expectedTwo, attrE);
-    VERIFY_ARE_EQUAL(expectedSix, attrF);
-
-    VERIFY_ARE_EQUAL(yellow,  gci.LookupForegroundColor(attrA));
-    VERIFY_ARE_EQUAL(brightGreen, gci.LookupForegroundColor(attrB));
-    VERIFY_ARE_EQUAL(yellow, gci.LookupForegroundColor(attrC));
-    VERIFY_ARE_EQUAL(yellow, gci.LookupForegroundColor(attrD));
-    VERIFY_ARE_EQUAL(brightGreen, gci.LookupForegroundColor(attrE));
-    VERIFY_ARE_EQUAL(brightGreen, gci.LookupForegroundColor(attrF));
-
-    VERIFY_ARE_EQUAL(magenta, gci.LookupBackgroundColor(attrA));
-    VERIFY_ARE_EQUAL(darkBlue, gci.LookupBackgroundColor(attrB));
-    VERIFY_ARE_EQUAL(darkBlue, gci.LookupBackgroundColor(attrC));
-    VERIFY_ARE_EQUAL(magenta, gci.LookupBackgroundColor(attrD));
-    VERIFY_ARE_EQUAL(darkBlue, gci.LookupBackgroundColor(attrE));
-    VERIFY_ARE_EQUAL(magenta, gci.LookupBackgroundColor(attrF));
-}
-
-void ScreenBufferTests::SetDefaultsTogether()
-{
-    // Tests MSFT:19828103
-
-    CONSOLE_INFORMATION& gci = ServiceLocator::LocateGlobals().getConsoleInformation();
-    SCREEN_INFORMATION& si = gci.GetActiveOutputBuffer().GetActiveBuffer();
-    const TextBuffer& tbi = si.GetTextBuffer();
-    StateMachine& stateMachine = si.GetStateMachine();
-    Cursor& cursor = si.GetTextBuffer().GetCursor();
-
-    Log::Comment(NoThrowString().Format(L"Make sure the viewport is at 0,0"));
-    VERIFY_SUCCEEDED(si.SetViewportOrigin(true, COORD({0, 0}), true));
-    cursor.SetPosition({0, 0});
-
-    COLORREF magenta = RGB(255, 0, 255);
-    COLORREF yellow = RGB(255, 255, 0);
-    COLORREF color250 = gci.GetColorTableEntry(250);
-
-    gci.SetDefaultForegroundColor(yellow);
-    gci.SetDefaultBackgroundColor(magenta);
-    si.SetDefaultAttributes(gci.GetDefaultAttributes(), { gci.GetPopupFillAttribute() });
-
-    Log::Comment(NoThrowString().Format(L"Write 6 X's:"));
-    Log::Comment(NoThrowString().Format(L"  The first in default-fg on default-bg (yellow on magenta)"));
-    Log::Comment(NoThrowString().Format(L"  The second with default-fg on xterm(250)"));
-    Log::Comment(NoThrowString().Format(L"  The third with defaults again"));
-
-    std::wstring seq = L"\x1b[m"; // Reset to defaults
-    stateMachine.ProcessString(seq);
-    seq = L"X";
-    stateMachine.ProcessString(seq);
-
-    seq = L"\x1b[48;5;250m"; // bright-green on dark-blue
-    stateMachine.ProcessString(seq);
-    seq = L"X";
-    stateMachine.ProcessString(seq);
-
-    seq = L"\x1b[39;49m"; // reset fg
-    stateMachine.ProcessString(seq);
-    seq = L"X";
-    stateMachine.ProcessString(seq);
-
-    // See the log comment above for description of these values.
-    TextAttribute expectedDefaults{};
-    TextAttribute expectedTwo{};
-    expectedTwo.SetBackground(color250);
-
-    COORD expectedCursor{3, 0};
-    VERIFY_ARE_EQUAL(expectedCursor, cursor.GetPosition());
-
-    const ROW& row = tbi.GetRowByOffset(0);
-    const auto attrRow = &row.GetAttrRow();
-    const std::vector<TextAttribute> attrs{ attrRow->begin(), attrRow->end() };
-    const auto attrA = attrs[0];
-    const auto attrB = attrs[1];
-    const auto attrC = attrs[2];
-
-    LOG_ATTR(attrA);
-    LOG_ATTR(attrB);
-    LOG_ATTR(attrC);
-
-    VERIFY_ARE_EQUAL(false, attrA.IsLegacy());
-    VERIFY_ARE_EQUAL(false,  attrB.IsLegacy());
-    VERIFY_ARE_EQUAL(false, attrC.IsLegacy());
-
-    VERIFY_ARE_EQUAL(expectedDefaults, attrA);
-    VERIFY_ARE_EQUAL(expectedTwo, attrB);
-    VERIFY_ARE_EQUAL(expectedDefaults, attrC);
-
-    VERIFY_ARE_EQUAL(yellow,  gci.LookupForegroundColor(attrA));
-    VERIFY_ARE_EQUAL(yellow, gci.LookupForegroundColor(attrB));
-    VERIFY_ARE_EQUAL(yellow, gci.LookupForegroundColor(attrC));
-
-    VERIFY_ARE_EQUAL(magenta, gci.LookupBackgroundColor(attrA));
-    VERIFY_ARE_EQUAL(color250, gci.LookupBackgroundColor(attrB));
-    VERIFY_ARE_EQUAL(magenta, gci.LookupBackgroundColor(attrC));
-}
-
-
-void ScreenBufferTests::ReverseResetWithDefaultBackground()
-{
-    // Tests MSFT:19694089
-    CONSOLE_INFORMATION& gci = ServiceLocator::LocateGlobals().getConsoleInformation();
-    SCREEN_INFORMATION& si = gci.GetActiveOutputBuffer().GetActiveBuffer();
-    const TextBuffer& tbi = si.GetTextBuffer();
-    StateMachine& stateMachine = si.GetStateMachine();
-    Cursor& cursor = si.GetTextBuffer().GetCursor();
-
-    Log::Comment(NoThrowString().Format(L"Make sure the viewport is at 0,0"));
-    VERIFY_SUCCEEDED(si.SetViewportOrigin(true, COORD({0, 0}), true));
-    cursor.SetPosition({0, 0});
-
-    COLORREF magenta = RGB(255, 0, 255);
-
-    gci.SetDefaultForegroundColor(INVALID_COLOR);
-    gci.SetDefaultBackgroundColor(magenta);
-    si.SetDefaultAttributes(gci.GetDefaultAttributes(), { gci.GetPopupFillAttribute() });
-
-    Log::Comment(NoThrowString().Format(L"Write 3 X's:"));
-    Log::Comment(NoThrowString().Format(L"  The first in default-attr on default color (magenta)"));
-    Log::Comment(NoThrowString().Format(L"  The second with reversed attrs"));
-    Log::Comment(NoThrowString().Format(L"  The third after resetting the attrs back"));
-
-    std::wstring seq = L"X";
-    stateMachine.ProcessString(seq);
-    seq = L"\x1b[7m";
-    stateMachine.ProcessString(seq);
-    seq = L"X";
-    stateMachine.ProcessString(seq);
-    seq = L"\x1b[27m";
-    stateMachine.ProcessString(seq);
-    seq = L"X";
-    stateMachine.ProcessString(seq);
-
-    TextAttribute expectedDefaults{gci.GetFillAttribute()};
-    expectedDefaults.SetDefaultBackground();
-    TextAttribute expectedReversed = expectedDefaults;
-    expectedReversed.Invert();
-
-    COORD expectedCursor{3, 0};
-    VERIFY_ARE_EQUAL(expectedCursor, cursor.GetPosition());
-
-    const ROW& row = tbi.GetRowByOffset(0);
-    const auto attrRow = &row.GetAttrRow();
-    const std::vector<TextAttribute> attrs{ attrRow->begin(), attrRow->end() };
-    const auto attrA = attrs[0];
-    const auto attrB = attrs[1];
-    const auto attrC = attrs[2];
-
-    LOG_ATTR(attrA);
-    LOG_ATTR(attrB);
-    LOG_ATTR(attrC);
-
-    VERIFY_ARE_EQUAL(false, attrA.IsLegacy());
-    VERIFY_ARE_EQUAL(false, attrB.IsLegacy());
-    VERIFY_ARE_EQUAL(false, attrC.IsLegacy());
-
-    VERIFY_ARE_EQUAL(false, WI_IsFlagSet(attrA.GetMetaAttributes(), COMMON_LVB_REVERSE_VIDEO));
-    VERIFY_ARE_EQUAL(true, WI_IsFlagSet(attrB.GetMetaAttributes(), COMMON_LVB_REVERSE_VIDEO));
-    VERIFY_ARE_EQUAL(false, WI_IsFlagSet(attrC.GetMetaAttributes(), COMMON_LVB_REVERSE_VIDEO));
-
-    VERIFY_ARE_EQUAL(expectedDefaults, attrA);
-    VERIFY_ARE_EQUAL(expectedReversed, attrB);
-    VERIFY_ARE_EQUAL(expectedDefaults, attrC);
-
-    VERIFY_ARE_EQUAL(magenta, gci.LookupBackgroundColor(attrA));
-    VERIFY_ARE_EQUAL(magenta, gci.LookupForegroundColor(attrB));
-    VERIFY_ARE_EQUAL(magenta, gci.LookupBackgroundColor(attrC));
-}
-
-void ScreenBufferTests::BackspaceDefaultAttrs()
-{
-    // Created for MSFT:19735050, but doesn't actually test that.
-    // That bug actually involves the input line, and that needs to use
-    //      TextAttributes instead of WORDs
-
-    CONSOLE_INFORMATION& gci = ServiceLocator::LocateGlobals().getConsoleInformation();
-    SCREEN_INFORMATION& si = gci.GetActiveOutputBuffer().GetActiveBuffer();
-    const TextBuffer& tbi = si.GetTextBuffer();
-    StateMachine& stateMachine = si.GetStateMachine();
-    Cursor& cursor = si.GetTextBuffer().GetCursor();
-
-    Log::Comment(NoThrowString().Format(L"Make sure the viewport is at 0,0"));
-    VERIFY_SUCCEEDED(si.SetViewportOrigin(true, COORD({0, 0}), true));
-    cursor.SetPosition({0, 0});
-
-    COLORREF magenta = RGB(255, 0, 255);
-
-    gci.SetDefaultBackgroundColor(magenta);
-    si.SetDefaultAttributes(gci.GetDefaultAttributes(), { gci.GetPopupFillAttribute() });
-
-    Log::Comment(NoThrowString().Format(L"Write 2 X's, then backspace one."));
-
-    std::wstring seq = L"\x1b[m";
-    stateMachine.ProcessString(seq);
-    seq = L"XX";
-    stateMachine.ProcessString(seq);
-
-    seq = UNICODE_BACKSPACE;
-    stateMachine.ProcessString(seq);
-
-    TextAttribute expectedDefaults{};
-    expectedDefaults.SetDefaultBackground();
-
-    COORD expectedCursor{1, 0};
-    VERIFY_ARE_EQUAL(expectedCursor, cursor.GetPosition());
-
-    const ROW& row = tbi.GetRowByOffset(0);
-    const auto attrRow = &row.GetAttrRow();
-    const std::vector<TextAttribute> attrs{ attrRow->begin(), attrRow->end() };
-    const auto attrA = attrs[0];
-    const auto attrB = attrs[1];
-
-    LOG_ATTR(attrA);
-    LOG_ATTR(attrB);
-
-    VERIFY_ARE_EQUAL(false, attrA.IsLegacy());
-    VERIFY_ARE_EQUAL(false, attrB.IsLegacy());
-
-    VERIFY_ARE_EQUAL(expectedDefaults, attrA);
-    VERIFY_ARE_EQUAL(expectedDefaults, attrB);
-
-    VERIFY_ARE_EQUAL(magenta, gci.LookupBackgroundColor(attrA));
-    VERIFY_ARE_EQUAL(magenta, gci.LookupBackgroundColor(attrB));
-}
-
-void ScreenBufferTests::BackspaceDefaultAttrsWriteCharsLegacy()
-{
-
-    BEGIN_TEST_METHOD_PROPERTIES()
-        TEST_METHOD_PROPERTY(L"Data:writeSingly", L"{false, true}")
-        TEST_METHOD_PROPERTY(L"Data:writeCharsLegacyMode", L"{0, 1, 2, 3, 4, 5, 6, 7}")
-    END_TEST_METHOD_PROPERTIES();
-
-    bool writeSingly;
-    VERIFY_SUCCEEDED(TestData::TryGetValue(L"writeSingly", writeSingly), L"Write one at a time = true, all at the same time = false");
-
-    DWORD writeCharsLegacyMode;
-    VERIFY_SUCCEEDED(TestData::TryGetValue(L"writeCharsLegacyMode", writeCharsLegacyMode), L"");
-
-    // Created for MSFT:19735050.
-    // Kinda the same as above, but with WriteCharsLegacy instead.
-    // The variable that really breaks this scenario
-
-    CONSOLE_INFORMATION& gci = ServiceLocator::LocateGlobals().getConsoleInformation();
-    SCREEN_INFORMATION& si = gci.GetActiveOutputBuffer().GetActiveBuffer();
-    const TextBuffer& tbi = si.GetTextBuffer();
-    StateMachine& stateMachine = si.GetStateMachine();
-    Cursor& cursor = si.GetTextBuffer().GetCursor();
-
-    Log::Comment(NoThrowString().Format(L"Make sure the viewport is at 0,0"));
-    VERIFY_SUCCEEDED(si.SetViewportOrigin(true, COORD({0, 0}), true));
-    cursor.SetPosition({0, 0});
-
-    COLORREF magenta = RGB(255, 0, 255);
-
-    gci.SetDefaultBackgroundColor(magenta);
-    si.SetDefaultAttributes(gci.GetDefaultAttributes(), { gci.GetPopupFillAttribute() });
-
-    Log::Comment(NoThrowString().Format(L"Write 2 X's, then backspace one."));
-
-    std::wstring seq = L"\x1b[m";
-    stateMachine.ProcessString(seq);
-
-    if (writeSingly)
-    {
-        wchar_t* str = L"X";
-        size_t seqCb = 2;
-        VERIFY_SUCCESS_NTSTATUS(WriteCharsLegacy(si, str, str, str, &seqCb, nullptr, cursor.GetPosition().X, writeCharsLegacyMode, nullptr));
-        VERIFY_SUCCESS_NTSTATUS(WriteCharsLegacy(si, str, str, str, &seqCb, nullptr, cursor.GetPosition().X, writeCharsLegacyMode, nullptr));
-        str = L"\x08";
-        VERIFY_SUCCESS_NTSTATUS(WriteCharsLegacy(si, str, str, str, &seqCb, nullptr, cursor.GetPosition().X, writeCharsLegacyMode, nullptr));
-    }
-    else
-    {
-        wchar_t* str = L"XX\x08";
-        size_t seqCb = 6;
-        VERIFY_SUCCESS_NTSTATUS(WriteCharsLegacy(si, str, str, str, &seqCb, nullptr, cursor.GetPosition().X, writeCharsLegacyMode, nullptr));
-    }
-
-    TextAttribute expectedDefaults{};
-    expectedDefaults.SetDefaultBackground();
-
-    COORD expectedCursor{1, 0};
-    VERIFY_ARE_EQUAL(expectedCursor, cursor.GetPosition());
-
-    const ROW& row = tbi.GetRowByOffset(0);
-    const auto attrRow = &row.GetAttrRow();
-    const std::vector<TextAttribute> attrs{ attrRow->begin(), attrRow->end() };
-    const auto attrA = attrs[0];
-    const auto attrB = attrs[1];
-
-    LOG_ATTR(attrA);
-    LOG_ATTR(attrB);
-
-    VERIFY_ARE_EQUAL(false, attrA.IsLegacy());
-    VERIFY_ARE_EQUAL(false, attrB.IsLegacy());
-
-    VERIFY_ARE_EQUAL(expectedDefaults, attrA);
-    VERIFY_ARE_EQUAL(expectedDefaults, attrB);
-
-    VERIFY_ARE_EQUAL(magenta, gci.LookupBackgroundColor(attrA));
-    VERIFY_ARE_EQUAL(magenta, gci.LookupBackgroundColor(attrB));
-}
-
-<<<<<<< HEAD
-void ScreenBufferTests::SetGlobalColorTable()
-{
-    // Created for MSFT:19723934.
-    // Changing the value of the color table should apply to the attributes in
-    //  both the alt AND main buffer. While many other properties should be
-    //      reset upon returning to the main buffer, the color table is a
-    //      global property. This behavior is consistent with other terminals
-    //      tested.
-
-    CONSOLE_INFORMATION& gci = ServiceLocator::LocateGlobals().getConsoleInformation();
-    gci.LockConsole(); // Lock must be taken to swap buffers.
-    auto unlock = wil::scope_exit([&] { gci.UnlockConsole(); });
-
-    SCREEN_INFORMATION& mainBuffer = gci.GetActiveOutputBuffer();
-    VERIFY_IS_FALSE(mainBuffer._IsAltBuffer());
-    WI_SetFlag(mainBuffer.OutputMode, ENABLE_VIRTUAL_TERMINAL_PROCESSING);
-    VERIFY_IS_TRUE(WI_IsFlagSet(mainBuffer.OutputMode, ENABLE_VIRTUAL_TERMINAL_PROCESSING));
-
-    StateMachine& stateMachine = mainBuffer.GetStateMachine();
-    Cursor& mainCursor = mainBuffer.GetTextBuffer().GetCursor();
-
-    Log::Comment(NoThrowString().Format(L"Make sure the viewport is at 0,0"));
-    VERIFY_SUCCEEDED(mainBuffer.SetViewportOrigin(true, COORD({0, 0}), true));
-    mainCursor.SetPosition({0, 0});
-
-    const COLORREF originalRed = gci.GetColorTableEntry(4);
-    const COLORREF testColor = RGB(0x11, 0x22, 0x33);
-    VERIFY_ARE_NOT_EQUAL(originalRed, testColor);
-
-    std::wstring seq = L"\x1b[41m";
-    stateMachine.ProcessString(seq);
-    seq = L"X";
-    stateMachine.ProcessString(seq);
-    COORD expectedCursor{1, 0};
-    VERIFY_ARE_EQUAL(expectedCursor, mainCursor.GetPosition());
-    {
-        const ROW& row = mainBuffer.GetTextBuffer().GetRowByOffset(mainCursor.GetPosition().Y);
-        const auto attrRow = &row.GetAttrRow();
-        const std::vector<TextAttribute> attrs{ attrRow->begin(), attrRow->end() };
-        const auto attrA = attrs[0];
-        LOG_ATTR(attrA);
-        VERIFY_ARE_EQUAL(originalRed, gci.LookupBackgroundColor(attrA));
-    }
-
-    Log::Comment(NoThrowString().Format(L"Create an alt buffer"));
-
-    VERIFY_SUCCEEDED(mainBuffer.UseAlternateScreenBuffer());
-    SCREEN_INFORMATION& altBuffer = gci.GetActiveOutputBuffer();
-    auto useMain = wil::scope_exit([&] { altBuffer.UseMainScreenBuffer(); });
-
-    WI_SetFlag(altBuffer.OutputMode, ENABLE_VIRTUAL_TERMINAL_PROCESSING);
-    VERIFY_IS_TRUE(WI_IsFlagSet(altBuffer.OutputMode, ENABLE_VIRTUAL_TERMINAL_PROCESSING));
-
-    Cursor& altCursor = altBuffer.GetTextBuffer().GetCursor();
-    altCursor.SetPosition({0, 0});
-
-    Log::Comment(NoThrowString().Format(
-        L"Print one X in red, should be the original red color"
-    ));
-    seq = L"\x1b[41m";
-    stateMachine.ProcessString(seq);
-    seq = L"X";
-    stateMachine.ProcessString(seq);
-    VERIFY_ARE_EQUAL(expectedCursor, altCursor.GetPosition());
-    {
-        const ROW& row = altBuffer.GetTextBuffer().GetRowByOffset(altCursor.GetPosition().Y);
-        const auto attrRow = &row.GetAttrRow();
-        const std::vector<TextAttribute> attrs{ attrRow->begin(), attrRow->end() };
-        const auto attrA = attrs[0];
-        LOG_ATTR(attrA);
-        VERIFY_ARE_EQUAL(originalRed, gci.LookupBackgroundColor(attrA));
-    }
-
-    Log::Comment(NoThrowString().Format(L"Change the value of red to RGB(0x11, 0x22, 0x33)"));
-    seq = L"\x1b]4;1;rgb:11/22/33\x07";
-    stateMachine.ProcessString(seq);
-    Log::Comment(NoThrowString().Format(
-        L"Print another X, both should be the new \"red\" color"
-    ));
-    seq = L"X";
-    stateMachine.ProcessString(seq);
-    VERIFY_ARE_EQUAL(COORD({2, 0}), altCursor.GetPosition());
-    {
-        const ROW& row = altBuffer.GetTextBuffer().GetRowByOffset(altCursor.GetPosition().Y);
-        const auto attrRow = &row.GetAttrRow();
-        const std::vector<TextAttribute> attrs{ attrRow->begin(), attrRow->end() };
-        const auto attrA = attrs[0];
-        const auto attrB = attrs[1];
-        LOG_ATTR(attrA);
-        LOG_ATTR(attrB);
-        VERIFY_ARE_EQUAL(testColor, gci.LookupBackgroundColor(attrA));
-        VERIFY_ARE_EQUAL(testColor, gci.LookupBackgroundColor(attrB));
-    }
-
-    Log::Comment(NoThrowString().Format(L"Switch back to the main buffer"));
-    useMain.release();
-    altBuffer.UseMainScreenBuffer();
-
-    const auto& mainBufferPostSwitch = gci.GetActiveOutputBuffer();
-    VERIFY_ARE_EQUAL(&mainBufferPostSwitch, &mainBuffer);
-
-    Log::Comment(NoThrowString().Format(
-        L"Print another X, both should be the new \"red\" color"
-    ));
-    seq = L"X";
-    stateMachine.ProcessString(seq);
-    VERIFY_ARE_EQUAL(COORD({2, 0}), mainCursor.GetPosition());
-    {
-        const ROW& row = mainBuffer.GetTextBuffer().GetRowByOffset(mainCursor.GetPosition().Y);
-        const auto attrRow = &row.GetAttrRow();
-        const std::vector<TextAttribute> attrs{ attrRow->begin(), attrRow->end() };
-        const auto attrA = attrs[0];
-        const auto attrB = attrs[1];
-        LOG_ATTR(attrA);
-        LOG_ATTR(attrB);
-        VERIFY_ARE_EQUAL(testColor, gci.LookupBackgroundColor(attrA));
-        VERIFY_ARE_EQUAL(testColor, gci.LookupBackgroundColor(attrB));
-    }
-
-=======
-
-void ScreenBufferTests::BackspaceDefaultAttrsInPrompt()
-{
-    // Tests MSFT:19853701 - when you edit the prompt line at a bash prompt,
-    //  make sure that the end of the line isn't filled with default/garbage attributes.
-
-    CONSOLE_INFORMATION& gci = ServiceLocator::LocateGlobals().getConsoleInformation();
-    SCREEN_INFORMATION& si = gci.GetActiveOutputBuffer().GetActiveBuffer();
-    const TextBuffer& tbi = si.GetTextBuffer();
-    StateMachine& stateMachine = si.GetStateMachine();
-    Cursor& cursor = si.GetTextBuffer().GetCursor();
-    // Make sure we're in VT mode
-    WI_SetFlag(si.OutputMode, ENABLE_VIRTUAL_TERMINAL_PROCESSING);
-    VERIFY_IS_TRUE(WI_IsFlagSet(si.OutputMode, ENABLE_VIRTUAL_TERMINAL_PROCESSING));
-
-    Log::Comment(NoThrowString().Format(L"Make sure the viewport is at 0,0"));
-    VERIFY_SUCCEEDED(si.SetViewportOrigin(true, COORD({0, 0}), true));
-    cursor.SetPosition({0, 0});
-
-    COLORREF magenta = RGB(255, 0, 255);
-
-    gci.SetDefaultBackgroundColor(magenta);
-    si.SetDefaultAttributes(gci.GetDefaultAttributes(), { gci.GetPopupFillAttribute() });
-    TextAttribute expectedDefaults{};
-
-    Log::Comment(NoThrowString().Format(L"Write 3 X's, move to the left, then delete-char the second."));
-    Log::Comment(NoThrowString().Format(L"This emulates editing the prompt line on bash"));
-
-    std::wstring seq = L"\x1b[m";
-    stateMachine.ProcessString(seq);
-    Log::Comment(NoThrowString().Format(
-        L"Clear the screen - make sure the line is filled with the current attributes."
-    ));
-    seq = L"\x1b[2J";
-    stateMachine.ProcessString(seq);
-
-    const auto viewport = si.GetViewport();
-    const ROW& row = tbi.GetRowByOffset(cursor.GetPosition().Y);
-    const auto attrRow = &row.GetAttrRow();
-
-    {
-        SetVerifyOutput settings(VerifyOutputSettings::LogOnlyFailures);
-        Log::Comment(NoThrowString().Format(
-            L"Make sure the row contains what we're expecting before we start."
-            L"It should entirely be filled with defaults"
-        ));
-
-        const std::vector<TextAttribute> initialAttrs{ attrRow->begin(), attrRow->end() };
-        for (int x = 0; x <= viewport.RightInclusive(); x++)
-        {
-            const auto& attr = initialAttrs[x];
-            VERIFY_ARE_EQUAL(expectedDefaults, attr);
-        }
-    }
-    Log::Comment(NoThrowString().Format(
-        L"Print 'XXX', move the cursor left 2, delete a character."
-    ));
-
-    seq = L"XXX";
-    stateMachine.ProcessString(seq);
-    seq = L"\x1b[2D";
-    stateMachine.ProcessString(seq);
-    seq = L"\x1b[P";
-    stateMachine.ProcessString(seq);
-
-    COORD expectedCursor{1, 1}; // We're expecting y=1, because the 2J above
-                                // should have moved the viewport down a line.
-    VERIFY_ARE_EQUAL(expectedCursor, cursor.GetPosition());
-
-    const std::vector<TextAttribute> attrs{ attrRow->begin(), attrRow->end() };
-    for (int x = 0; x <= viewport.RightInclusive(); x++)
-    {
-        const auto& attr = attrs[x];
-        VERIFY_ARE_EQUAL(expectedDefaults, attr);
-    }
->>>>>>> 6a37cb10
-}
+/********************************************************
+*                                                       *
+*   Copyright (C) Microsoft. All rights reserved.       *
+*                                                       *
+********************************************************/
+#include "precomp.h"
+#include "WexTestClass.h"
+#include "..\..\inc\consoletaeftemplates.hpp"
+
+#include "CommonState.hpp"
+
+#include "globals.h"
+#include "screenInfo.hpp"
+
+#include "input.h"
+#include "getset.h"
+#include "_stream.h" // For WriteCharsLegacy
+
+#include "..\interactivity\inc\ServiceLocator.hpp"
+#include "..\..\inc\conattrs.hpp"
+#include "..\..\types\inc\Viewport.hpp"
+
+using namespace WEX::Common;
+using namespace WEX::Logging;
+using namespace WEX::TestExecution;
+using namespace Microsoft::Console::Types;
+
+class ScreenBufferTests
+{
+    CommonState* m_state;
+
+    TEST_CLASS(ScreenBufferTests);
+
+    TEST_CLASS_SETUP(ClassSetup)
+    {
+        m_state = new CommonState();
+
+        m_state->InitEvents();
+        m_state->PrepareGlobalFont();
+        m_state->PrepareGlobalScreenBuffer();
+        m_state->PrepareGlobalInputBuffer();
+
+        return true;
+    }
+
+    TEST_CLASS_CLEANUP(ClassCleanup)
+    {
+        m_state->CleanupGlobalScreenBuffer();
+        m_state->CleanupGlobalFont();
+        m_state->CleanupGlobalInputBuffer();
+
+        delete m_state;
+
+        return true;
+    }
+
+    TEST_METHOD_SETUP(MethodSetup)
+    {
+        // Set up some sane defaults
+        CONSOLE_INFORMATION& gci = ServiceLocator::LocateGlobals().getConsoleInformation();
+        gci.SetDefaultForegroundColor(INVALID_COLOR);
+        gci.SetDefaultBackgroundColor(INVALID_COLOR);
+        gci.SetFillAttribute(0x07); // DARK_WHITE on DARK_BLACK
+
+
+        m_state->PrepareNewTextBufferInfo();
+        auto& currentBuffer = gci.GetActiveOutputBuffer();
+        // Make sure a test hasn't left us in the alt buffer on accident
+        VERIFY_IS_FALSE(currentBuffer._IsAltBuffer());
+        VERIFY_SUCCEEDED(currentBuffer.SetViewportOrigin(true, {0, 0}, true));
+        VERIFY_ARE_EQUAL(COORD({0, 0}), currentBuffer.GetTextBuffer().GetCursor().GetPosition());
+
+        return true;
+    }
+
+    TEST_METHOD_CLEANUP(MethodCleanup)
+    {
+        // m_state->CleanupGlobalScreenBuffer();
+        m_state->CleanupNewTextBufferInfo();
+
+        return true;
+    }
+
+    TEST_METHOD(SingleAlternateBufferCreationTest);
+
+    TEST_METHOD(MultipleAlternateBufferCreationTest);
+
+    TEST_METHOD(MultipleAlternateBuffersFromMainCreationTest);
+
+    TEST_METHOD(TestReverseLineFeed);
+
+    TEST_METHOD(TestAddTabStop);
+
+    TEST_METHOD(TestClearTabStops);
+
+    TEST_METHOD(TestClearTabStop);
+
+    TEST_METHOD(TestGetForwardTab);
+
+    TEST_METHOD(TestGetReverseTab);
+
+    TEST_METHOD(TestAreTabsSet);
+
+    TEST_METHOD(TestAltBufferDefaultTabStops);
+
+    TEST_METHOD(EraseAllTests);
+
+    TEST_METHOD(VtResize);
+
+    TEST_METHOD(VtSoftResetCursorPosition);
+
+    TEST_METHOD(VtScrollMarginsNewlineColor);
+
+    TEST_METHOD(VtSetColorTable);
+
+    TEST_METHOD(ResizeTraditionalDoesntDoubleFreeAttrRows);
+
+    TEST_METHOD(ResizeCursorUnchanged);
+
+    TEST_METHOD(ResizeAltBuffer);
+
+    TEST_METHOD(VtEraseAllPersistCursor);
+    TEST_METHOD(VtEraseAllPersistCursorFillColor);
+
+    TEST_METHOD(GetWordBoundary);
+    void GetWordBoundaryTrimZeros(bool on);
+    TEST_METHOD(GetWordBoundaryTrimZerosOn);
+    TEST_METHOD(GetWordBoundaryTrimZerosOff);
+
+    TEST_METHOD(TestAltBufferCursorState);
+
+    TEST_METHOD(TestAltBufferVtDispatching);
+
+    TEST_METHOD(SetDefaultsIndividuallyBothDefault);
+    TEST_METHOD(SetDefaultsTogether);
+
+    TEST_METHOD(ReverseResetWithDefaultBackground);
+
+    TEST_METHOD(BackspaceDefaultAttrs);
+    TEST_METHOD(BackspaceDefaultAttrsWriteCharsLegacy);
+
+    TEST_METHOD(BackspaceDefaultAttrsInPrompt);
+
+    TEST_METHOD(SetGlobalColorTable);
+
+};
+
+void ScreenBufferTests::SingleAlternateBufferCreationTest()
+{
+    CONSOLE_INFORMATION& gci = ServiceLocator::LocateGlobals().getConsoleInformation();
+    gci.LockConsole(); // Lock must be taken to manipulate buffer.
+    auto unlock = wil::scope_exit([&] { gci.UnlockConsole(); });
+
+    Log::Comment(L"Testing creating one alternate buffer, then returning to the main buffer.");
+    SCREEN_INFORMATION* const psiOriginal = &gci.GetActiveOutputBuffer();
+    VERIFY_IS_NULL(psiOriginal->_psiAlternateBuffer);
+    VERIFY_IS_NULL(psiOriginal->_psiMainBuffer);
+
+    NTSTATUS Status = psiOriginal->UseAlternateScreenBuffer();
+    if(VERIFY_IS_TRUE(NT_SUCCESS(Status)))
+    {
+        Log::Comment(L"First alternate buffer successfully created");
+        SCREEN_INFORMATION* const psiFirstAlternate = &gci.GetActiveOutputBuffer();
+        VERIFY_ARE_NOT_EQUAL(psiOriginal, psiFirstAlternate);
+        VERIFY_ARE_EQUAL(psiFirstAlternate, psiOriginal->_psiAlternateBuffer);
+        VERIFY_ARE_EQUAL(psiOriginal, psiFirstAlternate->_psiMainBuffer);
+        VERIFY_IS_NULL(psiOriginal->_psiMainBuffer);
+        VERIFY_IS_NULL(psiFirstAlternate->_psiAlternateBuffer);
+
+        psiFirstAlternate->UseMainScreenBuffer();
+        Log::Comment(L"successfully swapped to the main buffer");
+        SCREEN_INFORMATION* const psiFinal = &gci.GetActiveOutputBuffer();
+        VERIFY_ARE_NOT_EQUAL(psiFinal, psiFirstAlternate);
+        VERIFY_ARE_EQUAL(psiFinal, psiOriginal);
+        VERIFY_IS_NULL(psiFinal->_psiMainBuffer);
+        VERIFY_IS_NULL(psiFinal->_psiAlternateBuffer);
+    }
+}
+
+void ScreenBufferTests::MultipleAlternateBufferCreationTest()
+{
+    CONSOLE_INFORMATION& gci = ServiceLocator::LocateGlobals().getConsoleInformation();
+    gci.LockConsole(); // Lock must be taken to manipulate buffer.
+    auto unlock = wil::scope_exit([&] { gci.UnlockConsole(); });
+
+    Log::Comment(
+        L"Testing creating one alternate buffer, then creating another "
+        L"alternate from that first alternate, before returning to the "
+        L"main buffer."
+    );
+
+    SCREEN_INFORMATION* const psiOriginal = &gci.GetActiveOutputBuffer();
+    NTSTATUS Status = psiOriginal->UseAlternateScreenBuffer();
+    if(VERIFY_IS_TRUE(NT_SUCCESS(Status)))
+    {
+        Log::Comment(L"First alternate buffer successfully created");
+        SCREEN_INFORMATION* const psiFirstAlternate = &gci.GetActiveOutputBuffer();
+        VERIFY_ARE_NOT_EQUAL(psiOriginal, psiFirstAlternate);
+        VERIFY_ARE_EQUAL(psiFirstAlternate, psiOriginal->_psiAlternateBuffer);
+        VERIFY_ARE_EQUAL(psiOriginal, psiFirstAlternate->_psiMainBuffer);
+        VERIFY_IS_NULL(psiOriginal->_psiMainBuffer);
+        VERIFY_IS_NULL(psiFirstAlternate->_psiAlternateBuffer);
+
+        Status = psiFirstAlternate->UseAlternateScreenBuffer();
+        if(VERIFY_IS_TRUE(NT_SUCCESS(Status)))
+        {
+            Log::Comment(L"Second alternate buffer successfully created");
+            SCREEN_INFORMATION* psiSecondAlternate = &gci.GetActiveOutputBuffer();
+            VERIFY_ARE_NOT_EQUAL(psiOriginal, psiSecondAlternate);
+            VERIFY_ARE_NOT_EQUAL(psiSecondAlternate, psiFirstAlternate);
+            VERIFY_ARE_EQUAL(psiSecondAlternate, psiOriginal->_psiAlternateBuffer);
+            VERIFY_ARE_EQUAL(psiOriginal, psiSecondAlternate->_psiMainBuffer);
+            VERIFY_IS_NULL(psiOriginal->_psiMainBuffer);
+            VERIFY_IS_NULL(psiSecondAlternate->_psiAlternateBuffer);
+
+            psiSecondAlternate->UseMainScreenBuffer();
+            Log::Comment(L"successfully swapped to the main buffer");
+            SCREEN_INFORMATION* const psiFinal = &gci.GetActiveOutputBuffer();
+            VERIFY_ARE_NOT_EQUAL(psiFinal, psiFirstAlternate);
+            VERIFY_ARE_NOT_EQUAL(psiFinal, psiSecondAlternate);
+            VERIFY_ARE_EQUAL(psiFinal, psiOriginal);
+            VERIFY_IS_NULL(psiFinal->_psiMainBuffer);
+            VERIFY_IS_NULL(psiFinal->_psiAlternateBuffer);
+        }
+    }
+}
+
+void ScreenBufferTests::MultipleAlternateBuffersFromMainCreationTest()
+{
+    CONSOLE_INFORMATION& gci = ServiceLocator::LocateGlobals().getConsoleInformation();
+    gci.LockConsole(); // Lock must be taken to manipulate buffer.
+    auto unlock = wil::scope_exit([&] { gci.UnlockConsole(); });
+
+    Log::Comment(
+        L"Testing creating one alternate buffer, then creating another"
+        L" alternate from the main, before returning to the main buffer."
+    );
+    SCREEN_INFORMATION* const psiOriginal = &gci.GetActiveOutputBuffer();
+    NTSTATUS Status = psiOriginal->UseAlternateScreenBuffer();
+    if(VERIFY_IS_TRUE(NT_SUCCESS(Status)))
+    {
+        Log::Comment(L"First alternate buffer successfully created");
+        SCREEN_INFORMATION* const psiFirstAlternate = &gci.GetActiveOutputBuffer();
+        VERIFY_ARE_NOT_EQUAL(psiOriginal, psiFirstAlternate);
+        VERIFY_ARE_EQUAL(psiFirstAlternate, psiOriginal->_psiAlternateBuffer);
+        VERIFY_ARE_EQUAL(psiOriginal, psiFirstAlternate->_psiMainBuffer);
+        VERIFY_IS_NULL(psiOriginal->_psiMainBuffer);
+        VERIFY_IS_NULL(psiFirstAlternate->_psiAlternateBuffer);
+
+        Status = psiOriginal->UseAlternateScreenBuffer();
+        if(VERIFY_IS_TRUE(NT_SUCCESS(Status)))
+        {
+            Log::Comment(L"Second alternate buffer successfully created");
+            SCREEN_INFORMATION* const psiSecondAlternate = &gci.GetActiveOutputBuffer();
+            VERIFY_ARE_NOT_EQUAL(psiOriginal, psiSecondAlternate);
+            VERIFY_ARE_NOT_EQUAL(psiSecondAlternate, psiFirstAlternate);
+            VERIFY_ARE_EQUAL(psiSecondAlternate, psiOriginal->_psiAlternateBuffer);
+            VERIFY_ARE_EQUAL(psiOriginal, psiSecondAlternate->_psiMainBuffer);
+            VERIFY_IS_NULL(psiOriginal->_psiMainBuffer);
+            VERIFY_IS_NULL(psiSecondAlternate->_psiAlternateBuffer);
+
+            psiSecondAlternate->UseMainScreenBuffer();
+            Log::Comment(L"successfully swapped to the main buffer");
+            SCREEN_INFORMATION* const psiFinal = &gci.GetActiveOutputBuffer();
+            VERIFY_ARE_NOT_EQUAL(psiFinal, psiFirstAlternate);
+            VERIFY_ARE_NOT_EQUAL(psiFinal, psiSecondAlternate);
+            VERIFY_ARE_EQUAL(psiFinal, psiOriginal);
+            VERIFY_IS_NULL(psiFinal->_psiMainBuffer);
+            VERIFY_IS_NULL(psiFinal->_psiAlternateBuffer);
+        }
+    }
+}
+
+void ScreenBufferTests::TestReverseLineFeed()
+{
+    CONSOLE_INFORMATION& gci = ServiceLocator::LocateGlobals().getConsoleInformation();
+    SCREEN_INFORMATION& screenInfo = gci.GetActiveOutputBuffer();
+    auto& stateMachine = screenInfo.GetStateMachine();
+    auto& cursor = screenInfo._textBuffer->GetCursor();
+    auto viewport = screenInfo.GetViewport();
+
+    VERIFY_ARE_EQUAL(viewport.Top(), 0);
+
+    ////////////////////////////////////////////////////////////////////////
+    Log::Comment(L"Case 1: RI from below top of viewport");
+
+    stateMachine.ProcessString(L"foo\nfoo", 7);
+    VERIFY_ARE_EQUAL(cursor.GetPosition().X, 3);
+    VERIFY_ARE_EQUAL(cursor.GetPosition().Y, 1);
+    VERIFY_ARE_EQUAL(viewport.Top(), 0);
+
+    VERIFY_SUCCEEDED(DoSrvPrivateReverseLineFeed(screenInfo));
+
+    VERIFY_ARE_EQUAL(cursor.GetPosition().X, 3);
+    VERIFY_ARE_EQUAL(cursor.GetPosition().Y, 0);
+    viewport = screenInfo.GetViewport();
+    VERIFY_ARE_EQUAL(viewport.Top(), 0);
+    Log::Comment(NoThrowString().Format(
+        L"viewport={L:%d,T:%d,R:%d,B:%d}",
+        viewport.Left(), viewport.Top(), viewport.RightInclusive(), viewport.BottomInclusive()
+    ));
+
+    ////////////////////////////////////////////////////////////////////////
+    Log::Comment(L"Case 2: RI from top of viewport");
+    cursor.SetPosition({0, 0});
+    stateMachine.ProcessString(L"123456789", 9);
+    VERIFY_ARE_EQUAL(cursor.GetPosition().X, 9);
+    VERIFY_ARE_EQUAL(cursor.GetPosition().Y, 0);
+    VERIFY_ARE_EQUAL(screenInfo.GetViewport().Top(), 0);
+
+    VERIFY_SUCCEEDED(DoSrvPrivateReverseLineFeed(screenInfo));
+
+    VERIFY_ARE_EQUAL(cursor.GetPosition().X, 9);
+    VERIFY_ARE_EQUAL(cursor.GetPosition().Y, 0);
+    viewport = screenInfo.GetViewport();
+    VERIFY_ARE_EQUAL(viewport.Top(), 0);
+    Log::Comment(NoThrowString().Format(
+        L"viewport={L:%d,T:%d,R:%d,B:%d}",
+        viewport.Left(), viewport.Top(), viewport.RightInclusive(), viewport.BottomInclusive()
+    ));
+    auto c = screenInfo._textBuffer->GetLastNonSpaceCharacter();
+    VERIFY_ARE_EQUAL(c.Y, 2); // This is the coordinates of the second "foo" from before.
+
+    ////////////////////////////////////////////////////////////////////////
+    Log::Comment(L"Case 3: RI from top of viewport, when viewport is below top of buffer");
+
+    cursor.SetPosition({0, 5});
+    VERIFY_SUCCEEDED(screenInfo.SetViewportOrigin(true, {0, 5}, true));
+    stateMachine.ProcessString(L"ABCDEFGH", 9);
+    VERIFY_ARE_EQUAL(cursor.GetPosition().X, 9);
+    VERIFY_ARE_EQUAL(cursor.GetPosition().Y, 5);
+    VERIFY_ARE_EQUAL(screenInfo.GetViewport().Top(), 5);
+
+    LOG_IF_FAILED(DoSrvPrivateReverseLineFeed(screenInfo));
+
+    VERIFY_ARE_EQUAL(cursor.GetPosition().X, 9);
+    VERIFY_ARE_EQUAL(cursor.GetPosition().Y, 5);
+    viewport = screenInfo.GetViewport();
+    VERIFY_ARE_EQUAL(viewport.Top(), 5);
+    Log::Comment(NoThrowString().Format(
+        L"viewport={L:%d,T:%d,R:%d,B:%d}",
+        viewport.Left(), viewport.Top(), viewport.RightInclusive(), viewport.BottomInclusive()
+    ));
+    c = screenInfo._textBuffer->GetLastNonSpaceCharacter();
+    VERIFY_ARE_EQUAL(c.Y, 6);
+}
+
+void ScreenBufferTests::TestAddTabStop()
+{
+    CONSOLE_INFORMATION& gci = ServiceLocator::LocateGlobals().getConsoleInformation();
+    SCREEN_INFORMATION& screenInfo = gci.GetActiveOutputBuffer();
+    screenInfo.ClearTabStops();
+    auto scopeExit = wil::scope_exit([&]() { screenInfo.ClearTabStops(); });
+
+    std::list<short> expectedStops{ 12 };
+    Log::Comment(L"Add tab to empty list.");
+    screenInfo.AddTabStop(12);
+    VERIFY_ARE_EQUAL(expectedStops, screenInfo._tabStops);
+
+    Log::Comment(L"Add tab to head of existing list.");
+    screenInfo.AddTabStop(4);
+    expectedStops.push_front(4);
+    VERIFY_ARE_EQUAL(expectedStops, screenInfo._tabStops);
+
+    Log::Comment(L"Add tab to tail of existing list.");
+    screenInfo.AddTabStop(30);
+    expectedStops.push_back(30);
+    VERIFY_ARE_EQUAL(expectedStops, screenInfo._tabStops);
+
+    Log::Comment(L"Add tab to middle of existing list.");
+    screenInfo.AddTabStop(24);
+    expectedStops.push_back(24);
+    expectedStops.sort();
+    VERIFY_ARE_EQUAL(expectedStops, screenInfo._tabStops);
+
+    Log::Comment(L"Add tab that duplicates an item in the existing list.");
+    screenInfo.AddTabStop(24);
+    VERIFY_ARE_EQUAL(expectedStops, screenInfo._tabStops);
+}
+
+void ScreenBufferTests::TestClearTabStops()
+{
+    CONSOLE_INFORMATION& gci = ServiceLocator::LocateGlobals().getConsoleInformation();
+    SCREEN_INFORMATION& screenInfo = gci.GetActiveOutputBuffer();
+
+    Log::Comment(L"Clear non-existant tab stops.");
+    {
+        screenInfo.ClearTabStops();
+        VERIFY_IS_TRUE(screenInfo._tabStops.empty());
+    }
+
+    Log::Comment(L"Clear handful of tab stops.");
+    {
+        for (auto x : { 3, 6, 13, 2, 25 })
+        {
+            screenInfo.AddTabStop(gsl::narrow<short>(x));
+        }
+        VERIFY_IS_FALSE(screenInfo._tabStops.empty());
+        screenInfo.ClearTabStops();
+        VERIFY_IS_TRUE(screenInfo._tabStops.empty());
+    }
+}
+
+void ScreenBufferTests::TestClearTabStop()
+{
+    CONSOLE_INFORMATION& gci = ServiceLocator::LocateGlobals().getConsoleInformation();
+    SCREEN_INFORMATION& screenInfo = gci.GetActiveOutputBuffer();
+
+    Log::Comment(L"Try to clear nonexistant list.");
+    {
+        screenInfo.ClearTabStop(0);
+
+        VERIFY_IS_TRUE(screenInfo._tabStops.empty(), L"List should remain empty");
+    }
+
+    Log::Comment(L"Allocate 1 list item and clear it.");
+    {
+        screenInfo._tabStops.push_back(0);
+        screenInfo.ClearTabStop(0);
+
+        VERIFY_IS_TRUE(screenInfo._tabStops.empty());
+    }
+
+    Log::Comment(L"Allocate 1 list item and clear non-existant.");
+    {
+        screenInfo._tabStops.push_back(0);
+
+        Log::Comment(L"Free greater");
+        screenInfo.ClearTabStop(1);
+        VERIFY_IS_FALSE(screenInfo._tabStops.empty());
+
+        Log::Comment(L"Free less than");
+        screenInfo.ClearTabStop(-1);
+        VERIFY_IS_FALSE(screenInfo._tabStops.empty());
+
+        // clear all tab stops
+        screenInfo._tabStops.clear();
+    }
+
+    Log::Comment(L"Allocate many (5) list items and clear head.");
+    {
+        std::list<short> inputData = { 3, 5, 6, 10, 15, 17 };
+        screenInfo._tabStops = inputData;
+        screenInfo.ClearTabStop(inputData.front());
+
+        inputData.pop_front();
+        VERIFY_ARE_EQUAL(inputData, screenInfo._tabStops);
+
+        // clear all tab stops
+        screenInfo._tabStops.clear();
+    }
+
+    Log::Comment(L"Allocate many (5) list items and clear middle.");
+    {
+        std::list<short> inputData = { 3, 5, 6, 10, 15, 17 };
+        screenInfo._tabStops = inputData;
+        screenInfo.ClearTabStop(*std::next(inputData.begin()));
+
+        inputData.erase(std::next(inputData.begin()));
+        VERIFY_ARE_EQUAL(inputData, screenInfo._tabStops);
+
+        // clear all tab stops
+        screenInfo._tabStops.clear();
+    }
+
+    Log::Comment(L"Allocate many (5) list items and clear tail.");
+    {
+        std::list<short> inputData = { 3, 5, 6, 10, 15, 17 };
+        screenInfo._tabStops = inputData;
+        screenInfo.ClearTabStop(inputData.back());
+
+        inputData.pop_back();
+        VERIFY_ARE_EQUAL(inputData, screenInfo._tabStops);
+
+        // clear all tab stops
+        screenInfo._tabStops.clear();
+    }
+
+    Log::Comment(L"Allocate many (5) list items and clear non-existant item.");
+    {
+        std::list<short> inputData = { 3, 5, 6, 10, 15, 17 };
+        screenInfo._tabStops = inputData;
+        screenInfo.ClearTabStop(9000);
+
+        VERIFY_ARE_EQUAL(inputData, screenInfo._tabStops);
+
+        // clear all tab stops
+        screenInfo._tabStops.clear();
+    }
+}
+
+void ScreenBufferTests::TestGetForwardTab()
+{
+    CONSOLE_INFORMATION& gci = ServiceLocator::LocateGlobals().getConsoleInformation();
+    SCREEN_INFORMATION& si = gci.GetActiveOutputBuffer();
+
+    std::list<short> inputData = { 3, 5, 6, 10, 15, 17 };
+    si._tabStops = inputData;
+
+    const COORD coordScreenBufferSize = si.GetBufferSize().Dimensions();
+    COORD coordCursor;
+    coordCursor.Y = coordScreenBufferSize.Y / 2; // in the middle of the buffer, it doesn't make a difference.
+
+    Log::Comment(L"Find next tab from before front.");
+    {
+        coordCursor.X = 0;
+
+        COORD coordCursorExpected;
+        coordCursorExpected = coordCursor;
+        coordCursorExpected.X = inputData.front();
+
+        COORD const coordCursorResult = si.GetForwardTab(coordCursor);
+        VERIFY_ARE_EQUAL(coordCursorExpected,
+                         coordCursorResult,
+                         L"Cursor advanced to first tab stop from sample list.");
+    }
+
+    Log::Comment(L"Find next tab from in the middle.");
+    {
+        coordCursor.X = 6;
+
+        COORD coordCursorExpected;
+        coordCursorExpected = coordCursor;
+        coordCursorExpected.X = *std::next(inputData.begin(), 3);
+
+        COORD const coordCursorResult = si.GetForwardTab(coordCursor);
+        VERIFY_ARE_EQUAL(coordCursorExpected,
+                         coordCursorResult,
+                         L"Cursor advanced to middle tab stop from sample list.");
+    }
+
+    Log::Comment(L"Find next tab from end.");
+    {
+        coordCursor.X = 30;
+
+        COORD coordCursorExpected;
+        coordCursorExpected = coordCursor;
+        coordCursorExpected.X = coordScreenBufferSize.X - 1;
+
+        COORD const coordCursorResult = si.GetForwardTab(coordCursor);
+        VERIFY_ARE_EQUAL(coordCursorExpected,
+                         coordCursorResult,
+                         L"Cursor advanced to end of screen buffer.");
+    }
+
+    si._tabStops.clear();
+}
+
+void ScreenBufferTests::TestGetReverseTab()
+{
+    CONSOLE_INFORMATION& gci = ServiceLocator::LocateGlobals().getConsoleInformation();
+    SCREEN_INFORMATION& si = gci.GetActiveOutputBuffer();
+
+    std::list<short> inputData = { 3, 5, 6, 10, 15, 17 };
+    si._tabStops = inputData;
+
+    COORD coordCursor;
+    // in the middle of the buffer, it doesn't make a difference.
+    coordCursor.Y = si.GetBufferSize().Height() / 2;
+
+    Log::Comment(L"Find previous tab from before front.");
+    {
+        coordCursor.X = 1;
+
+        COORD coordCursorExpected;
+        coordCursorExpected = coordCursor;
+        coordCursorExpected.X = 0;
+
+        COORD const coordCursorResult = si.GetReverseTab(coordCursor);
+        VERIFY_ARE_EQUAL(coordCursorExpected,
+                         coordCursorResult,
+                         L"Cursor adjusted to beginning of the buffer when it started before sample list.");
+    }
+
+    Log::Comment(L"Find previous tab from in the middle.");
+    {
+        coordCursor.X = 6;
+
+        COORD coordCursorExpected;
+        coordCursorExpected = coordCursor;
+        coordCursorExpected.X = *std::next(inputData.begin());
+
+        COORD const coordCursorResult = si.GetReverseTab(coordCursor);
+        VERIFY_ARE_EQUAL(coordCursorExpected,
+                         coordCursorResult,
+                         L"Cursor adjusted back one tab spot from middle of sample list.");
+    }
+
+    Log::Comment(L"Find next tab from end.");
+    {
+        coordCursor.X = 30;
+
+        COORD coordCursorExpected;
+        coordCursorExpected = coordCursor;
+        coordCursorExpected.X = inputData.back();
+
+        COORD const coordCursorResult = si.GetReverseTab(coordCursor);
+        VERIFY_ARE_EQUAL(coordCursorExpected,
+                         coordCursorResult,
+                         L"Cursor adjusted to last item in the sample list from position beyond end.");
+    }
+
+    si._tabStops.clear();
+}
+
+void ScreenBufferTests::TestAreTabsSet()
+{
+    CONSOLE_INFORMATION& gci = ServiceLocator::LocateGlobals().getConsoleInformation();
+    SCREEN_INFORMATION& si = gci.GetActiveOutputBuffer();
+
+    si._tabStops.clear();
+    VERIFY_IS_FALSE(si.AreTabsSet());
+
+    si.AddTabStop(1);
+    VERIFY_IS_TRUE(si.AreTabsSet());
+}
+
+void ScreenBufferTests::TestAltBufferDefaultTabStops()
+{
+    CONSOLE_INFORMATION& gci = ServiceLocator::LocateGlobals().getConsoleInformation();
+    gci.LockConsole(); // Lock must be taken to swap buffers.
+    auto unlock = wil::scope_exit([&] { gci.UnlockConsole(); });
+
+    SCREEN_INFORMATION& mainBuffer = gci.GetActiveOutputBuffer();
+    // Make sure we're in VT mode
+    WI_SetFlag(mainBuffer.OutputMode, ENABLE_VIRTUAL_TERMINAL_PROCESSING);
+    VERIFY_IS_TRUE(WI_IsFlagSet(mainBuffer.OutputMode, ENABLE_VIRTUAL_TERMINAL_PROCESSING));
+
+    mainBuffer.SetDefaultVtTabStops();
+    VERIFY_IS_TRUE(mainBuffer.AreTabsSet());
+
+    VERIFY_SUCCEEDED(mainBuffer.UseAlternateScreenBuffer());
+    SCREEN_INFORMATION& altBuffer = gci.GetActiveOutputBuffer();
+    auto useMain = wil::scope_exit([&] { altBuffer.UseMainScreenBuffer(); });
+
+    Log::Comment(NoThrowString().Format(
+        L"Manually enable VT mode for the alt buffer - "
+        L"usually the ctor will pick this up from GCI, but not in the tests."
+    ));
+    WI_SetFlag(altBuffer.OutputMode, ENABLE_VIRTUAL_TERMINAL_PROCESSING);
+
+    VERIFY_IS_TRUE(WI_IsFlagSet(altBuffer.OutputMode, ENABLE_VIRTUAL_TERMINAL_PROCESSING));
+    VERIFY_IS_TRUE(altBuffer.AreTabsSet());
+    VERIFY_IS_TRUE(altBuffer._tabStops.size() > 3);
+
+    const COORD origin{ 0, 0 };
+    auto& cursor = altBuffer.GetTextBuffer().GetCursor();
+    cursor.SetPosition(origin);
+    auto& stateMachine = altBuffer.GetStateMachine();
+
+    Log::Comment(NoThrowString().Format(
+        L"Tab a few times - make sure the cursor is where we expect."
+    ));
+
+    stateMachine.ProcessString(L"\t");
+    COORD expected{8, 0};
+    VERIFY_ARE_EQUAL(expected, cursor.GetPosition());
+
+    stateMachine.ProcessString(L"\t");
+    expected = {16, 0};
+    VERIFY_ARE_EQUAL(expected, cursor.GetPosition());
+
+    stateMachine.ProcessString(L"\n");
+    expected = {0, 1};
+    VERIFY_ARE_EQUAL(expected, cursor.GetPosition());
+
+    altBuffer.ClearTabStops();
+    VERIFY_IS_FALSE(altBuffer.AreTabsSet());
+    stateMachine.ProcessString(L"\t");
+    expected = {altBuffer.GetBufferSize().Width()-1, 1};
+
+    VERIFY_ARE_EQUAL(expected, cursor.GetPosition());
+
+    useMain.release();
+    altBuffer.UseMainScreenBuffer();
+    VERIFY_IS_TRUE(mainBuffer.AreTabsSet());
+}
+
+void ScreenBufferTests::EraseAllTests()
+{
+    CONSOLE_INFORMATION& gci = ServiceLocator::LocateGlobals().getConsoleInformation();
+    SCREEN_INFORMATION& si = gci.GetActiveOutputBuffer();
+    auto& stateMachine = si.GetStateMachine();
+    auto& cursor = si._textBuffer->GetCursor();
+
+    VERIFY_ARE_EQUAL(si.GetViewport().Top(), 0);
+
+    ////////////////////////////////////////////////////////////////////////
+    Log::Comment(L"Case 1: Erase a single line of text in the buffer\n");
+
+    stateMachine.ProcessString(L"foo", 3);
+    COORD originalRelativePosition = {3, 0};
+    VERIFY_ARE_EQUAL(si.GetViewport().Top(), 0);
+    VERIFY_ARE_EQUAL(cursor.GetPosition(), originalRelativePosition);
+
+    VERIFY_SUCCEEDED(si.VtEraseAll());
+
+    auto viewport = si._viewport;
+    VERIFY_ARE_EQUAL(viewport.Top(), 1);
+    COORD newRelativePos = originalRelativePosition;
+    viewport.ConvertFromOrigin(&newRelativePos);
+    VERIFY_ARE_EQUAL(cursor.GetPosition(), newRelativePos);
+    Log::Comment(NoThrowString().Format(
+        L"viewport={L:%d,T:%d,R:%d,B:%d}",
+        viewport.Left(), viewport.Top(), viewport.RightInclusive(), viewport.BottomInclusive()
+    ));
+
+    ////////////////////////////////////////////////////////////////////////
+    Log::Comment(L"Case 2: Erase multiple lines, below the top of the buffer\n");
+
+    stateMachine.ProcessString(L"bar\nbar\nbar", 11);
+    viewport = si._viewport;
+    originalRelativePosition = cursor.GetPosition();
+    viewport.ConvertToOrigin(&originalRelativePosition);
+    VERIFY_ARE_EQUAL(viewport.Top(), 1);
+    Log::Comment(NoThrowString().Format(
+        L"viewport={L:%d,T:%d,R:%d,B:%d}",
+        viewport.Left(), viewport.Top(), viewport.RightInclusive(), viewport.BottomInclusive()
+    ));
+
+    VERIFY_SUCCEEDED(si.VtEraseAll());
+    viewport = si._viewport;
+    VERIFY_ARE_EQUAL(viewport.Top(), 4);
+    newRelativePos = originalRelativePosition;
+    viewport.ConvertFromOrigin(&newRelativePos);
+    VERIFY_ARE_EQUAL(cursor.GetPosition(), newRelativePos);
+    Log::Comment(NoThrowString().Format(
+        L"viewport={L:%d,T:%d,R:%d,B:%d}",
+        viewport.Left(), viewport.Top(), viewport.RightInclusive(), viewport.BottomInclusive()
+    ));
+
+
+    ////////////////////////////////////////////////////////////////////////
+    Log::Comment(L"Case 3: multiple lines at the bottom of the buffer\n");
+
+    cursor.SetPosition({0, 275});
+    VERIFY_SUCCEEDED(si.SetViewportOrigin(true, {0, 220}, true));
+    stateMachine.ProcessString(L"bar\nbar\nbar", 11);
+    viewport = si._viewport;
+    VERIFY_ARE_EQUAL(cursor.GetPosition().X, 3);
+    VERIFY_ARE_EQUAL(cursor.GetPosition().Y, 277);
+    originalRelativePosition = cursor.GetPosition();
+    viewport.ConvertToOrigin(&originalRelativePosition);
+
+    Log::Comment(NoThrowString().Format(
+        L"viewport={L:%d,T:%d,R:%d,B:%d}",
+        viewport.Left(), viewport.Top(), viewport.RightInclusive(), viewport.BottomInclusive()
+    ));
+    VERIFY_SUCCEEDED(si.VtEraseAll());
+
+    viewport = si._viewport;
+    auto heightFromBottom = si.GetBufferSize().Height() - (viewport.Height());
+    VERIFY_ARE_EQUAL(viewport.Top(), heightFromBottom);
+    newRelativePos = originalRelativePosition;
+    viewport.ConvertFromOrigin(&newRelativePos);
+    VERIFY_ARE_EQUAL(cursor.GetPosition(), newRelativePos);
+    Log::Comment(NoThrowString().Format(
+        L"viewport={L:%d,T:%d,R:%d,B:%d}",
+        viewport.Left(), viewport.Top(), viewport.RightInclusive(), viewport.BottomInclusive()
+    ));
+}
+
+void ScreenBufferTests::VtResize()
+{
+    CONSOLE_INFORMATION& gci = ServiceLocator::LocateGlobals().getConsoleInformation();
+    SCREEN_INFORMATION& si = gci.GetActiveOutputBuffer().GetActiveBuffer();
+    TextBuffer& tbi = si.GetTextBuffer();
+    StateMachine& stateMachine = si.GetStateMachine();
+    Cursor& cursor = tbi.GetCursor();
+    WI_SetFlag(si.OutputMode, ENABLE_VIRTUAL_TERMINAL_PROCESSING);
+
+    cursor.SetXPosition(0);
+    cursor.SetYPosition(0);
+
+    auto initialSbHeight = si.GetBufferSize().Height();
+    auto initialSbWidth = si.GetBufferSize().Width();
+    auto initialViewHeight = si.GetViewport().Height();
+    auto initialViewWidth = si.GetViewport().Width();
+
+    Log::Comment(NoThrowString().Format(
+        L"Write '\x1b[8;30;80t'"
+        L" The Screen buffer height should remain unchanged, but the width should be 80 columns"
+        L" The viewport should be w,h=80,30"
+    ));
+
+    std::wstring sequence = L"\x1b[8;30;80t";
+    stateMachine.ProcessString(&sequence[0], sequence.length());
+
+    auto newSbHeight = si.GetBufferSize().Height();
+    auto newSbWidth = si.GetBufferSize().Width();
+    auto newViewHeight = si.GetViewport().Height();
+    auto newViewWidth = si.GetViewport().Width();
+
+    VERIFY_ARE_EQUAL(initialSbHeight, newSbHeight);
+    VERIFY_ARE_EQUAL(80, newSbWidth);
+    VERIFY_ARE_EQUAL(30, newViewHeight);
+    VERIFY_ARE_EQUAL(80, newViewWidth);
+
+    initialSbHeight = newSbHeight;
+    initialSbWidth = newSbWidth;
+    initialViewHeight = newViewHeight;
+    initialViewWidth = newViewWidth;
+
+    Log::Comment(NoThrowString().Format(
+        L"Write '\x1b[8;40;80t'"
+        L" The Screen buffer height should remain unchanged, but the width should be 80 columns"
+        L" The viewport should be w,h=80,40"
+    ));
+
+    sequence = L"\x1b[8;40;80t";
+    stateMachine.ProcessString(&sequence[0], sequence.length());
+
+    newSbHeight = si.GetBufferSize().Height();
+    newSbWidth = si.GetBufferSize().Width();
+    newViewHeight = si.GetViewport().Height();
+    newViewWidth = si.GetViewport().Width();
+
+    VERIFY_ARE_EQUAL(initialSbHeight, newSbHeight);
+    VERIFY_ARE_EQUAL(80, newSbWidth);
+    VERIFY_ARE_EQUAL(40, newViewHeight);
+    VERIFY_ARE_EQUAL(80, newViewWidth);
+
+    initialSbHeight = newSbHeight;
+    initialSbWidth = newSbWidth;
+    initialViewHeight = newViewHeight;
+    initialViewWidth = newViewWidth;
+
+    Log::Comment(NoThrowString().Format(
+        L"Write '\x1b[8;40;90t'"
+        L" The Screen buffer height should remain unchanged, but the width should be 90 columns"
+        L" The viewport should be w,h=90,40"
+    ));
+
+    sequence = L"\x1b[8;40;90t";
+    stateMachine.ProcessString(&sequence[0], sequence.length());
+
+    newSbHeight = si.GetBufferSize().Height();
+    newSbWidth = si.GetBufferSize().Width();
+    newViewHeight = si.GetViewport().Height();
+    newViewWidth = si.GetViewport().Width();
+
+    VERIFY_ARE_EQUAL(initialSbHeight, newSbHeight);
+    VERIFY_ARE_EQUAL(90, newSbWidth);
+    VERIFY_ARE_EQUAL(40, newViewHeight);
+    VERIFY_ARE_EQUAL(90, newViewWidth);
+
+    initialSbHeight = newSbHeight;
+    initialSbWidth = newSbWidth;
+    initialViewHeight = newViewHeight;
+    initialViewWidth = newViewWidth;
+
+    Log::Comment(NoThrowString().Format(
+        L"Write '\x1b[8;12;12t'"
+        L" The Screen buffer height should remain unchanged, but the width should be 12 columns"
+        L" The viewport should be w,h=12,12"
+    ));
+
+    sequence = L"\x1b[8;12;12t";
+    stateMachine.ProcessString(&sequence[0], sequence.length());
+
+    newSbHeight = si.GetBufferSize().Height();
+    newSbWidth = si.GetBufferSize().Width();
+    newViewHeight = si.GetViewport().Height();
+    newViewWidth = si.GetViewport().Width();
+
+    VERIFY_ARE_EQUAL(initialSbHeight, newSbHeight);
+    VERIFY_ARE_EQUAL(12, newSbWidth);
+    VERIFY_ARE_EQUAL(12, newViewHeight);
+    VERIFY_ARE_EQUAL(12, newViewWidth);
+
+    initialSbHeight = newSbHeight;
+    initialSbWidth = newSbWidth;
+    initialViewHeight = newViewHeight;
+    initialViewWidth = newViewWidth;
+
+    Log::Comment(NoThrowString().Format(
+        L"Write '\x1b[8;0;0t'"
+        L" Nothing should change"
+    ));
+
+    sequence = L"\x1b[8;0;0t";
+    stateMachine.ProcessString(&sequence[0], sequence.length());
+
+    newSbHeight = si.GetBufferSize().Height();
+    newSbWidth = si.GetBufferSize().Width();
+    newViewHeight = si.GetViewport().Height();
+    newViewWidth = si.GetViewport().Width();
+
+    VERIFY_ARE_EQUAL(initialSbHeight, newSbHeight);
+    VERIFY_ARE_EQUAL(initialSbWidth, newSbWidth);
+    VERIFY_ARE_EQUAL(initialViewHeight, newViewHeight);
+    VERIFY_ARE_EQUAL(initialViewWidth, newViewWidth);
+
+}
+
+void ScreenBufferTests::VtSoftResetCursorPosition()
+{
+    CONSOLE_INFORMATION& gci = ServiceLocator::LocateGlobals().getConsoleInformation();
+    SCREEN_INFORMATION& si = gci.GetActiveOutputBuffer().GetActiveBuffer();
+    const TextBuffer& tbi = si.GetTextBuffer();
+    StateMachine& stateMachine = si.GetStateMachine();
+    const Cursor& cursor = tbi.GetCursor();
+
+    Log::Comment(NoThrowString().Format(L"Make sure the viewport is at 0,0"));
+    VERIFY_SUCCEEDED(si.SetViewportOrigin(true, COORD({0, 0}), true));
+
+    Log::Comment(NoThrowString().Format(
+        L"Move the cursor to 2,2, then execute a soft reset.\n"
+        L"The cursor should not move."
+    ));
+
+    std::wstring seq = L"\x1b[2;2H";
+    stateMachine.ProcessString(&seq[0], seq.length());
+    VERIFY_ARE_EQUAL( COORD({1, 1}), cursor.GetPosition());
+
+    seq = L"\x1b[!p";
+    stateMachine.ProcessString(&seq[0], seq.length());
+    VERIFY_ARE_EQUAL( COORD({1, 1}), cursor.GetPosition());
+
+    Log::Comment(NoThrowString().Format(
+        L"Set some margins. The cursor should move home."
+    ));
+
+    seq = L"\x1b[2;10r";
+    stateMachine.ProcessString(&seq[0], seq.length());
+    VERIFY_ARE_EQUAL( COORD({0, 0}), cursor.GetPosition());
+
+    Log::Comment(NoThrowString().Format(
+        L"Move the cursor to 2,2, then execute a soft reset.\n"
+        L"The cursor should not move, even though there are margins."
+    ));
+    seq = L"\x1b[2;2H";
+    stateMachine.ProcessString(&seq[0], seq.length());
+    VERIFY_ARE_EQUAL( COORD({1, 1}), cursor.GetPosition());
+    seq = L"\x1b[!p";
+    stateMachine.ProcessString(&seq[0], seq.length());
+    VERIFY_ARE_EQUAL( COORD({1, 1}), cursor.GetPosition());
+}
+
+void ScreenBufferTests::VtScrollMarginsNewlineColor()
+{
+    CONSOLE_INFORMATION& gci = ServiceLocator::LocateGlobals().getConsoleInformation();
+    SCREEN_INFORMATION& si = gci.GetActiveOutputBuffer().GetActiveBuffer();
+    const TextBuffer& tbi = si.GetTextBuffer();
+    StateMachine& stateMachine = si.GetStateMachine();
+    Cursor& cursor = si.GetTextBuffer().GetCursor();
+
+    Log::Comment(NoThrowString().Format(L"Make sure the viewport is at 0,0"));
+    VERIFY_SUCCEEDED(si.SetViewportOrigin(true, COORD({0, 0}), true));
+    cursor.SetPosition(COORD({0, 0}));
+
+    const COLORREF yellow = RGB(255, 255, 0);
+    const COLORREF magenta = RGB(255, 0, 255);
+    gci.SetDefaultForegroundColor(yellow);
+    gci.SetDefaultBackgroundColor(magenta);
+    const TextAttribute defaultAttrs = gci.GetDefaultAttributes();
+    si.SetAttributes(defaultAttrs);
+
+    Log::Comment(NoThrowString().Format(L"Begin by clearing the screen."));
+
+    std::wstring seq = L"\x1b[2J";
+    stateMachine.ProcessString(seq);
+    seq = L"\x1b[m";
+    stateMachine.ProcessString(seq);
+
+    Log::Comment(NoThrowString().Format(
+        L"Set the margins to 2, 5, then emit 10 'X\\n' strings. "
+        L"Each time, check that rows 0-10 have default attributes in their entire row."
+    ));
+    seq = L"\x1b[2;5r";
+    stateMachine.ProcessString(seq);
+    // Make sure we clear the margins to not screw up another test.
+    auto clearMargins = wil::scope_exit([&]{stateMachine.ProcessString(L"\x1b[r");});
+
+    for (int iteration = 0; iteration < 10; iteration++)
+    {
+        Log::Comment(NoThrowString().Format(
+            L"Iteration:%d", iteration
+        ));
+        seq = L"X";
+        stateMachine.ProcessString(seq);
+        seq = L"\n";
+        stateMachine.ProcessString(seq);
+
+        const COORD cursorPos = cursor.GetPosition();
+
+        Log::Comment(NoThrowString().Format(
+            L"Cursor=%s",
+            VerifyOutputTraits<COORD>::ToString(cursorPos).GetBuffer()
+        ));
+        const auto viewport = si.GetViewport();
+        Log::Comment(NoThrowString().Format(
+            L"Viewport=%s", VerifyOutputTraits<SMALL_RECT>::ToString(viewport.ToInclusive()).GetBuffer()
+        ));
+        const auto viewTop = viewport.Top();
+        for (int y = viewTop; y < viewTop + 10; y++)
+        {
+            SetVerifyOutput settings(VerifyOutputSettings::LogOnlyFailures);
+            const ROW& row = tbi.GetRowByOffset(y);
+            const auto attrRow = &row.GetAttrRow();
+            const std::vector<TextAttribute> attrs{ attrRow->begin(), attrRow->end() };
+            for (int x = 0; x < viewport.RightInclusive(); x++)
+            {
+                const auto& attr = attrs[x];
+                VERIFY_ARE_EQUAL(false, attr.IsLegacy());
+                VERIFY_ARE_EQUAL(defaultAttrs, attr);
+                VERIFY_ARE_EQUAL(yellow, gci.LookupForegroundColor(attr));
+                VERIFY_ARE_EQUAL(magenta, gci.LookupBackgroundColor(attr));
+            }
+        }
+
+    }
+
+}
+
+void ScreenBufferTests::VtSetColorTable()
+{
+    CONSOLE_INFORMATION& gci = ServiceLocator::LocateGlobals().getConsoleInformation();
+    SCREEN_INFORMATION& si = gci.GetActiveOutputBuffer().GetActiveBuffer();
+    StateMachine& stateMachine = si.GetStateMachine();
+
+    // Start with a known value
+    gci.SetColorTableEntry(0, RGB(0, 0, 0));
+
+    Log::Comment(NoThrowString().Format(
+        L"Process some valid sequences for setting the table"
+    ));
+
+    std::wstring seq = L"\x1b]4;0;rgb:1/1/1\x7";
+    stateMachine.ProcessString(&seq[0], seq.length());
+    VERIFY_ARE_EQUAL(RGB(1,1,1), gci.GetColorTableEntry(::XtermToWindowsIndex(0)));
+
+    seq = L"\x1b]4;1;rgb:1/23/1\x7";
+    stateMachine.ProcessString(&seq[0], seq.length());
+    VERIFY_ARE_EQUAL(RGB(1,0x23,1), gci.GetColorTableEntry(::XtermToWindowsIndex(1)));
+
+    seq = L"\x1b]4;2;rgb:1/23/12\x7";
+    stateMachine.ProcessString(&seq[0], seq.length());
+    VERIFY_ARE_EQUAL(RGB(1,0x23,0x12), gci.GetColorTableEntry(::XtermToWindowsIndex(2)));
+
+    seq = L"\x1b]4;3;rgb:12/23/12\x7";
+    stateMachine.ProcessString(&seq[0], seq.length());
+    VERIFY_ARE_EQUAL(RGB(0x12,0x23,0x12), gci.GetColorTableEntry(::XtermToWindowsIndex(3)));
+
+    seq = L"\x1b]4;4;rgb:ff/a1/1b\x7";
+    stateMachine.ProcessString(&seq[0], seq.length());
+    VERIFY_ARE_EQUAL(RGB(0xff,0xa1,0x1b), gci.GetColorTableEntry(::XtermToWindowsIndex(4)));
+
+    seq = L"\x1b]4;5;rgb:ff/a1/1b\x1b\\";
+    stateMachine.ProcessString(&seq[0], seq.length());
+    VERIFY_ARE_EQUAL(RGB(0xff,0xa1,0x1b), gci.GetColorTableEntry(::XtermToWindowsIndex(5)));
+
+    Log::Comment(NoThrowString().Format(
+        L"Try a bunch of invalid sequences."
+    ));
+    Log::Comment(NoThrowString().Format(
+        L"First start by setting an entry to a known value to compare to."
+    ));
+    seq = L"\x1b]4;5;rgb:9/9/9\x1b\\";
+    stateMachine.ProcessString(&seq[0], seq.length());
+    VERIFY_ARE_EQUAL(RGB(9,9,9), gci.GetColorTableEntry(::XtermToWindowsIndex(5)));
+
+    Log::Comment(NoThrowString().Format(
+        L"invalid: Missing the first component"
+    ));
+    seq = L"\x1b]4;5;rgb:/1/1\x1b\\";
+    stateMachine.ProcessString(&seq[0], seq.length());
+    VERIFY_ARE_EQUAL(RGB(9,9,9), gci.GetColorTableEntry(::XtermToWindowsIndex(5)));
+
+    Log::Comment(NoThrowString().Format(
+        L"invalid: too many characters in a component"
+    ));
+    seq = L"\x1b]4;5;rgb:111/1/1\x1b\\";
+    stateMachine.ProcessString(&seq[0], seq.length());
+    VERIFY_ARE_EQUAL(RGB(9,9,9), gci.GetColorTableEntry(::XtermToWindowsIndex(5)));
+
+    Log::Comment(NoThrowString().Format(
+        L"invalid: too many componenets"
+    ));
+    seq = L"\x1b]4;5;rgb:1/1/1/1\x1b\\";
+    stateMachine.ProcessString(&seq[0], seq.length());
+    VERIFY_ARE_EQUAL(RGB(9,9,9), gci.GetColorTableEntry(::XtermToWindowsIndex(5)));
+
+    Log::Comment(NoThrowString().Format(
+        L"invalid: no second component"
+    ));
+    seq = L"\x1b]4;5;rgb:1//1\x1b\\";
+    stateMachine.ProcessString(&seq[0], seq.length());
+    VERIFY_ARE_EQUAL(RGB(9,9,9), gci.GetColorTableEntry(::XtermToWindowsIndex(5)));
+
+    Log::Comment(NoThrowString().Format(
+        L"invalid: no components"
+    ));
+    seq = L"\x1b]4;5;rgb://\x1b\\";
+    stateMachine.ProcessString(&seq[0], seq.length());
+    VERIFY_ARE_EQUAL(RGB(9,9,9), gci.GetColorTableEntry(::XtermToWindowsIndex(5)));
+
+    Log::Comment(NoThrowString().Format(
+        L"invalid: no third component"
+    ));
+    seq = L"\x1b]4;5;rgb:1/11/\x1b\\";
+    stateMachine.ProcessString(&seq[0], seq.length());
+    VERIFY_ARE_EQUAL(RGB(9,9,9), gci.GetColorTableEntry(::XtermToWindowsIndex(5)));
+
+    Log::Comment(NoThrowString().Format(
+        L"invalid: rgbi is not a supported color space"
+    ));
+    seq = L"\x1b]4;5;rgbi:1/1/1\x1b\\";
+    stateMachine.ProcessString(&seq[0], seq.length());
+    VERIFY_ARE_EQUAL(RGB(9,9,9), gci.GetColorTableEntry(::XtermToWindowsIndex(5)));
+
+    Log::Comment(NoThrowString().Format(
+        L"invalid: cmyk is not a supported color space"
+    ));
+    seq = L"\x1b]4;5;cmyk:1/1/1\x1b\\";
+    stateMachine.ProcessString(&seq[0], seq.length());
+    VERIFY_ARE_EQUAL(RGB(9,9,9), gci.GetColorTableEntry(::XtermToWindowsIndex(5)));
+
+    Log::Comment(NoThrowString().Format(
+        L"invalid: no table index should do nothing"
+    ));
+    seq = L"\x1b]4;;rgb:1/1/1\x1b\\";
+    stateMachine.ProcessString(&seq[0], seq.length());
+    VERIFY_ARE_EQUAL(RGB(9,9,9), gci.GetColorTableEntry(::XtermToWindowsIndex(5)));
+
+    Log::Comment(NoThrowString().Format(
+        L"invalid: need to specify a color space"
+    ));
+    seq = L"\x1b]4;5;1/1/1\x1b\\";
+    stateMachine.ProcessString(&seq[0], seq.length());
+    VERIFY_ARE_EQUAL(RGB(9,9,9), gci.GetColorTableEntry(::XtermToWindowsIndex(5)));
+}
+
+void ScreenBufferTests::ResizeTraditionalDoesntDoubleFreeAttrRows()
+{
+    // there is not much to verify here, this test passes if the console doesn't crash.
+    CONSOLE_INFORMATION& gci = ServiceLocator::LocateGlobals().getConsoleInformation();
+    SCREEN_INFORMATION& si = gci.GetActiveOutputBuffer().GetActiveBuffer();
+
+    gci.SetWrapText(false);
+    COORD newBufferSize = si.GetBufferSize().Dimensions();
+    newBufferSize.Y--;
+
+    VERIFY_SUCCEEDED(si.ResizeTraditional(newBufferSize));
+}
+
+void ScreenBufferTests::ResizeCursorUnchanged()
+{
+    // Created for MSFT:19863799. Make sure whewn we resize the buffer, the
+    //      cursor looks the same as it did before.
+
+    BEGIN_TEST_METHOD_PROPERTIES()
+        TEST_METHOD_PROPERTY(L"Data:useResizeWithReflow", L"{false, true}")
+        TEST_METHOD_PROPERTY(L"Data:dx", L"{-10, -1, 0, 1, 10}")
+        TEST_METHOD_PROPERTY(L"Data:dy", L"{-10, -1, 0, 1, 10}")
+    END_TEST_METHOD_PROPERTIES();
+    bool useResizeWithReflow;
+    VERIFY_SUCCEEDED(TestData::TryGetValue(L"useResizeWithReflow", useResizeWithReflow), L"Use ResizeWithReflow or not");
+
+    int dx, dy;
+    VERIFY_SUCCEEDED(TestData::TryGetValue(L"dx", dx), L"change in width of buffer");
+    VERIFY_SUCCEEDED(TestData::TryGetValue(L"dy", dy), L"change in height of buffer");
+
+    CONSOLE_INFORMATION& gci = ServiceLocator::LocateGlobals().getConsoleInformation();
+    SCREEN_INFORMATION& si = gci.GetActiveOutputBuffer().GetActiveBuffer();
+    const auto& initialCursor = si.GetTextBuffer().GetCursor();
+
+    // Get initial cursor values
+    const CursorType initialType = initialCursor.GetType();
+    const auto initialSize = initialCursor.GetSize();
+    const COLORREF initialColor = initialCursor.GetColor();
+
+    // set our wrap mode accordingly - ResizeScreenBuffer will be smart enough
+    //  to call the appropriate implementation
+    gci.SetWrapText(useResizeWithReflow);
+
+    COORD newBufferSize = si.GetBufferSize().Dimensions();
+    newBufferSize.X += static_cast<short>(dx);
+    newBufferSize.Y += static_cast<short>(dy);
+
+    VERIFY_SUCCEEDED(si.ResizeScreenBuffer(newBufferSize, false));
+
+    const auto& finalCursor = si.GetTextBuffer().GetCursor();
+    const CursorType finalType = finalCursor.GetType();
+    const auto finalSize = finalCursor.GetSize();
+    const COLORREF finalColor = finalCursor.GetColor();
+
+    VERIFY_ARE_EQUAL(initialType, finalType);
+    VERIFY_ARE_EQUAL(initialColor, finalColor);
+    VERIFY_ARE_EQUAL(initialSize, finalSize);
+}
+
+
+void ScreenBufferTests::ResizeAltBuffer()
+{
+    CONSOLE_INFORMATION& gci = ServiceLocator::LocateGlobals().getConsoleInformation();
+    gci.LockConsole(); // Lock must be taken to manipulate buffer.
+    auto unlock = wil::scope_exit([&] { gci.UnlockConsole(); });
+
+    SCREEN_INFORMATION& si = gci.GetActiveOutputBuffer().GetActiveBuffer();
+    StateMachine& stateMachine = si.GetStateMachine();
+
+    Log::Comment(NoThrowString().Format(
+        L"Try resizing the alt buffer. Make sure the call doesn't stack overflow."
+    ));
+
+    VERIFY_IS_FALSE(si._IsAltBuffer());
+    const Viewport originalMainSize = Viewport(si._viewport);
+
+    Log::Comment(NoThrowString().Format(
+        L"Switch to alt buffer"
+    ));
+    std::wstring seq = L"\x1b[?1049h";
+    stateMachine.ProcessString(&seq[0], seq.length());
+
+    VERIFY_IS_FALSE(si._IsAltBuffer());
+    VERIFY_IS_NOT_NULL(si._psiAlternateBuffer);
+    SCREEN_INFORMATION* const psiAlt = si._psiAlternateBuffer;
+
+    COORD newSize = originalMainSize.Dimensions();
+    newSize.X += 2;
+    newSize.Y += 2;
+
+    Log::Comment(NoThrowString().Format(
+        L"MSFT:15917333 This call shouldn't stack overflow"
+    ));
+    psiAlt->SetViewportSize(&newSize);
+    VERIFY_IS_TRUE(true);
+
+    Log::Comment(NoThrowString().Format(
+        L"Switch back from buffer"
+    ));
+    seq = L"\x1b[?1049l";
+    stateMachine.ProcessString(&seq[0], seq.length());
+    VERIFY_IS_FALSE(si._IsAltBuffer());
+    VERIFY_IS_NULL(si._psiAlternateBuffer);
+}
+
+void ScreenBufferTests::VtEraseAllPersistCursor()
+{
+    CONSOLE_INFORMATION& gci = ServiceLocator::LocateGlobals().getConsoleInformation();
+    SCREEN_INFORMATION& si = gci.GetActiveOutputBuffer().GetActiveBuffer();
+    const TextBuffer& tbi = si.GetTextBuffer();
+    StateMachine& stateMachine = si.GetStateMachine();
+    const Cursor& cursor = tbi.GetCursor();
+
+    Log::Comment(NoThrowString().Format(
+        L"Make sure the viewport is at 0,0"
+    ));
+    VERIFY_SUCCEEDED(si.SetViewportOrigin(true, COORD({0, 0}), true));
+
+    Log::Comment(NoThrowString().Format(
+        L"Move the cursor to 2,2, then execute a Erase All.\n"
+        L"The cursor should not move relative to the viewport."
+    ));
+
+    std::wstring seq = L"\x1b[2;2H";
+    stateMachine.ProcessString(&seq[0], seq.length());
+    VERIFY_ARE_EQUAL( COORD({1, 1}), cursor.GetPosition());
+
+    seq = L"\x1b[2J";
+    stateMachine.ProcessString(&seq[0], seq.length());
+
+    auto newViewport = si._viewport;
+    COORD expectedCursor = {1, 1};
+    newViewport.ConvertFromOrigin(&expectedCursor);
+
+    VERIFY_ARE_EQUAL(expectedCursor, cursor.GetPosition());
+
+}
+
+void ScreenBufferTests::VtEraseAllPersistCursorFillColor()
+{
+    CONSOLE_INFORMATION& gci = ServiceLocator::LocateGlobals().getConsoleInformation();
+    SCREEN_INFORMATION& si = gci.GetActiveOutputBuffer().GetActiveBuffer();
+    const TextBuffer& tbi = si.GetTextBuffer();
+    StateMachine& stateMachine = si.GetStateMachine();
+
+    Log::Comment(NoThrowString().Format(
+        L"Make sure the viewport is at 0,0"
+    ));
+    VERIFY_SUCCEEDED(si.SetViewportOrigin(true, COORD({0, 0}), true));
+
+    Log::Comment(NoThrowString().Format(
+        L"Change the colors to dark_red on bright_blue, then execute a Erase All.\n"
+        L"The viewport should be full of dark_red on bright_blue"
+    ));
+
+    auto expectedAttr = TextAttribute(XtermToLegacy(1, 12));
+    std::wstring seq = L"\x1b[31;104m";
+    stateMachine.ProcessString(&seq[0], seq.length());
+
+    VERIFY_ARE_EQUAL(expectedAttr, si._Attributes);
+
+    seq = L"\x1b[2J";
+    stateMachine.ProcessString(&seq[0], seq.length());
+
+    VERIFY_ARE_EQUAL(expectedAttr, si._Attributes);
+
+    auto newViewport = si._viewport;
+    Log::Comment(NoThrowString().Format(
+        L"new Viewport: %s",
+        VerifyOutputTraits<SMALL_RECT>::ToString(newViewport.ToInclusive()).GetBuffer()
+    ));
+    Log::Comment(NoThrowString().Format(
+        L"Buffer Size: %s",
+        VerifyOutputTraits<SMALL_RECT>::ToString(si.GetBufferSize().ToInclusive()).GetBuffer()
+    ));
+
+    auto iter = tbi.GetCellDataAt(newViewport.Origin());
+    auto height = newViewport.Height();
+    auto width = newViewport.Width();
+    for (int i = 0; i < height; i++)
+    {
+        for (int j = 0; j < width; j++)
+        {
+            VERIFY_ARE_EQUAL(expectedAttr, iter->TextAttr());
+            iter++;
+        }
+    }
+}
+
+void ScreenBufferTests::GetWordBoundary()
+{
+    CONSOLE_INFORMATION& gci = ServiceLocator::LocateGlobals().getConsoleInformation();
+    SCREEN_INFORMATION& si = gci.GetActiveOutputBuffer().GetActiveBuffer();
+
+    const auto text = L"This is some test text for word boundaries.";
+    const auto length = wcslen(text);
+
+    // Make the buffer as big as our test text.
+    const COORD newBufferSize = { gsl::narrow<SHORT>(length), 10 };
+    VERIFY_SUCCEEDED(si.GetTextBuffer().ResizeTraditional(si.GetBufferSize().Dimensions(),
+                                                          newBufferSize,
+                                                          si.GetAttributes()));
+
+    const OutputCellIterator it(text, si.GetAttributes());
+    si.Write(it, { 0,0 });
+
+    // Now find some words in it.
+    Log::Comment(L"Find first word from its front.");
+    COORD expectedFirst = { 0, 0 };
+    COORD expectedSecond = { 4, 0 };
+
+    auto boundary = si.GetWordBoundary({ 0, 0 });
+    VERIFY_ARE_EQUAL(expectedFirst, boundary.first);
+    VERIFY_ARE_EQUAL(expectedSecond, boundary.second);
+
+    Log::Comment(L"Find first word from its middle.");
+    boundary = si.GetWordBoundary({ 1, 0 });
+    VERIFY_ARE_EQUAL(expectedFirst, boundary.first);
+    VERIFY_ARE_EQUAL(expectedSecond, boundary.second);
+
+    Log::Comment(L"Find first word from its end.");
+    boundary = si.GetWordBoundary({ 3, 0 });
+    VERIFY_ARE_EQUAL(expectedFirst, boundary.first);
+    VERIFY_ARE_EQUAL(expectedSecond, boundary.second);
+
+    Log::Comment(L"Find middle word from its front.");
+    expectedFirst = { 13, 0 };
+    expectedSecond = { 17, 0 };
+    boundary = si.GetWordBoundary({ 13, 0 });
+    VERIFY_ARE_EQUAL(expectedFirst, boundary.first);
+    VERIFY_ARE_EQUAL(expectedSecond, boundary.second);
+
+    Log::Comment(L"Find middle word from its middle.");
+    boundary = si.GetWordBoundary({ 15, 0 });
+    VERIFY_ARE_EQUAL(expectedFirst, boundary.first);
+    VERIFY_ARE_EQUAL(expectedSecond, boundary.second);
+
+    Log::Comment(L"Find middle word from its end.");
+    boundary = si.GetWordBoundary({ 16, 0 });
+    VERIFY_ARE_EQUAL(expectedFirst, boundary.first);
+    VERIFY_ARE_EQUAL(expectedSecond, boundary.second);
+
+    Log::Comment(L"Find end word from its front.");
+    expectedFirst = { 32, 0 };
+    expectedSecond = { 43, 0 };
+    boundary = si.GetWordBoundary({ 32, 0 });
+    VERIFY_ARE_EQUAL(expectedFirst, boundary.first);
+    VERIFY_ARE_EQUAL(expectedSecond, boundary.second);
+
+    Log::Comment(L"Find end word from its middle.");
+    boundary = si.GetWordBoundary({ 39, 0 });
+    VERIFY_ARE_EQUAL(expectedFirst, boundary.first);
+    VERIFY_ARE_EQUAL(expectedSecond, boundary.second);
+
+    Log::Comment(L"Find end word from its end.");
+    boundary = si.GetWordBoundary({ 43, 0 });
+    VERIFY_ARE_EQUAL(expectedFirst, boundary.first);
+    VERIFY_ARE_EQUAL(expectedSecond, boundary.second);
+
+    Log::Comment(L"Find a word starting from a boundary character.");
+    expectedFirst = { 8, 0 };
+    expectedSecond = { 12, 0 };
+    boundary = si.GetWordBoundary({ 12, 0 });
+    VERIFY_ARE_EQUAL(expectedFirst, boundary.first);
+    VERIFY_ARE_EQUAL(expectedSecond, boundary.second);
+}
+
+void ScreenBufferTests::GetWordBoundaryTrimZeros(const bool on)
+{
+    CONSOLE_INFORMATION& gci = ServiceLocator::LocateGlobals().getConsoleInformation();
+    SCREEN_INFORMATION& si = gci.GetActiveOutputBuffer().GetActiveBuffer();
+
+    const auto text = L"000fe12 0xfe12 0Xfe12 0nfe12 0Nfe12";
+    const auto length = wcslen(text);
+
+    // Make the buffer as big as our test text.
+    const COORD newBufferSize = { gsl::narrow<SHORT>(length), 10 };
+    VERIFY_SUCCEEDED(si.GetTextBuffer().ResizeTraditional(si.GetBufferSize().Dimensions(),
+                                                          newBufferSize,
+                                                          si.GetAttributes()));
+
+    const OutputCellIterator it(text, si.GetAttributes());
+    si.Write(it, { 0, 0 });
+
+    gci.SetTrimLeadingZeros(on);
+
+    COORD expectedFirst;
+    COORD expectedSecond;
+    std::pair<COORD, COORD> boundary;
+
+    Log::Comment(L"Find lead with 000");
+    expectedFirst = on ? COORD{ 3, 0 } : COORD{ 0, 0 };
+    expectedSecond = COORD{ 7, 0 };
+    boundary = si.GetWordBoundary({ 0, 0 });
+    VERIFY_ARE_EQUAL(expectedFirst, boundary.first);
+    VERIFY_ARE_EQUAL(expectedSecond, boundary.second);
+
+    Log::Comment(L"Find lead with 0x");
+    expectedFirst = COORD{ 8, 0 };
+    expectedSecond = COORD{ 14, 0 };
+    boundary = si.GetWordBoundary({ 8, 0 });
+    VERIFY_ARE_EQUAL(expectedFirst, boundary.first);
+    VERIFY_ARE_EQUAL(expectedSecond, boundary.second);
+
+    Log::Comment(L"Find lead with 0X");
+    expectedFirst = COORD{ 15, 0 };
+    expectedSecond = COORD{ 21, 0 };
+    boundary = si.GetWordBoundary({ 15, 0 });
+    VERIFY_ARE_EQUAL(expectedFirst, boundary.first);
+    VERIFY_ARE_EQUAL(expectedSecond, boundary.second);
+
+    Log::Comment(L"Find lead with 0n");
+    expectedFirst = COORD{ 22, 0 };
+    expectedSecond = COORD{ 28, 0 };
+    boundary = si.GetWordBoundary({ 22, 0 });
+    VERIFY_ARE_EQUAL(expectedFirst, boundary.first);
+    VERIFY_ARE_EQUAL(expectedSecond, boundary.second);
+
+    Log::Comment(L"Find lead with 0N");
+    expectedFirst = on ? COORD{ 30, 0 } : COORD{ 29, 0 };
+    expectedSecond = COORD{ 35, 0 };
+    boundary = si.GetWordBoundary({ 29, 0 });
+    VERIFY_ARE_EQUAL(expectedFirst, boundary.first);
+    VERIFY_ARE_EQUAL(expectedSecond, boundary.second);
+}
+
+void ScreenBufferTests::GetWordBoundaryTrimZerosOn()
+{
+    GetWordBoundaryTrimZeros(true);
+}
+
+void ScreenBufferTests::GetWordBoundaryTrimZerosOff()
+{
+    GetWordBoundaryTrimZeros(false);
+}
+
+void ScreenBufferTests::TestAltBufferCursorState()
+{
+    CONSOLE_INFORMATION& gci = ServiceLocator::LocateGlobals().getConsoleInformation();
+    gci.LockConsole(); // Lock must be taken to manipulate buffer.
+    auto unlock = wil::scope_exit([&] { gci.UnlockConsole(); });
+
+    Log::Comment(L"Creating one alternate buffer");
+    auto& original = gci.GetActiveOutputBuffer();
+    VERIFY_IS_NULL(original._psiAlternateBuffer);
+    VERIFY_IS_NULL(original._psiMainBuffer);
+
+    NTSTATUS Status = original.UseAlternateScreenBuffer();
+    if(VERIFY_IS_TRUE(NT_SUCCESS(Status)))
+    {
+        Log::Comment(L"Alternate buffer successfully created");
+        auto& alternate = gci.GetActiveOutputBuffer();
+        // Make sure that when the test is done, we switch back to the main buffer.
+        // Otherwise, one test could pollute another.
+        auto useMain = wil::scope_exit([&] { alternate.UseMainScreenBuffer(); });
+
+        const auto* pMain = &original;
+        const auto* pAlt = &alternate;
+        // Validate that the pointers were mapped appropriately to link
+        //      alternate and main buffers
+        VERIFY_ARE_NOT_EQUAL(pMain, pAlt);
+        VERIFY_ARE_EQUAL(pAlt, original._psiAlternateBuffer);
+        VERIFY_ARE_EQUAL(pMain, alternate._psiMainBuffer);
+        VERIFY_IS_NULL(original._psiMainBuffer);
+        VERIFY_IS_NULL(alternate._psiAlternateBuffer);
+
+        auto& mainCursor = original.GetTextBuffer().GetCursor();
+        auto& altCursor = alternate.GetTextBuffer().GetCursor();
+
+        // Validate that the cursor state was copied appropriately into the
+        //      alternate buffer
+        VERIFY_ARE_EQUAL(mainCursor.GetSize(), altCursor.GetSize());
+        VERIFY_ARE_EQUAL(mainCursor.GetColor(), altCursor.GetColor());
+        VERIFY_ARE_EQUAL(mainCursor.GetType(), altCursor.GetType());
+    }
+}
+
+void ScreenBufferTests::TestAltBufferVtDispatching()
+{
+    CONSOLE_INFORMATION& gci = ServiceLocator::LocateGlobals().getConsoleInformation();
+    gci.LockConsole(); // Lock must be taken to manipulate buffer.
+    auto unlock = wil::scope_exit([&] { gci.UnlockConsole(); });
+    Log::Comment(L"Creating one alternate buffer");
+    auto& mainBuffer = gci.GetActiveOutputBuffer();
+    // Make sure we're in VT mode
+    WI_SetFlag(mainBuffer.OutputMode, ENABLE_VIRTUAL_TERMINAL_PROCESSING);
+    // Make sure we're suing the default attributes at the start of the test,
+    // Otherwise they could be polluted from a previous test.
+    mainBuffer.SetAttributes(gci.GetDefaultAttributes());
+
+    VERIFY_IS_NULL(mainBuffer._psiAlternateBuffer);
+    VERIFY_IS_NULL(mainBuffer._psiMainBuffer);
+
+    NTSTATUS Status = mainBuffer.UseAlternateScreenBuffer();
+    if(VERIFY_IS_TRUE(NT_SUCCESS(Status)))
+    {
+        Log::Comment(L"Alternate buffer successfully created");
+        auto& alternate = gci.GetActiveOutputBuffer();
+        // Make sure that when the test is done, we switch back to the main buffer.
+        // Otherwise, one test could pollute another.
+        auto useMain = wil::scope_exit([&] { alternate.UseMainScreenBuffer(); });
+        // Manually turn on VT mode - usually gci enables this for you.
+        WI_SetFlag(alternate.OutputMode, ENABLE_VIRTUAL_TERMINAL_PROCESSING);
+
+        const auto* pMain = &mainBuffer;
+        const auto* pAlt = &alternate;
+        // Validate that the pointers were mapped appropriately to link
+        //      alternate and main buffers
+        VERIFY_ARE_NOT_EQUAL(pMain, pAlt);
+        VERIFY_ARE_EQUAL(pAlt, mainBuffer._psiAlternateBuffer);
+        VERIFY_ARE_EQUAL(pMain, alternate._psiMainBuffer);
+        VERIFY_IS_NULL(mainBuffer._psiMainBuffer);
+        VERIFY_IS_NULL(alternate._psiAlternateBuffer);
+
+        auto& mainCursor = mainBuffer.GetTextBuffer().GetCursor();
+        auto& altCursor = alternate.GetTextBuffer().GetCursor();
+
+        const COORD origin = {0, 0};
+        mainCursor.SetPosition(origin);
+        altCursor.SetPosition(origin);
+        Log::Comment(NoThrowString().Format(L"Make sure the viewport is at 0,0"));
+        VERIFY_SUCCEEDED(mainBuffer.SetViewportOrigin(true, origin, true));
+        VERIFY_SUCCEEDED(alternate.SetViewportOrigin(true, origin, true));
+        VERIFY_ARE_EQUAL(origin, mainCursor.GetPosition());
+        VERIFY_ARE_EQUAL(origin, altCursor.GetPosition());
+
+        // We're going to write some data to either the main buffer or the alt
+        //  buffer, as if we were using the API.
+
+        std::unique_ptr<WriteData> waiter;
+        std::wstring seq = L"\x1b[5;6H";
+        size_t seqCb = 2 * seq.size();
+        VERIFY_SUCCEEDED(DoWriteConsole(&seq[0], &seqCb, mainBuffer, waiter));
+
+        VERIFY_ARE_EQUAL(COORD({0, 0}), mainCursor.GetPosition());
+        // recall: vt coordinates are (row, column), 1-indexed
+        VERIFY_ARE_EQUAL(COORD({5, 4}), altCursor.GetPosition());
+
+        const TextAttribute expectedDefaults = gci.GetDefaultAttributes();
+        TextAttribute expectedRgb = expectedDefaults;
+        expectedRgb.SetBackground(RGB(255, 0, 255));
+
+        VERIFY_ARE_EQUAL(expectedDefaults, mainBuffer.GetAttributes());
+        VERIFY_ARE_EQUAL(expectedDefaults, alternate.GetAttributes());
+
+        seq = L"\x1b[48;2;255;0;255m";
+        seqCb = 2 * seq.size();
+        VERIFY_SUCCEEDED(DoWriteConsole(&seq[0], &seqCb, mainBuffer, waiter));
+
+        VERIFY_ARE_EQUAL(expectedDefaults, mainBuffer.GetAttributes());
+        VERIFY_ARE_EQUAL(expectedRgb, alternate.GetAttributes());
+
+        seq = L"X";
+        seqCb = 2 * seq.size();
+        VERIFY_SUCCEEDED(DoWriteConsole(&seq[0], &seqCb, mainBuffer, waiter));
+
+        VERIFY_ARE_EQUAL(COORD({0, 0}), mainCursor.GetPosition());
+        VERIFY_ARE_EQUAL(COORD({6, 4}), altCursor.GetPosition());
+
+        // Recall we didn't print an 'X' to the main buffer, so there's no
+        //      char to inspect the attributes of.
+        const ROW& altRow = alternate.GetTextBuffer().GetRowByOffset(altCursor.GetPosition().Y);
+        const auto altAttrRow = &altRow.GetAttrRow();
+        const std::vector<TextAttribute> altAttrs{ altAttrRow->begin(), altAttrRow->end() };
+        const auto altAttrA = altAttrs[altCursor.GetPosition().X - 1];
+        VERIFY_ARE_EQUAL(expectedRgb, altAttrA);
+    }
+}
+
+void ScreenBufferTests::SetDefaultsIndividuallyBothDefault()
+{
+    // Tests MSFT:19828103
+
+    CONSOLE_INFORMATION& gci = ServiceLocator::LocateGlobals().getConsoleInformation();
+    SCREEN_INFORMATION& si = gci.GetActiveOutputBuffer().GetActiveBuffer();
+    const TextBuffer& tbi = si.GetTextBuffer();
+    StateMachine& stateMachine = si.GetStateMachine();
+    Cursor& cursor = si.GetTextBuffer().GetCursor();
+
+    Log::Comment(NoThrowString().Format(L"Make sure the viewport is at 0,0"));
+    VERIFY_SUCCEEDED(si.SetViewportOrigin(true, COORD({0, 0}), true));
+    cursor.SetPosition({0, 0});
+
+    COLORREF magenta = RGB(255, 0, 255);
+    COLORREF yellow = RGB(255, 255, 0);
+    COLORREF brightGreen = gci.GetColorTableEntry(::XtermToWindowsIndex(10));
+    COLORREF darkBlue = gci.GetColorTableEntry(::XtermToWindowsIndex(4));
+
+    gci.SetDefaultForegroundColor(yellow);
+    gci.SetDefaultBackgroundColor(magenta);
+    si.SetDefaultAttributes(gci.GetDefaultAttributes(), { gci.GetPopupFillAttribute() });
+
+    Log::Comment(NoThrowString().Format(L"Write 6 X's:"));
+    Log::Comment(NoThrowString().Format(L"  The first in default-fg on default-bg (yellow on magenta)"));
+    Log::Comment(NoThrowString().Format(L"  The second with bright-green on dark-blue"));
+    Log::Comment(NoThrowString().Format(L"  The third with default-fg on dark-blue"));
+    Log::Comment(NoThrowString().Format(L"  The fourth in default-fg on default-bg (yellow on magenta)"));
+    Log::Comment(NoThrowString().Format(L"  The fifth with bright-green on dark-blue"));
+    Log::Comment(NoThrowString().Format(L"  The sixth with bright-green on default-bg"));
+
+    std::wstring seq = L"\x1b[m"; // Reset to defaults
+    stateMachine.ProcessString(seq);
+    seq = L"X";
+    stateMachine.ProcessString(seq);
+
+    seq = L"\x1b[92;44m"; // bright-green on dark-blue
+    stateMachine.ProcessString(seq);
+    seq = L"X";
+    stateMachine.ProcessString(seq);
+
+    seq = L"\x1b[39m"; // reset fg
+    stateMachine.ProcessString(seq);
+    seq = L"X";
+    stateMachine.ProcessString(seq);
+
+    seq = L"\x1b[49m"; // reset bg
+    stateMachine.ProcessString(seq);
+    seq = L"X";
+    stateMachine.ProcessString(seq);
+
+    seq = L"\x1b[92;44m"; // bright-green on dark-blue
+    stateMachine.ProcessString(seq);
+    seq = L"X";
+    stateMachine.ProcessString(seq);
+
+    seq = L"\x1b[49m"; // reset bg
+    stateMachine.ProcessString(seq);
+    seq = L"X";
+    stateMachine.ProcessString(seq);
+
+    // See the log comment above for description of these values.
+    TextAttribute expectedDefaults{};
+    TextAttribute expectedTwo{FOREGROUND_GREEN | FOREGROUND_INTENSITY | BACKGROUND_BLUE};
+    TextAttribute expectedThree{FOREGROUND_GREEN | FOREGROUND_INTENSITY | BACKGROUND_BLUE};
+    expectedThree.SetDefaultForeground();
+    // Four is the same as Defaults
+    // Five is the same as two
+    TextAttribute expectedSix{FOREGROUND_GREEN | FOREGROUND_INTENSITY | BACKGROUND_BLUE};
+    expectedSix.SetDefaultBackground();
+
+    COORD expectedCursor{6, 0};
+    VERIFY_ARE_EQUAL(expectedCursor, cursor.GetPosition());
+
+    const ROW& row = tbi.GetRowByOffset(0);
+    const auto attrRow = &row.GetAttrRow();
+    const std::vector<TextAttribute> attrs{ attrRow->begin(), attrRow->end() };
+    const auto attrA = attrs[0];
+    const auto attrB = attrs[1];
+    const auto attrC = attrs[2];
+    const auto attrD = attrs[3];
+    const auto attrE = attrs[4];
+    const auto attrF = attrs[5];
+
+    LOG_ATTR(attrA);
+    LOG_ATTR(attrB);
+    LOG_ATTR(attrC);
+    LOG_ATTR(attrD);
+    LOG_ATTR(attrE);
+    LOG_ATTR(attrF);
+
+    VERIFY_ARE_EQUAL(false, attrA.IsLegacy());
+    VERIFY_ARE_EQUAL(true,  attrB.IsLegacy());
+    VERIFY_ARE_EQUAL(false, attrC.IsLegacy());
+    VERIFY_ARE_EQUAL(false, attrD.IsLegacy());
+    VERIFY_ARE_EQUAL(true,  attrE.IsLegacy());
+    VERIFY_ARE_EQUAL(false, attrF.IsLegacy());
+
+    VERIFY_ARE_EQUAL(expectedDefaults, attrA);
+    VERIFY_ARE_EQUAL(expectedTwo, attrB);
+    VERIFY_ARE_EQUAL(expectedThree, attrC);
+    VERIFY_ARE_EQUAL(expectedDefaults, attrD);
+    VERIFY_ARE_EQUAL(expectedTwo, attrE);
+    VERIFY_ARE_EQUAL(expectedSix, attrF);
+
+    VERIFY_ARE_EQUAL(yellow,  gci.LookupForegroundColor(attrA));
+    VERIFY_ARE_EQUAL(brightGreen, gci.LookupForegroundColor(attrB));
+    VERIFY_ARE_EQUAL(yellow, gci.LookupForegroundColor(attrC));
+    VERIFY_ARE_EQUAL(yellow, gci.LookupForegroundColor(attrD));
+    VERIFY_ARE_EQUAL(brightGreen, gci.LookupForegroundColor(attrE));
+    VERIFY_ARE_EQUAL(brightGreen, gci.LookupForegroundColor(attrF));
+
+    VERIFY_ARE_EQUAL(magenta, gci.LookupBackgroundColor(attrA));
+    VERIFY_ARE_EQUAL(darkBlue, gci.LookupBackgroundColor(attrB));
+    VERIFY_ARE_EQUAL(darkBlue, gci.LookupBackgroundColor(attrC));
+    VERIFY_ARE_EQUAL(magenta, gci.LookupBackgroundColor(attrD));
+    VERIFY_ARE_EQUAL(darkBlue, gci.LookupBackgroundColor(attrE));
+    VERIFY_ARE_EQUAL(magenta, gci.LookupBackgroundColor(attrF));
+}
+
+void ScreenBufferTests::SetDefaultsTogether()
+{
+    // Tests MSFT:19828103
+
+    CONSOLE_INFORMATION& gci = ServiceLocator::LocateGlobals().getConsoleInformation();
+    SCREEN_INFORMATION& si = gci.GetActiveOutputBuffer().GetActiveBuffer();
+    const TextBuffer& tbi = si.GetTextBuffer();
+    StateMachine& stateMachine = si.GetStateMachine();
+    Cursor& cursor = si.GetTextBuffer().GetCursor();
+
+    Log::Comment(NoThrowString().Format(L"Make sure the viewport is at 0,0"));
+    VERIFY_SUCCEEDED(si.SetViewportOrigin(true, COORD({0, 0}), true));
+    cursor.SetPosition({0, 0});
+
+    COLORREF magenta = RGB(255, 0, 255);
+    COLORREF yellow = RGB(255, 255, 0);
+    COLORREF color250 = gci.GetColorTableEntry(250);
+
+    gci.SetDefaultForegroundColor(yellow);
+    gci.SetDefaultBackgroundColor(magenta);
+    si.SetDefaultAttributes(gci.GetDefaultAttributes(), { gci.GetPopupFillAttribute() });
+
+    Log::Comment(NoThrowString().Format(L"Write 6 X's:"));
+    Log::Comment(NoThrowString().Format(L"  The first in default-fg on default-bg (yellow on magenta)"));
+    Log::Comment(NoThrowString().Format(L"  The second with default-fg on xterm(250)"));
+    Log::Comment(NoThrowString().Format(L"  The third with defaults again"));
+
+    std::wstring seq = L"\x1b[m"; // Reset to defaults
+    stateMachine.ProcessString(seq);
+    seq = L"X";
+    stateMachine.ProcessString(seq);
+
+    seq = L"\x1b[48;5;250m"; // bright-green on dark-blue
+    stateMachine.ProcessString(seq);
+    seq = L"X";
+    stateMachine.ProcessString(seq);
+
+    seq = L"\x1b[39;49m"; // reset fg
+    stateMachine.ProcessString(seq);
+    seq = L"X";
+    stateMachine.ProcessString(seq);
+
+    // See the log comment above for description of these values.
+    TextAttribute expectedDefaults{};
+    TextAttribute expectedTwo{};
+    expectedTwo.SetBackground(color250);
+
+    COORD expectedCursor{3, 0};
+    VERIFY_ARE_EQUAL(expectedCursor, cursor.GetPosition());
+
+    const ROW& row = tbi.GetRowByOffset(0);
+    const auto attrRow = &row.GetAttrRow();
+    const std::vector<TextAttribute> attrs{ attrRow->begin(), attrRow->end() };
+    const auto attrA = attrs[0];
+    const auto attrB = attrs[1];
+    const auto attrC = attrs[2];
+
+    LOG_ATTR(attrA);
+    LOG_ATTR(attrB);
+    LOG_ATTR(attrC);
+
+    VERIFY_ARE_EQUAL(false, attrA.IsLegacy());
+    VERIFY_ARE_EQUAL(false,  attrB.IsLegacy());
+    VERIFY_ARE_EQUAL(false, attrC.IsLegacy());
+
+    VERIFY_ARE_EQUAL(expectedDefaults, attrA);
+    VERIFY_ARE_EQUAL(expectedTwo, attrB);
+    VERIFY_ARE_EQUAL(expectedDefaults, attrC);
+
+    VERIFY_ARE_EQUAL(yellow,  gci.LookupForegroundColor(attrA));
+    VERIFY_ARE_EQUAL(yellow, gci.LookupForegroundColor(attrB));
+    VERIFY_ARE_EQUAL(yellow, gci.LookupForegroundColor(attrC));
+
+    VERIFY_ARE_EQUAL(magenta, gci.LookupBackgroundColor(attrA));
+    VERIFY_ARE_EQUAL(color250, gci.LookupBackgroundColor(attrB));
+    VERIFY_ARE_EQUAL(magenta, gci.LookupBackgroundColor(attrC));
+}
+
+
+void ScreenBufferTests::ReverseResetWithDefaultBackground()
+{
+    // Tests MSFT:19694089
+    CONSOLE_INFORMATION& gci = ServiceLocator::LocateGlobals().getConsoleInformation();
+    SCREEN_INFORMATION& si = gci.GetActiveOutputBuffer().GetActiveBuffer();
+    const TextBuffer& tbi = si.GetTextBuffer();
+    StateMachine& stateMachine = si.GetStateMachine();
+    Cursor& cursor = si.GetTextBuffer().GetCursor();
+
+    Log::Comment(NoThrowString().Format(L"Make sure the viewport is at 0,0"));
+    VERIFY_SUCCEEDED(si.SetViewportOrigin(true, COORD({0, 0}), true));
+    cursor.SetPosition({0, 0});
+
+    COLORREF magenta = RGB(255, 0, 255);
+
+    gci.SetDefaultForegroundColor(INVALID_COLOR);
+    gci.SetDefaultBackgroundColor(magenta);
+    si.SetDefaultAttributes(gci.GetDefaultAttributes(), { gci.GetPopupFillAttribute() });
+
+    Log::Comment(NoThrowString().Format(L"Write 3 X's:"));
+    Log::Comment(NoThrowString().Format(L"  The first in default-attr on default color (magenta)"));
+    Log::Comment(NoThrowString().Format(L"  The second with reversed attrs"));
+    Log::Comment(NoThrowString().Format(L"  The third after resetting the attrs back"));
+
+    std::wstring seq = L"X";
+    stateMachine.ProcessString(seq);
+    seq = L"\x1b[7m";
+    stateMachine.ProcessString(seq);
+    seq = L"X";
+    stateMachine.ProcessString(seq);
+    seq = L"\x1b[27m";
+    stateMachine.ProcessString(seq);
+    seq = L"X";
+    stateMachine.ProcessString(seq);
+
+    TextAttribute expectedDefaults{gci.GetFillAttribute()};
+    expectedDefaults.SetDefaultBackground();
+    TextAttribute expectedReversed = expectedDefaults;
+    expectedReversed.Invert();
+
+    COORD expectedCursor{3, 0};
+    VERIFY_ARE_EQUAL(expectedCursor, cursor.GetPosition());
+
+    const ROW& row = tbi.GetRowByOffset(0);
+    const auto attrRow = &row.GetAttrRow();
+    const std::vector<TextAttribute> attrs{ attrRow->begin(), attrRow->end() };
+    const auto attrA = attrs[0];
+    const auto attrB = attrs[1];
+    const auto attrC = attrs[2];
+
+    LOG_ATTR(attrA);
+    LOG_ATTR(attrB);
+    LOG_ATTR(attrC);
+
+    VERIFY_ARE_EQUAL(false, attrA.IsLegacy());
+    VERIFY_ARE_EQUAL(false, attrB.IsLegacy());
+    VERIFY_ARE_EQUAL(false, attrC.IsLegacy());
+
+    VERIFY_ARE_EQUAL(false, WI_IsFlagSet(attrA.GetMetaAttributes(), COMMON_LVB_REVERSE_VIDEO));
+    VERIFY_ARE_EQUAL(true, WI_IsFlagSet(attrB.GetMetaAttributes(), COMMON_LVB_REVERSE_VIDEO));
+    VERIFY_ARE_EQUAL(false, WI_IsFlagSet(attrC.GetMetaAttributes(), COMMON_LVB_REVERSE_VIDEO));
+
+    VERIFY_ARE_EQUAL(expectedDefaults, attrA);
+    VERIFY_ARE_EQUAL(expectedReversed, attrB);
+    VERIFY_ARE_EQUAL(expectedDefaults, attrC);
+
+    VERIFY_ARE_EQUAL(magenta, gci.LookupBackgroundColor(attrA));
+    VERIFY_ARE_EQUAL(magenta, gci.LookupForegroundColor(attrB));
+    VERIFY_ARE_EQUAL(magenta, gci.LookupBackgroundColor(attrC));
+}
+
+void ScreenBufferTests::BackspaceDefaultAttrs()
+{
+    // Created for MSFT:19735050, but doesn't actually test that.
+    // That bug actually involves the input line, and that needs to use
+    //      TextAttributes instead of WORDs
+
+    CONSOLE_INFORMATION& gci = ServiceLocator::LocateGlobals().getConsoleInformation();
+    SCREEN_INFORMATION& si = gci.GetActiveOutputBuffer().GetActiveBuffer();
+    const TextBuffer& tbi = si.GetTextBuffer();
+    StateMachine& stateMachine = si.GetStateMachine();
+    Cursor& cursor = si.GetTextBuffer().GetCursor();
+
+    Log::Comment(NoThrowString().Format(L"Make sure the viewport is at 0,0"));
+    VERIFY_SUCCEEDED(si.SetViewportOrigin(true, COORD({0, 0}), true));
+    cursor.SetPosition({0, 0});
+
+    COLORREF magenta = RGB(255, 0, 255);
+
+    gci.SetDefaultBackgroundColor(magenta);
+    si.SetDefaultAttributes(gci.GetDefaultAttributes(), { gci.GetPopupFillAttribute() });
+
+    Log::Comment(NoThrowString().Format(L"Write 2 X's, then backspace one."));
+
+    std::wstring seq = L"\x1b[m";
+    stateMachine.ProcessString(seq);
+    seq = L"XX";
+    stateMachine.ProcessString(seq);
+
+    seq = UNICODE_BACKSPACE;
+    stateMachine.ProcessString(seq);
+
+    TextAttribute expectedDefaults{};
+    expectedDefaults.SetDefaultBackground();
+
+    COORD expectedCursor{1, 0};
+    VERIFY_ARE_EQUAL(expectedCursor, cursor.GetPosition());
+
+    const ROW& row = tbi.GetRowByOffset(0);
+    const auto attrRow = &row.GetAttrRow();
+    const std::vector<TextAttribute> attrs{ attrRow->begin(), attrRow->end() };
+    const auto attrA = attrs[0];
+    const auto attrB = attrs[1];
+
+    LOG_ATTR(attrA);
+    LOG_ATTR(attrB);
+
+    VERIFY_ARE_EQUAL(false, attrA.IsLegacy());
+    VERIFY_ARE_EQUAL(false, attrB.IsLegacy());
+
+    VERIFY_ARE_EQUAL(expectedDefaults, attrA);
+    VERIFY_ARE_EQUAL(expectedDefaults, attrB);
+
+    VERIFY_ARE_EQUAL(magenta, gci.LookupBackgroundColor(attrA));
+    VERIFY_ARE_EQUAL(magenta, gci.LookupBackgroundColor(attrB));
+}
+
+void ScreenBufferTests::BackspaceDefaultAttrsWriteCharsLegacy()
+{
+
+    BEGIN_TEST_METHOD_PROPERTIES()
+        TEST_METHOD_PROPERTY(L"Data:writeSingly", L"{false, true}")
+        TEST_METHOD_PROPERTY(L"Data:writeCharsLegacyMode", L"{0, 1, 2, 3, 4, 5, 6, 7}")
+    END_TEST_METHOD_PROPERTIES();
+
+    bool writeSingly;
+    VERIFY_SUCCEEDED(TestData::TryGetValue(L"writeSingly", writeSingly), L"Write one at a time = true, all at the same time = false");
+
+    DWORD writeCharsLegacyMode;
+    VERIFY_SUCCEEDED(TestData::TryGetValue(L"writeCharsLegacyMode", writeCharsLegacyMode), L"");
+
+    // Created for MSFT:19735050.
+    // Kinda the same as above, but with WriteCharsLegacy instead.
+    // The variable that really breaks this scenario
+
+    CONSOLE_INFORMATION& gci = ServiceLocator::LocateGlobals().getConsoleInformation();
+    SCREEN_INFORMATION& si = gci.GetActiveOutputBuffer().GetActiveBuffer();
+    const TextBuffer& tbi = si.GetTextBuffer();
+    StateMachine& stateMachine = si.GetStateMachine();
+    Cursor& cursor = si.GetTextBuffer().GetCursor();
+
+    Log::Comment(NoThrowString().Format(L"Make sure the viewport is at 0,0"));
+    VERIFY_SUCCEEDED(si.SetViewportOrigin(true, COORD({0, 0}), true));
+    cursor.SetPosition({0, 0});
+
+    COLORREF magenta = RGB(255, 0, 255);
+
+    gci.SetDefaultBackgroundColor(magenta);
+    si.SetDefaultAttributes(gci.GetDefaultAttributes(), { gci.GetPopupFillAttribute() });
+
+    Log::Comment(NoThrowString().Format(L"Write 2 X's, then backspace one."));
+
+    std::wstring seq = L"\x1b[m";
+    stateMachine.ProcessString(seq);
+
+    if (writeSingly)
+    {
+        wchar_t* str = L"X";
+        size_t seqCb = 2;
+        VERIFY_SUCCESS_NTSTATUS(WriteCharsLegacy(si, str, str, str, &seqCb, nullptr, cursor.GetPosition().X, writeCharsLegacyMode, nullptr));
+        VERIFY_SUCCESS_NTSTATUS(WriteCharsLegacy(si, str, str, str, &seqCb, nullptr, cursor.GetPosition().X, writeCharsLegacyMode, nullptr));
+        str = L"\x08";
+        VERIFY_SUCCESS_NTSTATUS(WriteCharsLegacy(si, str, str, str, &seqCb, nullptr, cursor.GetPosition().X, writeCharsLegacyMode, nullptr));
+    }
+    else
+    {
+        wchar_t* str = L"XX\x08";
+        size_t seqCb = 6;
+        VERIFY_SUCCESS_NTSTATUS(WriteCharsLegacy(si, str, str, str, &seqCb, nullptr, cursor.GetPosition().X, writeCharsLegacyMode, nullptr));
+    }
+
+    TextAttribute expectedDefaults{};
+    expectedDefaults.SetDefaultBackground();
+
+    COORD expectedCursor{1, 0};
+    VERIFY_ARE_EQUAL(expectedCursor, cursor.GetPosition());
+
+    const ROW& row = tbi.GetRowByOffset(0);
+    const auto attrRow = &row.GetAttrRow();
+    const std::vector<TextAttribute> attrs{ attrRow->begin(), attrRow->end() };
+    const auto attrA = attrs[0];
+    const auto attrB = attrs[1];
+
+    LOG_ATTR(attrA);
+    LOG_ATTR(attrB);
+
+    VERIFY_ARE_EQUAL(false, attrA.IsLegacy());
+    VERIFY_ARE_EQUAL(false, attrB.IsLegacy());
+
+    VERIFY_ARE_EQUAL(expectedDefaults, attrA);
+    VERIFY_ARE_EQUAL(expectedDefaults, attrB);
+
+    VERIFY_ARE_EQUAL(magenta, gci.LookupBackgroundColor(attrA));
+    VERIFY_ARE_EQUAL(magenta, gci.LookupBackgroundColor(attrB));
+}
+
+void ScreenBufferTests::BackspaceDefaultAttrsInPrompt()
+{
+    // Tests MSFT:19853701 - when you edit the prompt line at a bash prompt,
+    //  make sure that the end of the line isn't filled with default/garbage attributes.
+
+    CONSOLE_INFORMATION& gci = ServiceLocator::LocateGlobals().getConsoleInformation();
+    SCREEN_INFORMATION& si = gci.GetActiveOutputBuffer().GetActiveBuffer();
+    const TextBuffer& tbi = si.GetTextBuffer();
+    StateMachine& stateMachine = si.GetStateMachine();
+    Cursor& cursor = si.GetTextBuffer().GetCursor();
+    // Make sure we're in VT mode
+    WI_SetFlag(si.OutputMode, ENABLE_VIRTUAL_TERMINAL_PROCESSING);
+    VERIFY_IS_TRUE(WI_IsFlagSet(si.OutputMode, ENABLE_VIRTUAL_TERMINAL_PROCESSING));
+
+    Log::Comment(NoThrowString().Format(L"Make sure the viewport is at 0,0"));
+    VERIFY_SUCCEEDED(si.SetViewportOrigin(true, COORD({0, 0}), true));
+    cursor.SetPosition({0, 0});
+
+    COLORREF magenta = RGB(255, 0, 255);
+
+    gci.SetDefaultBackgroundColor(magenta);
+    si.SetDefaultAttributes(gci.GetDefaultAttributes(), { gci.GetPopupFillAttribute() });
+    TextAttribute expectedDefaults{};
+
+    Log::Comment(NoThrowString().Format(L"Write 3 X's, move to the left, then delete-char the second."));
+    Log::Comment(NoThrowString().Format(L"This emulates editing the prompt line on bash"));
+
+    std::wstring seq = L"\x1b[m";
+    stateMachine.ProcessString(seq);
+    Log::Comment(NoThrowString().Format(
+        L"Clear the screen - make sure the line is filled with the current attributes."
+    ));
+    seq = L"\x1b[2J";
+    stateMachine.ProcessString(seq);
+
+    const auto viewport = si.GetViewport();
+    const ROW& row = tbi.GetRowByOffset(cursor.GetPosition().Y);
+    const auto attrRow = &row.GetAttrRow();
+
+    {
+        SetVerifyOutput settings(VerifyOutputSettings::LogOnlyFailures);
+        Log::Comment(NoThrowString().Format(
+            L"Make sure the row contains what we're expecting before we start."
+            L"It should entirely be filled with defaults"
+        ));
+
+        const std::vector<TextAttribute> initialAttrs{ attrRow->begin(), attrRow->end() };
+        for (int x = 0; x <= viewport.RightInclusive(); x++)
+        {
+            const auto& attr = initialAttrs[x];
+            VERIFY_ARE_EQUAL(expectedDefaults, attr);
+        }
+    }
+    Log::Comment(NoThrowString().Format(
+        L"Print 'XXX', move the cursor left 2, delete a character."
+    ));
+
+    seq = L"XXX";
+    stateMachine.ProcessString(seq);
+    seq = L"\x1b[2D";
+    stateMachine.ProcessString(seq);
+    seq = L"\x1b[P";
+    stateMachine.ProcessString(seq);
+
+    COORD expectedCursor{1, 1}; // We're expecting y=1, because the 2J above
+                                // should have moved the viewport down a line.
+    VERIFY_ARE_EQUAL(expectedCursor, cursor.GetPosition());
+
+    const std::vector<TextAttribute> attrs{ attrRow->begin(), attrRow->end() };
+    for (int x = 0; x <= viewport.RightInclusive(); x++)
+    {
+        const auto& attr = attrs[x];
+        VERIFY_ARE_EQUAL(expectedDefaults, attr);
+    }
+}
+
+void ScreenBufferTests::SetGlobalColorTable()
+{
+    // Created for MSFT:19723934.
+    // Changing the value of the color table should apply to the attributes in
+    //  both the alt AND main buffer. While many other properties should be
+    //      reset upon returning to the main buffer, the color table is a
+    //      global property. This behavior is consistent with other terminals
+    //      tested.
+
+    CONSOLE_INFORMATION& gci = ServiceLocator::LocateGlobals().getConsoleInformation();
+    gci.LockConsole(); // Lock must be taken to swap buffers.
+    auto unlock = wil::scope_exit([&] { gci.UnlockConsole(); });
+
+    SCREEN_INFORMATION& mainBuffer = gci.GetActiveOutputBuffer();
+    VERIFY_IS_FALSE(mainBuffer._IsAltBuffer());
+    WI_SetFlag(mainBuffer.OutputMode, ENABLE_VIRTUAL_TERMINAL_PROCESSING);
+    VERIFY_IS_TRUE(WI_IsFlagSet(mainBuffer.OutputMode, ENABLE_VIRTUAL_TERMINAL_PROCESSING));
+
+    StateMachine& stateMachine = mainBuffer.GetStateMachine();
+    Cursor& mainCursor = mainBuffer.GetTextBuffer().GetCursor();
+
+    Log::Comment(NoThrowString().Format(L"Make sure the viewport is at 0,0"));
+    VERIFY_SUCCEEDED(mainBuffer.SetViewportOrigin(true, COORD({0, 0}), true));
+    mainCursor.SetPosition({0, 0});
+
+    const COLORREF originalRed = gci.GetColorTableEntry(4);
+    const COLORREF testColor = RGB(0x11, 0x22, 0x33);
+    VERIFY_ARE_NOT_EQUAL(originalRed, testColor);
+
+    std::wstring seq = L"\x1b[41m";
+    stateMachine.ProcessString(seq);
+    seq = L"X";
+    stateMachine.ProcessString(seq);
+    COORD expectedCursor{1, 0};
+    VERIFY_ARE_EQUAL(expectedCursor, mainCursor.GetPosition());
+    {
+        const ROW& row = mainBuffer.GetTextBuffer().GetRowByOffset(mainCursor.GetPosition().Y);
+        const auto attrRow = &row.GetAttrRow();
+        const std::vector<TextAttribute> attrs{ attrRow->begin(), attrRow->end() };
+        const auto attrA = attrs[0];
+        LOG_ATTR(attrA);
+        VERIFY_ARE_EQUAL(originalRed, gci.LookupBackgroundColor(attrA));
+    }
+
+    Log::Comment(NoThrowString().Format(L"Create an alt buffer"));
+
+    VERIFY_SUCCEEDED(mainBuffer.UseAlternateScreenBuffer());
+    SCREEN_INFORMATION& altBuffer = gci.GetActiveOutputBuffer();
+    auto useMain = wil::scope_exit([&] { altBuffer.UseMainScreenBuffer(); });
+
+    WI_SetFlag(altBuffer.OutputMode, ENABLE_VIRTUAL_TERMINAL_PROCESSING);
+    VERIFY_IS_TRUE(WI_IsFlagSet(altBuffer.OutputMode, ENABLE_VIRTUAL_TERMINAL_PROCESSING));
+
+    Cursor& altCursor = altBuffer.GetTextBuffer().GetCursor();
+    altCursor.SetPosition({0, 0});
+
+    Log::Comment(NoThrowString().Format(
+        L"Print one X in red, should be the original red color"
+    ));
+    seq = L"\x1b[41m";
+    stateMachine.ProcessString(seq);
+    seq = L"X";
+    stateMachine.ProcessString(seq);
+    VERIFY_ARE_EQUAL(expectedCursor, altCursor.GetPosition());
+    {
+        const ROW& row = altBuffer.GetTextBuffer().GetRowByOffset(altCursor.GetPosition().Y);
+        const auto attrRow = &row.GetAttrRow();
+        const std::vector<TextAttribute> attrs{ attrRow->begin(), attrRow->end() };
+        const auto attrA = attrs[0];
+        LOG_ATTR(attrA);
+        VERIFY_ARE_EQUAL(originalRed, gci.LookupBackgroundColor(attrA));
+    }
+
+    Log::Comment(NoThrowString().Format(L"Change the value of red to RGB(0x11, 0x22, 0x33)"));
+    seq = L"\x1b]4;1;rgb:11/22/33\x07";
+    stateMachine.ProcessString(seq);
+    Log::Comment(NoThrowString().Format(
+        L"Print another X, both should be the new \"red\" color"
+    ));
+    seq = L"X";
+    stateMachine.ProcessString(seq);
+    VERIFY_ARE_EQUAL(COORD({2, 0}), altCursor.GetPosition());
+    {
+        const ROW& row = altBuffer.GetTextBuffer().GetRowByOffset(altCursor.GetPosition().Y);
+        const auto attrRow = &row.GetAttrRow();
+        const std::vector<TextAttribute> attrs{ attrRow->begin(), attrRow->end() };
+        const auto attrA = attrs[0];
+        const auto attrB = attrs[1];
+        LOG_ATTR(attrA);
+        LOG_ATTR(attrB);
+        VERIFY_ARE_EQUAL(testColor, gci.LookupBackgroundColor(attrA));
+        VERIFY_ARE_EQUAL(testColor, gci.LookupBackgroundColor(attrB));
+    }
+
+    Log::Comment(NoThrowString().Format(L"Switch back to the main buffer"));
+    useMain.release();
+    altBuffer.UseMainScreenBuffer();
+
+    const auto& mainBufferPostSwitch = gci.GetActiveOutputBuffer();
+    VERIFY_ARE_EQUAL(&mainBufferPostSwitch, &mainBuffer);
+
+    Log::Comment(NoThrowString().Format(
+        L"Print another X, both should be the new \"red\" color"
+    ));
+    seq = L"X";
+    stateMachine.ProcessString(seq);
+    VERIFY_ARE_EQUAL(COORD({2, 0}), mainCursor.GetPosition());
+    {
+        const ROW& row = mainBuffer.GetTextBuffer().GetRowByOffset(mainCursor.GetPosition().Y);
+        const auto attrRow = &row.GetAttrRow();
+        const std::vector<TextAttribute> attrs{ attrRow->begin(), attrRow->end() };
+        const auto attrA = attrs[0];
+        const auto attrB = attrs[1];
+        LOG_ATTR(attrA);
+        LOG_ATTR(attrB);
+        VERIFY_ARE_EQUAL(testColor, gci.LookupBackgroundColor(attrA));
+        VERIFY_ARE_EQUAL(testColor, gci.LookupBackgroundColor(attrB));
+    }
+}