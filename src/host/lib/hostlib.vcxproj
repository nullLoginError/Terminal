<?xml version="1.0" encoding="utf-8"?>
<Project DefaultTargets="Build" ToolsVersion="14.0" xmlns="http://schemas.microsoft.com/developer/msbuild/2003">
  <Import Project="$(SolutionDir)src\common.build.pre.props" />
  <ItemGroup>
    <ClCompile Include="..\cmdline.cpp" />
    <ClCompile Include="..\readDataCooked.cpp" />
    <ClCompile Include="..\conimeinfo.cpp" />
    <ClCompile Include="..\consoleInformation.cpp" />
    <ClCompile Include="..\convarea.cpp" />
    <ClCompile Include="..\cursor.cpp" />
    <ClCompile Include="..\dbcs.cpp" />
    <ClCompile Include="..\directio.cpp" />
    <ClCompile Include="..\getset.cpp" />
    <ClCompile Include="..\globals.cpp" />
    <ClCompile Include="..\handle.cpp" />
    <ClCompile Include="..\init.cpp" />
    <ClCompile Include="..\input.cpp" />
    <ClCompile Include="..\inputBuffer.cpp" />
    <ClCompile Include="..\inputKeyInfo.cpp" />
    <ClCompile Include="..\inputReadHandleData.cpp" />
    <ClCompile Include="..\misc.cpp" />
    <ClCompile Include="..\newdelete.cpp" />
    <ClCompile Include="..\ntprivapi.cpp" />
    <ClCompile Include="..\output.cpp" />
    <ClCompile Include="..\outputStream.cpp" />
    <ClCompile Include="..\precomp.cpp">
      <PrecompiledHeader>Create</PrecompiledHeader>
    </ClCompile>
    <ClCompile Include="..\readData.cpp" />
    <ClCompile Include="..\readDataDirect.cpp" />
    <ClCompile Include="..\readDataRaw.cpp" />
    <ClCompile Include="..\registry.cpp" />
    <ClCompile Include="..\renderData.cpp" />
    <ClCompile Include="..\renderFontDefaults.cpp" />
    <ClCompile Include="..\screenInfo.cpp" />
    <ClCompile Include="..\scrolling.cpp" />
    <ClCompile Include="..\search.cpp" />
    <ClCompile Include="..\selection.cpp" />
    <ClCompile Include="..\selectionInput.cpp" />
    <ClCompile Include="..\selectionState.cpp" />
    <ClCompile Include="..\settings.cpp" />
    <ClCompile Include="..\srvinit.cpp" />
    <ClCompile Include="..\stream.cpp" />
    <ClCompile Include="..\telemetry.cpp" />
    <ClCompile Include="..\textBuffer.cpp" />
    <ClCompile Include="..\tracing.cpp" />
    <ClCompile Include="..\utils.cpp" />
    <ClCompile Include="..\utf8ToWideCharParser.cpp" />
<<<<<<< HEAD
    <ClCompile Include="..\VtIo.cpp" />
    <ClCompile Include="..\WindowBufferSizeEvent.cpp" />
=======
>>>>>>> b71b5be9
    <ClCompile Include="..\writeData.cpp" />
    <ClCompile Include="..\_output.cpp" />
    <ClCompile Include="..\_stream.cpp" />
  </ItemGroup>
  <ItemGroup>
    <ClInclude Include="..\ApiRoutines.h" />
    <ClInclude Include="..\cmdline.h" />
    <ClInclude Include="..\conapi.h" />
    <ClInclude Include="..\conddkrefs.h" />
    <ClInclude Include="..\conimeinfo.h" />
    <ClInclude Include="..\consrv.h" />
    <ClInclude Include="..\conv.h" />
    <ClInclude Include="..\conwinuserrefs.h" />
    <ClInclude Include="..\cursor.h" />
    <ClInclude Include="..\dbcs.h" />
    <ClInclude Include="..\directio.h" />
    <ClInclude Include="..\getset.h" />
    <ClInclude Include="..\globals.h" />
    <ClInclude Include="..\handle.h" />
    <ClInclude Include="..\init.hpp" />
    <ClInclude Include="..\input.h" />
    <ClInclude Include="..\inputBuffer.hpp" />
    <ClInclude Include="..\misc.h" />
    <ClInclude Include="..\newdelete.hpp" />
    <ClInclude Include="..\ntprivapi.hpp" />
    <ClInclude Include="..\output.h" />
    <ClInclude Include="..\outputStream.hpp" />
    <ClInclude Include="..\precomp.h" />
    <ClInclude Include="..\readData.hpp" />
    <ClInclude Include="..\readDataCooked.hpp" />
    <ClInclude Include="..\rectreadDataDirect.hpp" />
    <ClInclude Include="..\readDataRaw.hpp" />
    <ClInclude Include="..\registry.hpp" />
    <ClInclude Include="..\renderData.hpp" />
    <ClInclude Include="..\renderFontDefaults.hpp" />
    <ClInclude Include="..\resource.h" />
    <ClInclude Include="..\screenInfo.hpp" />
    <ClInclude Include="..\scrolling.hpp" />
    <ClInclude Include="..\search.h" />
    <ClInclude Include="..\selection.hpp" />
    <ClInclude Include="..\server.h" />
    <ClInclude Include="..\settings.hpp" />
    <ClInclude Include="..\srvinit.h" />
    <ClInclude Include="..\stream.h" />
    <ClInclude Include="..\telemetry.hpp" />
    <ClInclude Include="..\textbuffer.hpp" />
    <ClInclude Include="..\tracing.hpp" />
    <ClInclude Include="..\utils.hpp" />
    <ClInclude Include="..\utf8ToWideCharParser.hpp" />
    <ClInclude Include="..\VtIo.hpp" />
    <ClInclude Include="..\writeData.hpp" />
    <ClInclude Include="..\_output.h" />
    <ClInclude Include="..\_stream.h" />
  </ItemGroup>
  <PropertyGroup Label="Globals">
    <ProjectGuid>{06EC74CB-9A12-429C-B551-8562EC954746}</ProjectGuid>
    <Keyword>Win32Proj</Keyword>
    <RootNamespace>hostlib</RootNamespace>
    <ProjectName>Host</ProjectName>
    <TargetName>ConhostV2Lib</TargetName>
  </PropertyGroup>
  <!-- Careful reordering these. Some default props (contained in these files) are order sensitive. -->
  <Import Project="$(SolutionDir)src\common.build.lib.props" />
  <Import Project="$(SolutionDir)src\common.build.post.props" />
</Project><|MERGE_RESOLUTION|>--- conflicted
+++ resolved
@@ -1,118 +1,114 @@
-<?xml version="1.0" encoding="utf-8"?>
-<Project DefaultTargets="Build" ToolsVersion="14.0" xmlns="http://schemas.microsoft.com/developer/msbuild/2003">
-  <Import Project="$(SolutionDir)src\common.build.pre.props" />
-  <ItemGroup>
-    <ClCompile Include="..\cmdline.cpp" />
-    <ClCompile Include="..\readDataCooked.cpp" />
-    <ClCompile Include="..\conimeinfo.cpp" />
-    <ClCompile Include="..\consoleInformation.cpp" />
-    <ClCompile Include="..\convarea.cpp" />
-    <ClCompile Include="..\cursor.cpp" />
-    <ClCompile Include="..\dbcs.cpp" />
-    <ClCompile Include="..\directio.cpp" />
-    <ClCompile Include="..\getset.cpp" />
-    <ClCompile Include="..\globals.cpp" />
-    <ClCompile Include="..\handle.cpp" />
-    <ClCompile Include="..\init.cpp" />
-    <ClCompile Include="..\input.cpp" />
-    <ClCompile Include="..\inputBuffer.cpp" />
-    <ClCompile Include="..\inputKeyInfo.cpp" />
-    <ClCompile Include="..\inputReadHandleData.cpp" />
-    <ClCompile Include="..\misc.cpp" />
-    <ClCompile Include="..\newdelete.cpp" />
-    <ClCompile Include="..\ntprivapi.cpp" />
-    <ClCompile Include="..\output.cpp" />
-    <ClCompile Include="..\outputStream.cpp" />
-    <ClCompile Include="..\precomp.cpp">
-      <PrecompiledHeader>Create</PrecompiledHeader>
-    </ClCompile>
-    <ClCompile Include="..\readData.cpp" />
-    <ClCompile Include="..\readDataDirect.cpp" />
-    <ClCompile Include="..\readDataRaw.cpp" />
-    <ClCompile Include="..\registry.cpp" />
-    <ClCompile Include="..\renderData.cpp" />
-    <ClCompile Include="..\renderFontDefaults.cpp" />
-    <ClCompile Include="..\screenInfo.cpp" />
-    <ClCompile Include="..\scrolling.cpp" />
-    <ClCompile Include="..\search.cpp" />
-    <ClCompile Include="..\selection.cpp" />
-    <ClCompile Include="..\selectionInput.cpp" />
-    <ClCompile Include="..\selectionState.cpp" />
-    <ClCompile Include="..\settings.cpp" />
-    <ClCompile Include="..\srvinit.cpp" />
-    <ClCompile Include="..\stream.cpp" />
-    <ClCompile Include="..\telemetry.cpp" />
-    <ClCompile Include="..\textBuffer.cpp" />
-    <ClCompile Include="..\tracing.cpp" />
-    <ClCompile Include="..\utils.cpp" />
-    <ClCompile Include="..\utf8ToWideCharParser.cpp" />
-<<<<<<< HEAD
-    <ClCompile Include="..\VtIo.cpp" />
-    <ClCompile Include="..\WindowBufferSizeEvent.cpp" />
-=======
->>>>>>> b71b5be9
-    <ClCompile Include="..\writeData.cpp" />
-    <ClCompile Include="..\_output.cpp" />
-    <ClCompile Include="..\_stream.cpp" />
-  </ItemGroup>
-  <ItemGroup>
-    <ClInclude Include="..\ApiRoutines.h" />
-    <ClInclude Include="..\cmdline.h" />
-    <ClInclude Include="..\conapi.h" />
-    <ClInclude Include="..\conddkrefs.h" />
-    <ClInclude Include="..\conimeinfo.h" />
-    <ClInclude Include="..\consrv.h" />
-    <ClInclude Include="..\conv.h" />
-    <ClInclude Include="..\conwinuserrefs.h" />
-    <ClInclude Include="..\cursor.h" />
-    <ClInclude Include="..\dbcs.h" />
-    <ClInclude Include="..\directio.h" />
-    <ClInclude Include="..\getset.h" />
-    <ClInclude Include="..\globals.h" />
-    <ClInclude Include="..\handle.h" />
-    <ClInclude Include="..\init.hpp" />
-    <ClInclude Include="..\input.h" />
-    <ClInclude Include="..\inputBuffer.hpp" />
-    <ClInclude Include="..\misc.h" />
-    <ClInclude Include="..\newdelete.hpp" />
-    <ClInclude Include="..\ntprivapi.hpp" />
-    <ClInclude Include="..\output.h" />
-    <ClInclude Include="..\outputStream.hpp" />
-    <ClInclude Include="..\precomp.h" />
-    <ClInclude Include="..\readData.hpp" />
-    <ClInclude Include="..\readDataCooked.hpp" />
-    <ClInclude Include="..\rectreadDataDirect.hpp" />
-    <ClInclude Include="..\readDataRaw.hpp" />
-    <ClInclude Include="..\registry.hpp" />
-    <ClInclude Include="..\renderData.hpp" />
-    <ClInclude Include="..\renderFontDefaults.hpp" />
-    <ClInclude Include="..\resource.h" />
-    <ClInclude Include="..\screenInfo.hpp" />
-    <ClInclude Include="..\scrolling.hpp" />
-    <ClInclude Include="..\search.h" />
-    <ClInclude Include="..\selection.hpp" />
-    <ClInclude Include="..\server.h" />
-    <ClInclude Include="..\settings.hpp" />
-    <ClInclude Include="..\srvinit.h" />
-    <ClInclude Include="..\stream.h" />
-    <ClInclude Include="..\telemetry.hpp" />
-    <ClInclude Include="..\textbuffer.hpp" />
-    <ClInclude Include="..\tracing.hpp" />
-    <ClInclude Include="..\utils.hpp" />
-    <ClInclude Include="..\utf8ToWideCharParser.hpp" />
-    <ClInclude Include="..\VtIo.hpp" />
-    <ClInclude Include="..\writeData.hpp" />
-    <ClInclude Include="..\_output.h" />
-    <ClInclude Include="..\_stream.h" />
-  </ItemGroup>
-  <PropertyGroup Label="Globals">
-    <ProjectGuid>{06EC74CB-9A12-429C-B551-8562EC954746}</ProjectGuid>
-    <Keyword>Win32Proj</Keyword>
-    <RootNamespace>hostlib</RootNamespace>
-    <ProjectName>Host</ProjectName>
-    <TargetName>ConhostV2Lib</TargetName>
-  </PropertyGroup>
-  <!-- Careful reordering these. Some default props (contained in these files) are order sensitive. -->
-  <Import Project="$(SolutionDir)src\common.build.lib.props" />
-  <Import Project="$(SolutionDir)src\common.build.post.props" />
+<?xml version="1.0" encoding="utf-8"?>
+<Project DefaultTargets="Build" ToolsVersion="14.0" xmlns="http://schemas.microsoft.com/developer/msbuild/2003">
+  <Import Project="$(SolutionDir)src\common.build.pre.props" />
+  <ItemGroup>
+    <ClCompile Include="..\cmdline.cpp" />
+    <ClCompile Include="..\readDataCooked.cpp" />
+    <ClCompile Include="..\conimeinfo.cpp" />
+    <ClCompile Include="..\consoleInformation.cpp" />
+    <ClCompile Include="..\convarea.cpp" />
+    <ClCompile Include="..\cursor.cpp" />
+    <ClCompile Include="..\dbcs.cpp" />
+    <ClCompile Include="..\directio.cpp" />
+    <ClCompile Include="..\getset.cpp" />
+    <ClCompile Include="..\globals.cpp" />
+    <ClCompile Include="..\handle.cpp" />
+    <ClCompile Include="..\init.cpp" />
+    <ClCompile Include="..\input.cpp" />
+    <ClCompile Include="..\inputBuffer.cpp" />
+    <ClCompile Include="..\inputKeyInfo.cpp" />
+    <ClCompile Include="..\inputReadHandleData.cpp" />
+    <ClCompile Include="..\misc.cpp" />
+    <ClCompile Include="..\newdelete.cpp" />
+    <ClCompile Include="..\ntprivapi.cpp" />
+    <ClCompile Include="..\output.cpp" />
+    <ClCompile Include="..\outputStream.cpp" />
+    <ClCompile Include="..\precomp.cpp">
+      <PrecompiledHeader>Create</PrecompiledHeader>
+    </ClCompile>
+    <ClCompile Include="..\readData.cpp" />
+    <ClCompile Include="..\readDataDirect.cpp" />
+    <ClCompile Include="..\readDataRaw.cpp" />
+    <ClCompile Include="..\registry.cpp" />
+    <ClCompile Include="..\renderData.cpp" />
+    <ClCompile Include="..\renderFontDefaults.cpp" />
+    <ClCompile Include="..\screenInfo.cpp" />
+    <ClCompile Include="..\scrolling.cpp" />
+    <ClCompile Include="..\search.cpp" />
+    <ClCompile Include="..\selection.cpp" />
+    <ClCompile Include="..\selectionInput.cpp" />
+    <ClCompile Include="..\selectionState.cpp" />
+    <ClCompile Include="..\settings.cpp" />
+    <ClCompile Include="..\srvinit.cpp" />
+    <ClCompile Include="..\stream.cpp" />
+    <ClCompile Include="..\telemetry.cpp" />
+    <ClCompile Include="..\textBuffer.cpp" />
+    <ClCompile Include="..\tracing.cpp" />
+    <ClCompile Include="..\utils.cpp" />
+    <ClCompile Include="..\utf8ToWideCharParser.cpp" />
+    <ClCompile Include="..\VtIo.cpp" />
+    <ClCompile Include="..\writeData.cpp" />
+    <ClCompile Include="..\_output.cpp" />
+    <ClCompile Include="..\_stream.cpp" />
+  </ItemGroup>
+  <ItemGroup>
+    <ClInclude Include="..\ApiRoutines.h" />
+    <ClInclude Include="..\cmdline.h" />
+    <ClInclude Include="..\conapi.h" />
+    <ClInclude Include="..\conddkrefs.h" />
+    <ClInclude Include="..\conimeinfo.h" />
+    <ClInclude Include="..\consrv.h" />
+    <ClInclude Include="..\conv.h" />
+    <ClInclude Include="..\conwinuserrefs.h" />
+    <ClInclude Include="..\cursor.h" />
+    <ClInclude Include="..\dbcs.h" />
+    <ClInclude Include="..\directio.h" />
+    <ClInclude Include="..\getset.h" />
+    <ClInclude Include="..\globals.h" />
+    <ClInclude Include="..\handle.h" />
+    <ClInclude Include="..\init.hpp" />
+    <ClInclude Include="..\input.h" />
+    <ClInclude Include="..\inputBuffer.hpp" />
+    <ClInclude Include="..\misc.h" />
+    <ClInclude Include="..\newdelete.hpp" />
+    <ClInclude Include="..\ntprivapi.hpp" />
+    <ClInclude Include="..\output.h" />
+    <ClInclude Include="..\outputStream.hpp" />
+    <ClInclude Include="..\precomp.h" />
+    <ClInclude Include="..\readData.hpp" />
+    <ClInclude Include="..\readDataCooked.hpp" />
+    <ClInclude Include="..\rectreadDataDirect.hpp" />
+    <ClInclude Include="..\readDataRaw.hpp" />
+    <ClInclude Include="..\registry.hpp" />
+    <ClInclude Include="..\renderData.hpp" />
+    <ClInclude Include="..\renderFontDefaults.hpp" />
+    <ClInclude Include="..\resource.h" />
+    <ClInclude Include="..\screenInfo.hpp" />
+    <ClInclude Include="..\scrolling.hpp" />
+    <ClInclude Include="..\search.h" />
+    <ClInclude Include="..\selection.hpp" />
+    <ClInclude Include="..\server.h" />
+    <ClInclude Include="..\settings.hpp" />
+    <ClInclude Include="..\srvinit.h" />
+    <ClInclude Include="..\stream.h" />
+    <ClInclude Include="..\telemetry.hpp" />
+    <ClInclude Include="..\textbuffer.hpp" />
+    <ClInclude Include="..\tracing.hpp" />
+    <ClInclude Include="..\utils.hpp" />
+    <ClInclude Include="..\utf8ToWideCharParser.hpp" />
+    <ClInclude Include="..\VtIo.hpp" />
+    <ClInclude Include="..\writeData.hpp" />
+    <ClInclude Include="..\_output.h" />
+    <ClInclude Include="..\_stream.h" />
+  </ItemGroup>
+  <PropertyGroup Label="Globals">
+    <ProjectGuid>{06EC74CB-9A12-429C-B551-8562EC954746}</ProjectGuid>
+    <Keyword>Win32Proj</Keyword>
+    <RootNamespace>hostlib</RootNamespace>
+    <ProjectName>Host</ProjectName>
+    <TargetName>ConhostV2Lib</TargetName>
+  </PropertyGroup>
+  <!-- Careful reordering these. Some default props (contained in these files) are order sensitive. -->
+  <Import Project="$(SolutionDir)src\common.build.lib.props" />
+  <Import Project="$(SolutionDir)src\common.build.post.props" />
 </Project>