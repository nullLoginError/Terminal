--- conflicted
+++ resolved
@@ -1,245 +1,234 @@
-﻿/********************************************************
-*                                                       *
-*   Copyright (C) Microsoft. All rights reserved.       *
-*                                                       *
-********************************************************/
-
-#include "precomp.h"
-
-HANDLE Common::_hConsole = INVALID_HANDLE_VALUE;
-
-void VerifySucceededGLE(BOOL bResult)
-{
-    if (!bResult)
-    {
-        VERIFY_FAIL(NoThrowString().Format(L"API call failed: 0x%x", GetLastError()));
-    }
-}
-
-void DoFailure(PCWSTR pwszFunc, DWORD dwErrorCode)
-{
-    Log::Comment(NoThrowString().Format(L"'%s' call failed with error 0x%x", pwszFunc, dwErrorCode));
-    VERIFY_FAIL();
-}
-
-void GlePattern(PCWSTR pwszFunc)
-{
-    DoFailure(pwszFunc, GetLastError());
-}
-
-bool CheckLastErrorNegativeOneFail(DWORD dwReturn, PCWSTR pwszFunc)
-{
-    if (dwReturn == -1)
-    {
-        GlePattern(pwszFunc);
-        return false;
-    }
-    else
-    {
-        return true;
-    }
-}
-
-bool CheckLastErrorZeroFail(int iValue, PCWSTR pwszFunc)
-{
-    if (iValue == 0)
-    {
-        GlePattern(pwszFunc);
-        return false;
-    }
-    else
-    {
-        return true;
-    }
-}
-
-bool CheckLastErrorWait(DWORD dwReturn, PCWSTR pwszFunc)
-{
-    if (CheckLastErrorNegativeOneFail(dwReturn, pwszFunc))
-    {
-        if (dwReturn == STATUS_WAIT_0)
-        {
-            return true;
-        }
-        else
-        {
-            DoFailure(pwszFunc, dwReturn);
-            return false;
-        }
-    }
-    else
-    {
-        return false;
-    }
-}
-
-bool CheckLastError(HRESULT hr, PCWSTR pwszFunc)
-{
-    if (!SUCCEEDED(hr))
-    {
-        DoFailure(pwszFunc, hr);
-        return false;
-    }
-    else
-    {
-        return true;
-    }
-}
-
-bool CheckLastError(BOOL fSuccess, PCWSTR pwszFunc)
-{
-    if (!fSuccess)
-    {
-        GlePattern(pwszFunc);
-        return false;
-    }
-    else
-    {
-        return true;
-    }
-}
-
-bool CheckLastError(HANDLE handle, PCWSTR pwszFunc)
-{
-    if (handle == INVALID_HANDLE_VALUE)
-    {
-        GlePattern(pwszFunc);
-        return false;
-    }
-    else
-    {
-        return true;
-    }
-}
-
-BOOL UnadjustWindowRectEx(
-    LPRECT prc,
-    DWORD dwStyle,
-    BOOL fMenu,
-    DWORD dwExStyle)
-{
-    RECT rc;
-    SetRectEmpty(&rc);
-    BOOL fRc = AdjustWindowRectEx(&rc, dwStyle, fMenu, dwExStyle);
-    if (fRc) {
-        prc->left -= rc.left;
-        prc->top -= rc.top;
-        prc->right -= rc.right;
-        prc->bottom -= rc.bottom;
-    }
-    return fRc;
-}
-
-static HANDLE GetStdHandleVerify(_In_ const DWORD dwHandleType)
-{
-    const HANDLE hConsole = GetStdHandle(dwHandleType);
-    VERIFY_ARE_NOT_EQUAL(hConsole, INVALID_HANDLE_VALUE, L"Ensure we got a valid console handle");
-    VERIFY_IS_NOT_NULL(hConsole, L"Ensure we got a non-null console handle");
-
-    return hConsole;
-}
-
-HANDLE GetStdOutputHandle()
-{
-    return GetStdHandleVerify(STD_OUTPUT_HANDLE);
-}
-
-HANDLE GetStdInputHandle()
-{
-    return GetStdHandleVerify(STD_INPUT_HANDLE);
-}
-
-bool Common::TestBufferSetup()
-{
-    // Creating a new screen buffer for each test will make sure that it doesn't interact with the output that TAEF is spewing
-    // to the default output buffer at the same time.
-
-    _hConsole = CreateConsoleScreenBuffer(GENERIC_READ | GENERIC_WRITE,
-        0 /*dwShareMode*/,
-        NULL /*lpSecurityAttributes*/,
-        CONSOLE_TEXTMODE_BUFFER,
-        NULL /*lpReserved*/);
-
-    VERIFY_ARE_NOT_EQUAL(_hConsole, INVALID_HANDLE_VALUE, L"Creating our test screen buffer.");
-
-    VERIFY_WIN32_BOOL_SUCCEEDED(SetConsoleActiveScreenBuffer(_hConsole), L"Applying test screen buffer to console");
-
-    return true;
-}
-
-bool Common::TestBufferCleanup()
-{
-    if (_hConsole != INVALID_HANDLE_VALUE)
-    {
-        // Simply freeing the handle will restore the next screen buffer down in the stack.
-        VERIFY_WIN32_BOOL_SUCCEEDED(CloseHandle(_hConsole), L"Removing our test screen buffer.");
-    }
-
-    return true;
-}
-
-static PCWSTR pwszConsoleKeyName = L"Console";
-static PCWSTR pwszForceV2ValueName = L"ForceV2";
-
-CommonV1V2Helper::CommonV1V2Helper(_In_ const ForceV2States ForceV2StateDesired)
-{
-    // Open console key
-    if (!OneCoreDelay::IsIsWindowPresent())
-    {
-        Log::Comment(L"OneCore based systems don't have v1 state. Skipping.");
-        _fRestoreOnExit = false;
-        return;
-    }
-
-<<<<<<< HEAD
-    // This looks weird, but the success code for lStatus is 0 (ERROR_SUCCESS) which is equal to BOOL FALSE.
-    // If it is anything but FALSE (0), we need to GetLastError() and print it.
-    // This macro wraps all that up in one nice package, despite the misleading name.
-    VERIFY_WIN32_BOOL_FAILED(RegOpenKeyExW(HKEY_CURRENT_USER, pwszConsoleKeyName, 0, KEY_READ | KEY_WRITE, &_consoleKey));
-
-    Log::Comment(L"Backing up v1/v2 console state.");
-    DWORD cbForceV2Original = sizeof(_dwForceV2Original);
-    const LSTATUS lstatus = RegQueryValueExW(_consoleKey.get(), pwszForceV2ValueName, nullptr, nullptr, (LPBYTE)&_dwForceV2Original, &cbForceV2Original);
-=======
-    LSTATUS lstatus = RegOpenKeyExW(HKEY_CURRENT_USER, pwszConsoleKeyName, 0, KEY_READ | KEY_WRITE, &_consoleKey);
-    if (ERROR_ACCESS_DENIED == lstatus)
-    {
-        // UAP and some systems won't let us modify the registry. That's OK. Try to run the tests.
-        // Environments where we can't modify the registry should already be set up for the new/v2 console
-        // and not need further configuration.
-        Log::Comment(L"Skipping backup in environment that cannot access console key.");
-        _fRestoreOnExit = false;
-        return;
-    }
-    
-    VERIFY_ARE_EQUAL(ERROR_SUCCESS, lstatus);
-
-    Log::Comment(L"Backing up v1/v2 console state.");
-    DWORD cbForceV2Original = sizeof(_dwForceV2Original);
-
-    lstatus = RegQueryValueExW(_consoleKey.get(), pwszForceV2ValueName, nullptr, nullptr, (LPBYTE)&_dwForceV2Original, &cbForceV2Original);
->>>>>>> 18bbe23e
-    if (ERROR_FILE_NOT_FOUND == lstatus)
-    {
-        Log::Comment(L"This machine doesn't have v1/v2 state. Skipping.");
-        _consoleKey.reset();
-        _fRestoreOnExit = false;
-    }
-    else
-    {
-        VERIFY_WIN32_BOOL_FAILED(lstatus, L"Assert querying ForceV2 key was successful.");
-        _fRestoreOnExit = true;
-
-        Log::Comment(String().Format(L"Setting v1/v2 console state to desired '%d'", ForceV2StateDesired));
-        VERIFY_WIN32_BOOL_FAILED(RegSetValueExW(_consoleKey.get(), pwszForceV2ValueName, 0, REG_DWORD, (LPBYTE)&ForceV2StateDesired, sizeof(ForceV2StateDesired)));
-    }
-}
-
-CommonV1V2Helper::~CommonV1V2Helper()
-{
-    if (_fRestoreOnExit)
-    {
-        Log::Comment(String().Format(L"Restoring v1/v2 console state to original '%d'", _dwForceV2Original));
-        VERIFY_WIN32_BOOL_FAILED(RegSetValueExW(_consoleKey.get(), pwszForceV2ValueName, 0, REG_DWORD, (LPBYTE)&_dwForceV2Original, sizeof(_dwForceV2Original)));
-    }
-}
+﻿/********************************************************
+*                                                       *
+*   Copyright (C) Microsoft. All rights reserved.       *
+*                                                       *
+********************************************************/
+
+#include "precomp.h"
+
+HANDLE Common::_hConsole = INVALID_HANDLE_VALUE;
+
+void VerifySucceededGLE(BOOL bResult)
+{
+    if (!bResult)
+    {
+        VERIFY_FAIL(NoThrowString().Format(L"API call failed: 0x%x", GetLastError()));
+    }
+}
+
+void DoFailure(PCWSTR pwszFunc, DWORD dwErrorCode)
+{
+    Log::Comment(NoThrowString().Format(L"'%s' call failed with error 0x%x", pwszFunc, dwErrorCode));
+    VERIFY_FAIL();
+}
+
+void GlePattern(PCWSTR pwszFunc)
+{
+    DoFailure(pwszFunc, GetLastError());
+}
+
+bool CheckLastErrorNegativeOneFail(DWORD dwReturn, PCWSTR pwszFunc)
+{
+    if (dwReturn == -1)
+    {
+        GlePattern(pwszFunc);
+        return false;
+    }
+    else
+    {
+        return true;
+    }
+}
+
+bool CheckLastErrorZeroFail(int iValue, PCWSTR pwszFunc)
+{
+    if (iValue == 0)
+    {
+        GlePattern(pwszFunc);
+        return false;
+    }
+    else
+    {
+        return true;
+    }
+}
+
+bool CheckLastErrorWait(DWORD dwReturn, PCWSTR pwszFunc)
+{
+    if (CheckLastErrorNegativeOneFail(dwReturn, pwszFunc))
+    {
+        if (dwReturn == STATUS_WAIT_0)
+        {
+            return true;
+        }
+        else
+        {
+            DoFailure(pwszFunc, dwReturn);
+            return false;
+        }
+    }
+    else
+    {
+        return false;
+    }
+}
+
+bool CheckLastError(HRESULT hr, PCWSTR pwszFunc)
+{
+    if (!SUCCEEDED(hr))
+    {
+        DoFailure(pwszFunc, hr);
+        return false;
+    }
+    else
+    {
+        return true;
+    }
+}
+
+bool CheckLastError(BOOL fSuccess, PCWSTR pwszFunc)
+{
+    if (!fSuccess)
+    {
+        GlePattern(pwszFunc);
+        return false;
+    }
+    else
+    {
+        return true;
+    }
+}
+
+bool CheckLastError(HANDLE handle, PCWSTR pwszFunc)
+{
+    if (handle == INVALID_HANDLE_VALUE)
+    {
+        GlePattern(pwszFunc);
+        return false;
+    }
+    else
+    {
+        return true;
+    }
+}
+
+BOOL UnadjustWindowRectEx(
+    LPRECT prc,
+    DWORD dwStyle,
+    BOOL fMenu,
+    DWORD dwExStyle)
+{
+    RECT rc;
+    SetRectEmpty(&rc);
+    BOOL fRc = AdjustWindowRectEx(&rc, dwStyle, fMenu, dwExStyle);
+    if (fRc) {
+        prc->left -= rc.left;
+        prc->top -= rc.top;
+        prc->right -= rc.right;
+        prc->bottom -= rc.bottom;
+    }
+    return fRc;
+}
+
+static HANDLE GetStdHandleVerify(_In_ const DWORD dwHandleType)
+{
+    const HANDLE hConsole = GetStdHandle(dwHandleType);
+    VERIFY_ARE_NOT_EQUAL(hConsole, INVALID_HANDLE_VALUE, L"Ensure we got a valid console handle");
+    VERIFY_IS_NOT_NULL(hConsole, L"Ensure we got a non-null console handle");
+
+    return hConsole;
+}
+
+HANDLE GetStdOutputHandle()
+{
+    return GetStdHandleVerify(STD_OUTPUT_HANDLE);
+}
+
+HANDLE GetStdInputHandle()
+{
+    return GetStdHandleVerify(STD_INPUT_HANDLE);
+}
+
+bool Common::TestBufferSetup()
+{
+    // Creating a new screen buffer for each test will make sure that it doesn't interact with the output that TAEF is spewing
+    // to the default output buffer at the same time.
+
+    _hConsole = CreateConsoleScreenBuffer(GENERIC_READ | GENERIC_WRITE,
+        0 /*dwShareMode*/,
+        NULL /*lpSecurityAttributes*/,
+        CONSOLE_TEXTMODE_BUFFER,
+        NULL /*lpReserved*/);
+
+    VERIFY_ARE_NOT_EQUAL(_hConsole, INVALID_HANDLE_VALUE, L"Creating our test screen buffer.");
+
+    VERIFY_WIN32_BOOL_SUCCEEDED(SetConsoleActiveScreenBuffer(_hConsole), L"Applying test screen buffer to console");
+
+    return true;
+}
+
+bool Common::TestBufferCleanup()
+{
+    if (_hConsole != INVALID_HANDLE_VALUE)
+    {
+        // Simply freeing the handle will restore the next screen buffer down in the stack.
+        VERIFY_WIN32_BOOL_SUCCEEDED(CloseHandle(_hConsole), L"Removing our test screen buffer.");
+    }
+
+    return true;
+}
+
+static PCWSTR pwszConsoleKeyName = L"Console";
+static PCWSTR pwszForceV2ValueName = L"ForceV2";
+
+CommonV1V2Helper::CommonV1V2Helper(_In_ const ForceV2States ForceV2StateDesired)
+{
+    // Open console key
+    if (!OneCoreDelay::IsIsWindowPresent())
+    {
+        Log::Comment(L"OneCore based systems don't have v1 state. Skipping.");
+        _fRestoreOnExit = false;
+        return;
+    }
+
+    LSTATUS lstatus = RegOpenKeyExW(HKEY_CURRENT_USER, pwszConsoleKeyName, 0, KEY_READ | KEY_WRITE, &_consoleKey);
+    if (ERROR_ACCESS_DENIED == lstatus)
+    {
+        // UAP and some systems won't let us modify the registry. That's OK. Try to run the tests.
+        // Environments where we can't modify the registry should already be set up for the new/v2 console
+        // and not need further configuration.
+        Log::Comment(L"Skipping backup in environment that cannot access console key.");
+        _fRestoreOnExit = false;
+        return;
+    }
+    
+    VERIFY_ARE_EQUAL(ERROR_SUCCESS, lstatus);
+
+    Log::Comment(L"Backing up v1/v2 console state.");
+    DWORD cbForceV2Original = sizeof(_dwForceV2Original);
+
+    lstatus = RegQueryValueExW(_consoleKey.get(), pwszForceV2ValueName, nullptr, nullptr, (LPBYTE)&_dwForceV2Original, &cbForceV2Original);
+    if (ERROR_FILE_NOT_FOUND == lstatus)
+    {
+        Log::Comment(L"This machine doesn't have v1/v2 state. Skipping.");
+        _consoleKey.reset();
+        _fRestoreOnExit = false;
+    }
+    else
+    {
+        VERIFY_WIN32_BOOL_FAILED(lstatus, L"Assert querying ForceV2 key was successful.");
+        _fRestoreOnExit = true;
+
+        Log::Comment(String().Format(L"Setting v1/v2 console state to desired '%d'", ForceV2StateDesired));
+        VERIFY_WIN32_BOOL_FAILED(RegSetValueExW(_consoleKey.get(), pwszForceV2ValueName, 0, REG_DWORD, (LPBYTE)&ForceV2StateDesired, sizeof(ForceV2StateDesired)));
+    }
+}
+
+CommonV1V2Helper::~CommonV1V2Helper()
+{
+    if (_fRestoreOnExit)
+    {
+        Log::Comment(String().Format(L"Restoring v1/v2 console state to original '%d'", _dwForceV2Original));
+        VERIFY_WIN32_BOOL_FAILED(RegSetValueExW(_consoleKey.get(), pwszForceV2ValueName, 0, REG_DWORD, (LPBYTE)&_dwForceV2Original, sizeof(_dwForceV2Original)));
+    }
+}