/********************************************************
*                                                       *
*   Copyright (C) Microsoft. All rights reserved.       *
*                                                       *
********************************************************/
#include "precomp.h"

#include "cmdline.h"
#include "popup.h"

#include "_output.h"
#include "output.h"
#include "stream.h"
#include "_stream.h"
#include "dbcs.h"
#include "handle.h"
#include "misc.h"
#include "../types/inc/convert.hpp"
#include "srvinit.h"

#include "ApiRoutines.h"

#include "..\interactivity\inc\ServiceLocator.hpp"

#pragma hdrstop

[[nodiscard]]
HRESULT CommandNumberPopup(_In_ COOKED_READ_DATA* const CookedReadData);

// Routine Description:
// - This routine validates a string buffer and returns the pointers of where the strings start within the buffer.
// Arguments:
// - Unicode - Supplies a boolean that is TRUE if the buffer contains Unicode strings, FALSE otherwise.
// - Buffer - Supplies the buffer to be validated.
// - size - Supplies the size, in bytes, of the buffer to be validated.
// - Count - Supplies the expected number of strings in the buffer.
// ... - Supplies a pair of arguments per expected string. The first one is the expected size, in bytes, of the string
//       and the second one receives a pointer to where the string starts.
// Return Value:
// - TRUE if the buffer is valid, FALSE otherwise.
bool IsValidStringBuffer(_In_ bool Unicode, _In_reads_bytes_(Size) PVOID Buffer, _In_ ULONG Size, _In_ ULONG Count, ...)
{
    va_list Marker;
    va_start(Marker, Count);

    while (Count > 0)
    {
        ULONG const StringSize = va_arg(Marker, ULONG);
        PVOID* StringStart = va_arg(Marker, PVOID *);

        // Make sure the string fits in the supplied buffer and that it is properly aligned.
        if (StringSize > Size)
        {
            break;
        }

        if ((Unicode != false) && ((StringSize % sizeof(WCHAR)) != 0))
        {
            break;
        }

        *StringStart = Buffer;

        // Go to the next string.
        Buffer = RtlOffsetToPointer(Buffer, StringSize);
        Size -= StringSize;
        Count -= 1;
    }

    va_end(Marker);

    return Count == 0;
}

// Routine Description:
// - Detects Word delimiters
bool IsWordDelim(const wchar_t wch)
{
    // the space character is always a word delimiter. Do not add it to the WordDelimiters global because
    // that contains the user configurable word delimiters only.
    if (wch == UNICODE_SPACE)
    {
        return true;
    }
    const auto& delimiters = ServiceLocator::LocateGlobals().WordDelimiters;
    return std::find(delimiters.begin(), delimiters.end(), wch) != delimiters.end();
}

bool IsWordDelim(const std::vector<wchar_t>& charData)
{
    if (charData.size() != 1)
    {
        return false;
    }
    return IsWordDelim(charData.front());
}

CommandLine::CommandLine()
{

}

CommandLine::~CommandLine()
{

}

CommandLine& CommandLine::Instance()
{
    static CommandLine c;
    return c;
}

bool CommandLine::IsEditLineEmpty() const
{
    const CONSOLE_INFORMATION& gci = ServiceLocator::LocateGlobals().getConsoleInformation();
    const COOKED_READ_DATA* const pTyped = gci.lpCookedReadData;

    if (nullptr == pTyped)
    {
        // If the cooked read data pointer is null, there is no edit line data and therefore it's empty.
        return true;
    }
    else if (0 == pTyped->_NumberOfVisibleChars)
    {
        // If we had a valid pointer, but there are no visible characters for the edit line, then it's empty.
        // Someone started editing and back spaced the whole line out so it exists, but has no data.
        return true;
    }
    else
    {
        return false;
    }
}

void CommandLine::Hide(const bool fUpdateFields)
{
    const CONSOLE_INFORMATION& gci = ServiceLocator::LocateGlobals().getConsoleInformation();
    if (!IsEditLineEmpty())
    {
        COOKED_READ_DATA* CookedReadData = gci.lpCookedReadData;
        DeleteCommandLine(CookedReadData, fUpdateFields);
    }
}

void CommandLine::Show()
{
    const CONSOLE_INFORMATION& gci = ServiceLocator::LocateGlobals().getConsoleInformation();
    if (!IsEditLineEmpty())
    {
        COOKED_READ_DATA* CookedReadData = gci.lpCookedReadData;
        RedrawCommandLine(CookedReadData);
    }
}

void DeleteCommandLine(_Inout_ COOKED_READ_DATA* const pCookedReadData, const bool fUpdateFields)
{
    size_t CharsToWrite = pCookedReadData->_NumberOfVisibleChars;
    COORD coordOriginalCursor = pCookedReadData->_OriginalCursorPosition;
    const COORD coordBufferSize = pCookedReadData->_screenInfo.GetScreenBufferSize();

    // catch the case where the current command has scrolled off the top of the screen.
    if (coordOriginalCursor.Y < 0)
    {
        CharsToWrite += coordBufferSize.X * coordOriginalCursor.Y;
        CharsToWrite += pCookedReadData->_OriginalCursorPosition.X;   // account for prompt
        pCookedReadData->_OriginalCursorPosition.X = 0;
        pCookedReadData->_OriginalCursorPosition.Y = 0;
        coordOriginalCursor.X = 0;
        coordOriginalCursor.Y = 0;
    }

    if (!CheckBisectStringW(pCookedReadData->_BackupLimit,
                            CharsToWrite,
                            coordBufferSize.X - pCookedReadData->_OriginalCursorPosition.X))
    {
        CharsToWrite++;
    }

<<<<<<< HEAD
    LOG_IF_FAILED(FillOutput(pCookedReadData->_screenInfo,
                             UNICODE_SPACE,
                             coordOriginalCursor,
                             CONSOLE_FALSE_UNICODE,    // faster than real unicode
                             &CharsToWrite));
=======
    try
    {
        FillOutputW(pCookedReadData->_screenInfo,
                    { UNICODE_SPACE },
                    coordOriginalCursor,
                    CharsToWrite);
    }
    CATCH_LOG();
>>>>>>> ce69d291

    if (fUpdateFields)
    {
        pCookedReadData->_BufPtr = pCookedReadData->_BackupLimit;
        pCookedReadData->_BytesRead = 0;
        pCookedReadData->_CurrentPosition = 0;
        pCookedReadData->_NumberOfVisibleChars = 0;
    }

    LOG_IF_FAILED(pCookedReadData->_screenInfo.SetCursorPosition(pCookedReadData->_OriginalCursorPosition, true));
}

void RedrawCommandLine(_Inout_ COOKED_READ_DATA* const pCookedReadData)
{
    if (pCookedReadData->_Echo)
    {
        // _DrawBorder the command line
        pCookedReadData->_OriginalCursorPosition = pCookedReadData->_screenInfo.GetTextBuffer().GetCursor().GetPosition();

        SHORT ScrollY = 0;
#pragma prefast(suppress:28931, "Status is not unused. It's used in debug assertions.")
        NTSTATUS Status = WriteCharsLegacy(pCookedReadData->_screenInfo,
                                           pCookedReadData->_BackupLimit,
                                           pCookedReadData->_BackupLimit,
                                           pCookedReadData->_BackupLimit,
                                           &pCookedReadData->_BytesRead,
                                           &pCookedReadData->_NumberOfVisibleChars,
                                           pCookedReadData->_OriginalCursorPosition.X,
                                           WC_DESTRUCTIVE_BACKSPACE | WC_KEEP_CURSOR_VISIBLE | WC_ECHO,
                                           &ScrollY);
        FAIL_FAST_IF_NTSTATUS_FAILED(Status);

        pCookedReadData->_OriginalCursorPosition.Y += ScrollY;

        // Move the cursor back to the right position
        COORD CursorPosition = pCookedReadData->_OriginalCursorPosition;
        CursorPosition.X += (SHORT)RetrieveTotalNumberOfSpaces(pCookedReadData->_OriginalCursorPosition.X,
                                                               pCookedReadData->_BackupLimit,
                                                               pCookedReadData->_CurrentPosition);
        if (CheckBisectStringW(pCookedReadData->_BackupLimit,
                               pCookedReadData->_CurrentPosition,
                               pCookedReadData->_screenInfo.GetScreenBufferSize().X - pCookedReadData->_OriginalCursorPosition.X))
        {
            CursorPosition.X++;
        }
        Status = AdjustCursorPosition(pCookedReadData->_screenInfo, CursorPosition, TRUE, nullptr);
        FAIL_FAST_IF_NTSTATUS_FAILED(Status);
    }
}

// Routine Description:
// - This routine copies the commandline specified by Index into the cooked read buffer
void SetCurrentCommandLine(_In_ COOKED_READ_DATA* const CookedReadData, _In_ SHORT Index) // index, not command number
{
    DeleteCommandLine(CookedReadData, TRUE);
    FAIL_FAST_IF_FAILED(CookedReadData->_CommandHistory->RetrieveNth(Index,
                                                                     CookedReadData->SpanWholeBuffer(),
                                                                     CookedReadData->_BytesRead));
    FAIL_FAST_IF_FALSE(CookedReadData->_BackupLimit == CookedReadData->_BufPtr);
    if (CookedReadData->_Echo)
    {
        SHORT ScrollY = 0;
        FAIL_FAST_IF_NTSTATUS_FAILED(WriteCharsLegacy(CookedReadData->_screenInfo,
                                                      CookedReadData->_BackupLimit,
                                                      CookedReadData->_BufPtr,
                                                      CookedReadData->_BufPtr,
                                                      &CookedReadData->_BytesRead,
                                                      &CookedReadData->_NumberOfVisibleChars,
                                                      CookedReadData->_OriginalCursorPosition.X,
                                                      WC_DESTRUCTIVE_BACKSPACE | WC_KEEP_CURSOR_VISIBLE | WC_ECHO,
                                                      &ScrollY));
        CookedReadData->_OriginalCursorPosition.Y += ScrollY;
    }

    size_t const CharsToWrite = CookedReadData->_BytesRead / sizeof(WCHAR);
    CookedReadData->_CurrentPosition = CharsToWrite;
    CookedReadData->_BufPtr = CookedReadData->_BackupLimit + CharsToWrite;
}

// Routine Description:
// - This routine handles the command list popup.  It returns when we're out of input or the user has selected a command line.
// Return Value:
// - CONSOLE_STATUS_WAIT - we ran out of input, so a wait block was created
// - CONSOLE_STATUS_READ_COMPLETE - user hit return
[[nodiscard]]
NTSTATUS ProcessCommandListInput(COOKED_READ_DATA* const pCookedReadData)
{
    const CONSOLE_INFORMATION& gci = ServiceLocator::LocateGlobals().getConsoleInformation();
    CommandHistory* const pCommandHistory = pCookedReadData->_CommandHistory;
    Popup* const Popup = pCommandHistory->PopupList.front();
    NTSTATUS Status = STATUS_SUCCESS;
    INPUT_READ_HANDLE_DATA* const pInputReadHandleData = pCookedReadData->GetInputReadHandleData();
    InputBuffer* const pInputBuffer = pCookedReadData->GetInputBuffer();

    for (;;)
    {
        WCHAR Char;
        bool PopupKeys = false;

        Status = GetChar(pInputBuffer,
                         &Char,
                         true,
                         nullptr,
                         &PopupKeys,
                         nullptr);
        if (!NT_SUCCESS(Status))
        {
            if (Status != CONSOLE_STATUS_WAIT)
            {
                pCookedReadData->_BytesRead = 0;
            }
            return Status;
        }

        SHORT Index;
        if (PopupKeys)
        {
            switch (Char)
            {
            case VK_F9:
            {
                const HRESULT hr = CommandNumberPopup(pCookedReadData);
                if (S_FALSE == hr)
                {
                    // If we couldn't make the popup, break and go around to read another input character.
                    break;
                }
                else
                {
                    return hr;
                }
            }
            case VK_ESCAPE:
                pCookedReadData->EndCurrentPopup();
                return CONSOLE_STATUS_WAIT_NO_BLOCK;
            case VK_UP:
                Popup->Update(-1);
                break;
            case VK_DOWN:
                Popup->Update(1);
                break;
            case VK_END:
                // Move waaay forward, UpdateCommandListPopup() can handle it.
                Popup->Update((SHORT)(pCommandHistory->GetNumberOfCommands()));
                break;
            case VK_HOME:
                // Move waaay back, UpdateCommandListPopup() can handle it.
                Popup->Update(-(SHORT)(pCommandHistory->GetNumberOfCommands()));
                break;
            case VK_PRIOR:
                Popup->Update(-(SHORT)Popup->Height());
                break;
            case VK_NEXT:
                Popup->Update((SHORT)Popup->Height());
                break;
            case VK_LEFT:
            case VK_RIGHT:
                Index = Popup->CurrentCommand;
                pCookedReadData->EndCurrentPopup();
                SetCurrentCommandLine(pCookedReadData, (SHORT)Index);
                return CONSOLE_STATUS_WAIT_NO_BLOCK;
            default:
                break;
            }
        }
        else if (Char == UNICODE_CARRIAGERETURN)
        {
            DWORD LineCount = 1;
            Index = Popup->CurrentCommand;
            pCookedReadData->EndCurrentPopup();
            SetCurrentCommandLine(pCookedReadData, (SHORT)Index);
            pCookedReadData->ProcessInput(UNICODE_CARRIAGERETURN, 0, Status);
            // complete read
            if (pCookedReadData->_Echo)
            {
                // check for alias
                pCookedReadData->ProcessAliases(LineCount);
            }

            Status = STATUS_SUCCESS;
            size_t NumBytes;
            if (pCookedReadData->_BytesRead > pCookedReadData->_UserBufferSize || LineCount > 1)
            {
                if (LineCount > 1)
                {
                    PWSTR Tmp;
                    for (Tmp = pCookedReadData->_BackupLimit; *Tmp != UNICODE_LINEFEED; Tmp++)
                    {
                        FAIL_FAST_IF_FALSE(Tmp < (pCookedReadData->_BackupLimit + pCookedReadData->_BytesRead));
                    }
                    NumBytes = (Tmp - pCookedReadData->_BackupLimit + 1) * sizeof(*Tmp);
                }
                else
                {
                    NumBytes = pCookedReadData->_UserBufferSize;
                }

                // Copy what we can fit into the user buffer
                memmove(pCookedReadData->_UserBuffer, pCookedReadData->_BackupLimit, NumBytes);

                // Store all of the remaining as pending until the next read operation.
                const std::string_view pending{ ((char*)pCookedReadData->_BackupLimit + NumBytes), pCookedReadData->_BytesRead - NumBytes };
                if (LineCount > 1)
                {
                    pInputReadHandleData->SaveMultilinePendingInput(pending);
                }
                else
                {
                    pInputReadHandleData->SavePendingInput(pending);
                }
            }
            else
            {
                NumBytes = pCookedReadData->_BytesRead;
                memmove(pCookedReadData->_UserBuffer, pCookedReadData->_BackupLimit, NumBytes);
            }

            if (!pCookedReadData->_fIsUnicode)
            {
                PCHAR TransBuffer;

                // If ansi, translate string.
                TransBuffer = (PCHAR) new(std::nothrow) BYTE[NumBytes];
                if (TransBuffer == nullptr)
                {
                    return STATUS_NO_MEMORY;
                }

                NumBytes = ConvertToOem(gci.CP,
                                        pCookedReadData->_UserBuffer,
                                        gsl::narrow<UINT>(NumBytes / sizeof(WCHAR)),
                                        TransBuffer,
                                        gsl::narrow<UINT>(NumBytes));
                memmove(pCookedReadData->_UserBuffer, TransBuffer, NumBytes);
                delete[] TransBuffer;
            }

            *(pCookedReadData->pdwNumBytes) = NumBytes;

            return CONSOLE_STATUS_READ_COMPLETE;
        }
        else
        {
            if (pCookedReadData->_CommandHistory->FindMatchingCommand({ &Char, 1 }, Popup->CurrentCommand, Index, CommandHistory::MatchOptions::JustLooking))
            {
                Popup->Update((SHORT)(Index - Popup->CurrentCommand), true);
            }
        }
    }
}

// Routine Description:
// - This routine handles the delete from cursor to char char popup.  It returns when we're out of input or the user has entered a char.
// Return Value:
// - CONSOLE_STATUS_WAIT - we ran out of input, so a wait block was created
// - CONSOLE_STATUS_READ_COMPLETE - user hit return
[[nodiscard]]
NTSTATUS ProcessCopyFromCharInput(_In_ COOKED_READ_DATA* const pCookedReadData)
{
    NTSTATUS Status = STATUS_SUCCESS;
    InputBuffer* const pInputBuffer = pCookedReadData->GetInputBuffer();
    for (;;)
    {
        WCHAR Char;
        bool PopupKeys = false;
        Status = GetChar(pInputBuffer,
                         &Char,
                         TRUE,
                         nullptr,
                         &PopupKeys,
                         nullptr);
        if (!NT_SUCCESS(Status))
        {
            if (Status != CONSOLE_STATUS_WAIT)
            {
                pCookedReadData->_BytesRead = 0;
            }

            return Status;
        }

        if (PopupKeys)
        {
            switch (Char)
            {
            case VK_ESCAPE:
                pCookedReadData->EndCurrentPopup();
                return CONSOLE_STATUS_WAIT_NO_BLOCK;
            }
        }

        pCookedReadData->EndCurrentPopup();

        size_t i;  // char index (not byte)
        // delete from cursor up to specified char
        for (i = pCookedReadData->_CurrentPosition + 1; i < (int)(pCookedReadData->_BytesRead / sizeof(WCHAR)); i++)
        {
            if (pCookedReadData->_BackupLimit[i] == Char)
            {
                break;
            }
        }

        if (i != (int)(pCookedReadData->_BytesRead / sizeof(WCHAR) + 1))
        {
            COORD CursorPosition;

            // save cursor position
            CursorPosition = pCookedReadData->_screenInfo.GetTextBuffer().GetCursor().GetPosition();

            // Delete commandline.
            DeleteCommandLine(pCookedReadData, FALSE);

            // Delete chars.
            memmove(&pCookedReadData->_BackupLimit[pCookedReadData->_CurrentPosition],
                    &pCookedReadData->_BackupLimit[i],
                    pCookedReadData->_BytesRead - (i * sizeof(WCHAR)));
            pCookedReadData->_BytesRead -= (i - pCookedReadData->_CurrentPosition) * sizeof(WCHAR);

            // Write commandline.
            if (pCookedReadData->_Echo)
            {
                Status = WriteCharsLegacy(pCookedReadData->_screenInfo,
                                          pCookedReadData->_BackupLimit,
                                          pCookedReadData->_BackupLimit,
                                          pCookedReadData->_BackupLimit,
                                          &pCookedReadData->_BytesRead,
                                          &pCookedReadData->_NumberOfVisibleChars,
                                          pCookedReadData->_OriginalCursorPosition.X,
                                          WC_DESTRUCTIVE_BACKSPACE | WC_KEEP_CURSOR_VISIBLE | WC_ECHO,
                                          nullptr);
                FAIL_FAST_IF_NTSTATUS_FAILED(Status);
            }

            // restore cursor position
            Status = pCookedReadData->_screenInfo.SetCursorPosition(CursorPosition, TRUE);
            FAIL_FAST_IF_NTSTATUS_FAILED(Status);
        }

        return CONSOLE_STATUS_WAIT_NO_BLOCK;
    }
}

// Routine Description:
// - This routine handles the delete char popup.  It returns when we're out of input or the user has entered a char.
// Return Value:
// - CONSOLE_STATUS_WAIT - we ran out of input, so a wait block was created
// - CONSOLE_STATUS_READ_COMPLETE - user hit return
[[nodiscard]]
NTSTATUS ProcessCopyToCharInput(_In_ COOKED_READ_DATA* const pCookedReadData)
{
    NTSTATUS Status = STATUS_SUCCESS;
    InputBuffer* const pInputBuffer = pCookedReadData->GetInputBuffer();
    for (;;)
    {
        WCHAR Char;
        bool PopupKeys = false;
        Status = GetChar(pInputBuffer,
                         &Char,
                         true,
                         nullptr,
                         &PopupKeys,
                         nullptr);
        if (!NT_SUCCESS(Status))
        {
            if (Status != CONSOLE_STATUS_WAIT)
            {
                pCookedReadData->_BytesRead = 0;
            }
            return Status;
        }

        if (PopupKeys)
        {
            switch (Char)
            {
            case VK_ESCAPE:
                pCookedReadData->EndCurrentPopup();
                return CONSOLE_STATUS_WAIT_NO_BLOCK;
            }
        }

        pCookedReadData->EndCurrentPopup();

        // copy up to specified char
        const auto LastCommand = pCookedReadData->_CommandHistory->GetLastCommand();
        if (!LastCommand.empty())
        {
            size_t i;

            // find specified char in last command
            for (i = pCookedReadData->_CurrentPosition + 1; i < LastCommand.size(); i++)
            {
                if (LastCommand[i] == Char)
                {
                    break;
                }
            }

            // If we found it, copy up to it.
            if (i < LastCommand.size() &&
                (LastCommand.size() > pCookedReadData->_CurrentPosition))
            {
                size_t j = i - pCookedReadData->_CurrentPosition;
                FAIL_FAST_IF_FALSE(j > 0);
                const auto bufferSpan = pCookedReadData->SpanAtPointer();
                std::copy_n(LastCommand.cbegin() + pCookedReadData->_CurrentPosition,
                            j,
                            bufferSpan.begin());
                pCookedReadData->_CurrentPosition += j;
                j *= sizeof(WCHAR);
                pCookedReadData->_BytesRead = std::max(pCookedReadData->_BytesRead,
                                                       pCookedReadData->_CurrentPosition * sizeof(WCHAR));
                if (pCookedReadData->_Echo)
                {
                    size_t NumSpaces;
                    SHORT ScrollY = 0;

                    Status = WriteCharsLegacy(pCookedReadData->_screenInfo,
                                              pCookedReadData->_BackupLimit,
                                              pCookedReadData->_BufPtr,
                                              pCookedReadData->_BufPtr,
                                              &j,
                                              &NumSpaces,
                                              pCookedReadData->_OriginalCursorPosition.X,
                                              WC_DESTRUCTIVE_BACKSPACE | WC_KEEP_CURSOR_VISIBLE | WC_ECHO,
                                              &ScrollY);
                    FAIL_FAST_IF_NTSTATUS_FAILED(Status);
                    pCookedReadData->_OriginalCursorPosition.Y += ScrollY;
                    pCookedReadData->_NumberOfVisibleChars += NumSpaces;
                }

                pCookedReadData->_BufPtr += j / sizeof(WCHAR);
            }
        }

        return CONSOLE_STATUS_WAIT_NO_BLOCK;
    }
}

// Routine Description:
// - This routine handles the command number selection popup.
// Return Value:
// - CONSOLE_STATUS_WAIT - we ran out of input, so a wait block was created
// - CONSOLE_STATUS_READ_COMPLETE - user hit return
[[nodiscard]]
NTSTATUS ProcessCommandNumberInput(_In_ COOKED_READ_DATA* const pCookedReadData)
{
    CommandHistory* const CommandHistory = pCookedReadData->_CommandHistory;
    Popup* const Popup = CommandHistory->PopupList.front();
    NTSTATUS Status = STATUS_SUCCESS;
    InputBuffer* const pInputBuffer = pCookedReadData->GetInputBuffer();
    for (;;)
    {
        WCHAR Char;
        bool PopupKeys = false;

        Status = GetChar(pInputBuffer,
                         &Char,
                         TRUE,
                         nullptr,
                         &PopupKeys,
                         nullptr);
        if (!NT_SUCCESS(Status))
        {
            if (Status != CONSOLE_STATUS_WAIT)
            {
                pCookedReadData->_BytesRead = 0;
            }
            return Status;
        }

        if (Char >= L'0' && Char <= L'9')
        {
            if (Popup->NumberRead < 5)
            {
                size_t CharsToWrite = sizeof(WCHAR);
                const TextAttribute realAttributes = pCookedReadData->_screenInfo.GetAttributes();
                pCookedReadData->_screenInfo.SetAttributes(Popup->Attributes);
                size_t NumSpaces;
                Status = WriteCharsLegacy(pCookedReadData->_screenInfo,
                                          Popup->NumberBuffer,
                                          &Popup->NumberBuffer[Popup->NumberRead],
                                          &Char,
                                          &CharsToWrite,
                                          &NumSpaces,
                                          pCookedReadData->_OriginalCursorPosition.X,
                                          WC_DESTRUCTIVE_BACKSPACE | WC_KEEP_CURSOR_VISIBLE | WC_ECHO,
                                          nullptr);
                FAIL_FAST_IF_NTSTATUS_FAILED(Status);
                pCookedReadData->_screenInfo.SetAttributes(realAttributes);
                Popup->NumberBuffer[Popup->NumberRead] = Char;
                Popup->NumberRead += 1;
            }
        }
        else if (Char == UNICODE_BACKSPACE)
        {
            if (Popup->NumberRead > 0)
            {
                size_t CharsToWrite = sizeof(WCHAR);
                const TextAttribute realAttributes = pCookedReadData->_screenInfo.GetAttributes();
                pCookedReadData->_screenInfo.SetAttributes(Popup->Attributes);
                size_t NumSpaces;
                Status = WriteCharsLegacy(pCookedReadData->_screenInfo,
                                          Popup->NumberBuffer,
                                          &Popup->NumberBuffer[Popup->NumberRead],
                                          &Char,
                                          &CharsToWrite,
                                          &NumSpaces,
                                          pCookedReadData->_OriginalCursorPosition.X,
                                          WC_DESTRUCTIVE_BACKSPACE | WC_KEEP_CURSOR_VISIBLE | WC_ECHO,
                                          nullptr);

                FAIL_FAST_IF_NTSTATUS_FAILED(Status);
                pCookedReadData->_screenInfo.SetAttributes(realAttributes);
                Popup->NumberBuffer[Popup->NumberRead] = (WCHAR)' ';
                Popup->NumberRead -= 1;
            }
        }
        else if (Char == (WCHAR)VK_ESCAPE)
        {
            pCookedReadData->EndCurrentPopup();
            if (!CommandHistory->PopupList.empty())
            {
                pCookedReadData->EndCurrentPopup();
            }

            // Note that CookedReadData's OriginalCursorPosition is the position before ANY text was entered on the edit line.
            // We want to use the position before the cursor was moved for this popup handler specifically, which may be *anywhere* in the edit line
            // and will be synchronized with the pointers in the CookedReadData structure (BufPtr, etc.)
            LOG_IF_FAILED(pCookedReadData->_screenInfo.SetCursorPosition(pCookedReadData->BeforeDialogCursorPosition, TRUE));
        }
        else if (Char == UNICODE_CARRIAGERETURN)
        {
            CHAR NumberBuffer[6];
            int i;

            // This is guaranteed above.
            __analysis_assume(Popup->NumberRead < 6);
            for (i = 0; i < Popup->NumberRead; i++)
            {
                FAIL_FAST_IF_FALSE(i < ARRAYSIZE(NumberBuffer));
                NumberBuffer[i] = (CHAR)Popup->NumberBuffer[i];
            }
            NumberBuffer[i] = 0;

            SHORT CommandNumber = (SHORT)atoi(NumberBuffer);
            if ((WORD)CommandNumber >= (WORD)pCookedReadData->_CommandHistory->GetNumberOfCommands())
            {
                CommandNumber = (SHORT)(pCookedReadData->_CommandHistory->GetNumberOfCommands() - 1);
            }

            pCookedReadData->EndCurrentPopup();
            if (!CommandHistory->PopupList.empty())
            {
                pCookedReadData->EndCurrentPopup();
            }
            SetCurrentCommandLine(pCookedReadData, CommandNumber);
        }
        return CONSOLE_STATUS_WAIT_NO_BLOCK;
    }
}

// Routine Description:
// - This routine handles the command list popup.  It puts up the popup, then calls ProcessCommandListInput to get and process input.
// Return Value:
// - CONSOLE_STATUS_WAIT - we ran out of input, so a wait block was created
// - STATUS_SUCCESS - read was fully completed (user hit return)
[[nodiscard]]
NTSTATUS CommandListPopup(_In_ COOKED_READ_DATA* const CookedReadData)
{
    CommandHistory* const CommandHistory = CookedReadData->_CommandHistory;
    if (CommandHistory &&
        CommandHistory->GetNumberOfCommands())
    {
        COORD PopupSize;
        PopupSize.X = 40;
        PopupSize.Y = 10;
        
        const auto Popup = CommandHistory->BeginPopup(CookedReadData->_screenInfo, PopupSize, Popup::PopFunc::CommandList);

<<<<<<< HEAD
        SHORT const CurrentCommand = CommandHistory->LastDisplayed;
        if (CurrentCommand < (SHORT)(CommandHistory->GetNumberOfCommands() - Popup->Height()))
        {
            Popup->BottomIndex = std::max(CurrentCommand, gsl::narrow<SHORT>(Popup->Height() - 1i16));
        }
        else
        {
            Popup->BottomIndex = (SHORT)(CommandHistory->GetNumberOfCommands() - 1);
        }
=======
VOID DrawPromptPopup(_In_ PCLE_POPUP Popup,
                     SCREEN_INFORMATION& screenInfo,
                     _In_reads_(PromptLength) PWCHAR Prompt,
                     _In_ ULONG PromptLength)
{
    // Draw empty popup.
    COORD WriteCoord;
    WriteCoord.X = (SHORT)(Popup->Region.Left + 1);
    WriteCoord.Y = (SHORT)(Popup->Region.Top + 1);
    ULONG lStringLength = POPUP_SIZE_X(Popup);
    for (SHORT i = 0; i < POPUP_SIZE_Y(Popup); i++)
    {
        try
        {
            lStringLength = gsl::narrow<ULONG>(FillOutputAttributes(screenInfo,
                                                                    Popup->Attributes,
                                                                    WriteCoord,
                                                                    static_cast<size_t>(lStringLength)));

            lStringLength = gsl::narrow<ULONG>(FillOutputW(screenInfo,
                                                           { UNICODE_SPACE },
                                                           WriteCoord,
                                                           static_cast<size_t>(lStringLength)));
        }
        CATCH_LOG();

        WriteCoord.Y += 1;
    }
>>>>>>> ce69d291

        Popup->Draw();

        return ProcessCommandListInput(CookedReadData);
    }
    else
    {
        return S_FALSE;
    }
}

// Routine Description:
// - This routine handles the "delete up to this char" popup.  It puts up the popup, then calls ProcessCopyFromCharInput to get and process input.
// Return Value:
// - CONSOLE_STATUS_WAIT - we ran out of input, so a wait block was created
// - STATUS_SUCCESS - read was fully completed (user hit return)
[[nodiscard]]
NTSTATUS CopyFromCharPopup(_In_ COOKED_READ_DATA* CookedReadData)
{
    // Delete the current command from cursor position to the
    // letter specified by the user. The user is prompted via
    // popup to enter a character.
    if (CookedReadData->_CommandHistory)
    {
        COORD PopupSize;

        PopupSize.X = COPY_FROM_CHAR_PROMPT_LENGTH + 2;
        PopupSize.Y = 1;

        CommandHistory* const CommandHistory = CookedReadData->_CommandHistory;
        const auto Popup = CommandHistory->BeginPopup(CookedReadData->_screenInfo, PopupSize, Popup::PopFunc::CopyFromChar);
        Popup->Draw();

        return ProcessCopyFromCharInput(CookedReadData);
    }
    else
    {
        return S_FALSE;
    }
}

// Routine Description:
// - This routine handles the "copy up to this char" popup.  It puts up the popup, then calls ProcessCopyToCharInput to get and process input.
// Return Value:
// - CONSOLE_STATUS_WAIT - we ran out of input, so a wait block was created
// - STATUS_SUCCESS - read was fully completed (user hit return)
// - S_FALSE - if we couldn't make a popup because we had no commands
[[nodiscard]]
NTSTATUS CopyToCharPopup(_In_ COOKED_READ_DATA* CookedReadData)
{
    // copy the previous command to the current command, up to but
    // not including the character specified by the user.  the user
    // is prompted via popup to enter a character.
    if (CookedReadData->_CommandHistory)
    {
        COORD PopupSize;
        PopupSize.X = COPY_TO_CHAR_PROMPT_LENGTH + 2;
        PopupSize.Y = 1;

        CommandHistory* const CommandHistory = CookedReadData->_CommandHistory;
        const auto Popup = CommandHistory->BeginPopup(CookedReadData->_screenInfo, PopupSize, Popup::PopFunc::CopyToChar);
        Popup->Draw();

        return ProcessCopyToCharInput(CookedReadData);
    }
    else
    {
        return S_FALSE;
    }
}

// Routine Description:
// - This routine handles the "enter command number" popup.  It puts up the popup, then calls ProcessCommandNumberInput to get and process input.
// Return Value:
// - CONSOLE_STATUS_WAIT - we ran out of input, so a wait block was created
// - STATUS_SUCCESS - read was fully completed (user hit return)
// - S_FALSE - if we couldn't make a popup because we had no commands or it wouldn't fit.
[[nodiscard]]
HRESULT CommandNumberPopup(_In_ COOKED_READ_DATA* const CookedReadData)
{
    if (CookedReadData->_CommandHistory &&
        CookedReadData->_CommandHistory->GetNumberOfCommands() &&
        CookedReadData->_screenInfo.GetScreenBufferSize().X >= MINIMUM_COMMAND_PROMPT_SIZE + 2)
    {
        COORD PopupSize;
        // 2 is for border
        PopupSize.X = COMMAND_NUMBER_PROMPT_LENGTH + COMMAND_NUMBER_LENGTH;
        PopupSize.Y = 1;

        CommandHistory* const CommandHistory = CookedReadData->_CommandHistory;
        const auto Popup = CommandHistory->BeginPopup(CookedReadData->_screenInfo, PopupSize, Popup::PopFunc::CommandNumber);
        Popup->Draw();

        // Save the original cursor position in case the user cancels out of the dialog
        CookedReadData->BeforeDialogCursorPosition = CookedReadData->_screenInfo.GetTextBuffer().GetCursor().GetPosition();

        // Move the cursor into the dialog so the user can type multiple characters for the command number
        const COORD CursorPosition = Popup->GetCursorPosition();
        LOG_IF_FAILED(CookedReadData->_screenInfo.SetCursorPosition(CursorPosition, TRUE));

        // Transfer control to the handler routine
        return ProcessCommandNumberInput(CookedReadData);
    }
    else
    {
        return S_FALSE;
    }
}


// TODO: [MSFT:4586207] Clean up this mess -- needs helpers. http://osgvsowi/4586207
// Routine Description:
// - This routine process command line editing keys.
// Return Value:
// - CONSOLE_STATUS_WAIT - CommandListPopup ran out of input
// - CONSOLE_STATUS_READ_COMPLETE - user hit <enter> in CommandListPopup
// - STATUS_SUCCESS - everything's cool
[[nodiscard]]
NTSTATUS ProcessCommandLine(_In_ COOKED_READ_DATA* pCookedReadData,
                            _In_ WCHAR wch,
                            const DWORD dwKeyState)
{
    const CONSOLE_INFORMATION& gci = ServiceLocator::LocateGlobals().getConsoleInformation();
    COORD CurrentPosition = { 0 };
    size_t CharsToWrite;
    NTSTATUS Status;
    SHORT ScrollY = 0;
    const SHORT sScreenBufferSizeX = pCookedReadData->_screenInfo.GetScreenBufferSize().X;

    bool UpdateCursorPosition = false;
    if (wch == VK_F7 && (dwKeyState & (RIGHT_CTRL_PRESSED | LEFT_CTRL_PRESSED | RIGHT_ALT_PRESSED | LEFT_ALT_PRESSED)) == 0)
    {
        HRESULT hr = CommandListPopup(pCookedReadData);
        if (S_FALSE != hr)
        {
            return hr;
        }
        // Fall down if we couldn't process the popup.
    }
    else
    {
        switch (wch)
        {
        case VK_ESCAPE:
            DeleteCommandLine(pCookedReadData, true);
            break;
        case VK_UP:
        case VK_DOWN:
        case VK_F5:
            if (wch == VK_F5)
                wch = VK_UP;
            // for doskey compatibility, buffer isn't circular
            if (wch == VK_UP && !pCookedReadData->_CommandHistory->AtFirstCommand() || wch == VK_DOWN && !pCookedReadData->_CommandHistory->AtLastCommand())
            {
                DeleteCommandLine(pCookedReadData, true);
                Status = NTSTATUS_FROM_HRESULT(pCookedReadData->_CommandHistory->Retrieve(wch,
                                                                                          pCookedReadData->SpanWholeBuffer(),
                                                                                          pCookedReadData->_BytesRead));
                FAIL_FAST_IF_FALSE(pCookedReadData->_BackupLimit == pCookedReadData->_BufPtr);
                if (pCookedReadData->_Echo)
                {
                    Status = WriteCharsLegacy(pCookedReadData->_screenInfo,
                                              pCookedReadData->_BackupLimit,
                                              pCookedReadData->_BufPtr,
                                              pCookedReadData->_BufPtr,
                                              &pCookedReadData->_BytesRead,
                                              &pCookedReadData->_NumberOfVisibleChars,
                                              pCookedReadData->_OriginalCursorPosition.X,
                                              WC_DESTRUCTIVE_BACKSPACE | WC_KEEP_CURSOR_VISIBLE | WC_ECHO,
                                              &ScrollY);
                    FAIL_FAST_IF_NTSTATUS_FAILED(Status);
                    pCookedReadData->_OriginalCursorPosition.Y += ScrollY;
                }
                CharsToWrite = pCookedReadData->_BytesRead / sizeof(WCHAR);
                pCookedReadData->_CurrentPosition = CharsToWrite;
                pCookedReadData->_BufPtr = pCookedReadData->_BackupLimit + CharsToWrite;
            }
            break;
        case VK_PRIOR:
        case VK_NEXT:
            if (pCookedReadData->_CommandHistory && pCookedReadData->_CommandHistory->GetNumberOfCommands())
            {
                // display oldest or newest command
                SHORT CommandNumber;
                if (wch == VK_PRIOR)
                {
                    CommandNumber = 0;
                }
                else
                {
                    CommandNumber = (SHORT)(pCookedReadData->_CommandHistory->GetNumberOfCommands() - 1);
                }
                DeleteCommandLine(pCookedReadData, true);
                Status = NTSTATUS_FROM_HRESULT(pCookedReadData->_CommandHistory->RetrieveNth(CommandNumber,
                                                                                             pCookedReadData->SpanWholeBuffer(),
                                                                                             pCookedReadData->_BytesRead));
                FAIL_FAST_IF_FALSE(pCookedReadData->_BackupLimit == pCookedReadData->_BufPtr);
                if (pCookedReadData->_Echo)
                {
                    Status = WriteCharsLegacy(pCookedReadData->_screenInfo,
                                              pCookedReadData->_BackupLimit,
                                              pCookedReadData->_BufPtr,
                                              pCookedReadData->_BufPtr,
                                              &pCookedReadData->_BytesRead,
                                              &pCookedReadData->_NumberOfVisibleChars,
                                              pCookedReadData->_OriginalCursorPosition.X,
                                              WC_DESTRUCTIVE_BACKSPACE | WC_KEEP_CURSOR_VISIBLE | WC_ECHO,
                                              &ScrollY);
                    FAIL_FAST_IF_NTSTATUS_FAILED(Status);
                    pCookedReadData->_OriginalCursorPosition.Y += ScrollY;
                }
                CharsToWrite = pCookedReadData->_BytesRead / sizeof(WCHAR);
                pCookedReadData->_CurrentPosition = CharsToWrite;
                pCookedReadData->_BufPtr = pCookedReadData->_BackupLimit + CharsToWrite;
            }
            break;
        case VK_END:
            if (dwKeyState & (RIGHT_CTRL_PRESSED | LEFT_CTRL_PRESSED))
            {
                DeleteCommandLine(pCookedReadData, false);
                pCookedReadData->_BytesRead = pCookedReadData->_CurrentPosition * sizeof(WCHAR);
                if (pCookedReadData->_Echo)
                {
                    Status = WriteCharsLegacy(pCookedReadData->_screenInfo,
                                              pCookedReadData->_BackupLimit,
                                              pCookedReadData->_BackupLimit,
                                              pCookedReadData->_BackupLimit,
                                              &pCookedReadData->_BytesRead,
                                              &pCookedReadData->_NumberOfVisibleChars,
                                              pCookedReadData->_OriginalCursorPosition.X,
                                              WC_DESTRUCTIVE_BACKSPACE | WC_KEEP_CURSOR_VISIBLE | WC_ECHO,
                                              nullptr);
                    FAIL_FAST_IF_NTSTATUS_FAILED(Status);
                }
            }
            else
            {
                pCookedReadData->_CurrentPosition = pCookedReadData->_BytesRead / sizeof(WCHAR);
                pCookedReadData->_BufPtr = pCookedReadData->_BackupLimit + pCookedReadData->_CurrentPosition;
                CurrentPosition.X = (SHORT)(pCookedReadData->_OriginalCursorPosition.X + pCookedReadData->_NumberOfVisibleChars);
                CurrentPosition.Y = pCookedReadData->_OriginalCursorPosition.Y;
                if (CheckBisectProcessW(pCookedReadData->_screenInfo,
                                        pCookedReadData->_BackupLimit,
                                        pCookedReadData->_CurrentPosition,
                                        sScreenBufferSizeX - pCookedReadData->_OriginalCursorPosition.X,
                                        pCookedReadData->_OriginalCursorPosition.X,
                                        true))
                {
                    CurrentPosition.X++;
                }
                UpdateCursorPosition = true;
            }
            break;
        case VK_HOME:
            if (dwKeyState & (RIGHT_CTRL_PRESSED | LEFT_CTRL_PRESSED))
            {
                DeleteCommandLine(pCookedReadData, false);
                pCookedReadData->_BytesRead -= pCookedReadData->_CurrentPosition * sizeof(WCHAR);
                pCookedReadData->_CurrentPosition = 0;
                memmove(pCookedReadData->_BackupLimit, pCookedReadData->_BufPtr, pCookedReadData->_BytesRead);
                pCookedReadData->_BufPtr = pCookedReadData->_BackupLimit;
                if (pCookedReadData->_Echo)
                {
                    Status = WriteCharsLegacy(pCookedReadData->_screenInfo,
                                              pCookedReadData->_BackupLimit,
                                              pCookedReadData->_BackupLimit,
                                              pCookedReadData->_BackupLimit,
                                              &pCookedReadData->_BytesRead,
                                              &pCookedReadData->_NumberOfVisibleChars,
                                              pCookedReadData->_OriginalCursorPosition.X,
                                              WC_DESTRUCTIVE_BACKSPACE | WC_KEEP_CURSOR_VISIBLE | WC_ECHO,
                                              nullptr);
                    FAIL_FAST_IF_NTSTATUS_FAILED(Status);
                }
                CurrentPosition = pCookedReadData->_OriginalCursorPosition;
                UpdateCursorPosition = true;
            }
            else
            {
                pCookedReadData->_CurrentPosition = 0;
                pCookedReadData->_BufPtr = pCookedReadData->_BackupLimit;
                CurrentPosition = pCookedReadData->_OriginalCursorPosition;
                UpdateCursorPosition = true;
            }
            break;
        case VK_LEFT:
            if (dwKeyState & (RIGHT_CTRL_PRESSED | LEFT_CTRL_PRESSED))
            {
                PWCHAR LastWord;
                if (pCookedReadData->_BufPtr != pCookedReadData->_BackupLimit)
                {
                    // A bit better word skipping.
                    LastWord = pCookedReadData->_BufPtr - 1;
                    if (LastWord != pCookedReadData->_BackupLimit)
                    {
                        if (*LastWord == L' ')
                        {
                            // Skip spaces, until the non-space character is found.
                            while (--LastWord != pCookedReadData->_BackupLimit)
                            {
                                FAIL_FAST_IF_FALSE(LastWord > pCookedReadData->_BackupLimit);
                                if (*LastWord != L' ')
                                {
                                    break;
                                }
                            }
                        }
                        if (LastWord != pCookedReadData->_BackupLimit)
                        {
                            if (IsWordDelim(*LastWord))
                            {
                                // Skip WORD_DELIMs until space or non WORD_DELIM is found.
                                while (--LastWord != pCookedReadData->_BackupLimit)
                                {
                                    FAIL_FAST_IF_FALSE(LastWord > pCookedReadData->_BackupLimit);
                                    if (*LastWord == L' ' || !IsWordDelim(*LastWord))
                                    {
                                        break;
                                    }
                                }
                            }
                            else
                            {
                                // Skip the regular words
                                while (--LastWord != pCookedReadData->_BackupLimit)
                                {
                                    FAIL_FAST_IF_FALSE(LastWord > pCookedReadData->_BackupLimit);
                                    if (IsWordDelim(*LastWord))
                                    {
                                        break;
                                    }
                                }
                            }
                        }
                        FAIL_FAST_IF_FALSE(LastWord >= pCookedReadData->_BackupLimit);
                        if (LastWord != pCookedReadData->_BackupLimit)
                        {
                            /*
                             * LastWord is currently pointing to the last character
                             * of the previous word, unless it backed up to the beginning
                             * of the buffer.
                             * Let's increment LastWord so that it points to the expeced
                             * insertion point.
                             */
                            ++LastWord;
                        }
                        pCookedReadData->_BufPtr = LastWord;
                    }
                    pCookedReadData->_CurrentPosition = (ULONG)(pCookedReadData->_BufPtr - pCookedReadData->_BackupLimit);
                    CurrentPosition = pCookedReadData->_OriginalCursorPosition;
                    CurrentPosition.X = (SHORT)(CurrentPosition.X +
                                                RetrieveTotalNumberOfSpaces(pCookedReadData->_OriginalCursorPosition.X,
                                                                            pCookedReadData->_BackupLimit, pCookedReadData->_CurrentPosition));
                    if (CheckBisectStringW(pCookedReadData->_BackupLimit,
                                           pCookedReadData->_CurrentPosition + 1,
                                           sScreenBufferSizeX - pCookedReadData->_OriginalCursorPosition.X))
                    {
                        CurrentPosition.X++;
                    }

                    UpdateCursorPosition = true;
                }
            }
            else
            {
                if (pCookedReadData->_BufPtr != pCookedReadData->_BackupLimit)
                {
                    pCookedReadData->_BufPtr--;
                    pCookedReadData->_CurrentPosition--;
                    CurrentPosition.X = pCookedReadData->_screenInfo.GetTextBuffer().GetCursor().GetPosition().X;
                    CurrentPosition.Y = pCookedReadData->_screenInfo.GetTextBuffer().GetCursor().GetPosition().Y;
                    CurrentPosition.X = (SHORT)(CurrentPosition.X -
                                                RetrieveNumberOfSpaces(pCookedReadData->_OriginalCursorPosition.X,
                                                                       pCookedReadData->_BackupLimit,
                                                                       pCookedReadData->_CurrentPosition));
                    if (CheckBisectProcessW(pCookedReadData->_screenInfo,
                                            pCookedReadData->_BackupLimit,
                                            pCookedReadData->_CurrentPosition + 2,
                                            sScreenBufferSizeX - pCookedReadData->_OriginalCursorPosition.X,
                                            pCookedReadData->_OriginalCursorPosition.X,
                                            true))
                    {
                        if ((CurrentPosition.X == -2) || (CurrentPosition.X == -1))
                        {
                            CurrentPosition.X--;
                        }
                    }

                    UpdateCursorPosition = true;
                }
            }
            break;
        case VK_RIGHT:
        case VK_F1:
            // we don't need to check for end of buffer here because we've
            // already done it.
            if (dwKeyState & (RIGHT_CTRL_PRESSED | LEFT_CTRL_PRESSED))
            {
                if (wch != VK_F1)
                {
                    if (pCookedReadData->_CurrentPosition < (pCookedReadData->_BytesRead / sizeof(WCHAR)))
                    {
                        PWCHAR NextWord = pCookedReadData->_BufPtr;

                        // A bit better word skipping.
                        PWCHAR BufLast = pCookedReadData->_BackupLimit + pCookedReadData->_BytesRead / sizeof(WCHAR);

                        FAIL_FAST_IF_FALSE(NextWord < BufLast);
                        if (*NextWord == L' ')
                        {
                            // If the current character is space, skip to the next non-space character.
                            while (NextWord < BufLast)
                            {
                                if (*NextWord != L' ')
                                {
                                    break;
                                }
                                ++NextWord;
                            }
                        }
                        else
                        {
                            // Skip the body part.
                            bool fStartFromDelim = IsWordDelim(*NextWord);

                            while (++NextWord < BufLast)
                            {
                                if (fStartFromDelim != IsWordDelim(*NextWord))
                                {

                                    break;
                                }
                            }

                            // Skip the space block.
                            if (NextWord < BufLast && *NextWord == L' ')
                            {
                                while (++NextWord < BufLast)
                                {
                                    if (*NextWord != L' ')
                                    {
                                        break;
                                    }
                                }
                            }
                        }

                        pCookedReadData->_BufPtr = NextWord;
                        pCookedReadData->_CurrentPosition = (ULONG)(pCookedReadData->_BufPtr - pCookedReadData->_BackupLimit);
                        CurrentPosition = pCookedReadData->_OriginalCursorPosition;
                        CurrentPosition.X = (SHORT)(CurrentPosition.X +
                                                    RetrieveTotalNumberOfSpaces(pCookedReadData->_OriginalCursorPosition.X,
                                                                                pCookedReadData->_BackupLimit,
                                                                                pCookedReadData->_CurrentPosition));
                        if (CheckBisectStringW(pCookedReadData->_BackupLimit,
                                               pCookedReadData->_CurrentPosition + 1,
                                               sScreenBufferSizeX - pCookedReadData->_OriginalCursorPosition.X))
                        {
                            CurrentPosition.X++;
                        }
                        UpdateCursorPosition = true;
                    }
                }
            }
            else
            {
                // If not at the end of the line, move cursor position right.
                if (pCookedReadData->_CurrentPosition < (pCookedReadData->_BytesRead / sizeof(WCHAR)))
                {
                    CurrentPosition = pCookedReadData->_screenInfo.GetTextBuffer().GetCursor().GetPosition();
                    CurrentPosition.X = (SHORT)(CurrentPosition.X +
                                                RetrieveNumberOfSpaces(pCookedReadData->_OriginalCursorPosition.X,
                                                                       pCookedReadData->_BackupLimit,
                                                                       pCookedReadData->_CurrentPosition));
                    if (CheckBisectProcessW(pCookedReadData->_screenInfo,
                                            pCookedReadData->_BackupLimit,
                                            pCookedReadData->_CurrentPosition + 2,
                                            sScreenBufferSizeX - pCookedReadData->_OriginalCursorPosition.X,
                                            pCookedReadData->_OriginalCursorPosition.X,
                                            true))
                    {
                        if (CurrentPosition.X == (sScreenBufferSizeX - 1))
                            CurrentPosition.X++;
                    }

                    pCookedReadData->_BufPtr++;
                    pCookedReadData->_CurrentPosition++;
                    UpdateCursorPosition = true;

                    // if at the end of the line, copy a character from the same position in the last command
                }
                else if (pCookedReadData->_CommandHistory)
                {
                    size_t NumSpaces;
                    const auto LastCommand = pCookedReadData->_CommandHistory->GetLastCommand();
                    if (!LastCommand.empty() && LastCommand.size() > pCookedReadData->_CurrentPosition)
                    {
                        *pCookedReadData->_BufPtr = LastCommand[pCookedReadData->_CurrentPosition];
                        pCookedReadData->_BytesRead += sizeof(WCHAR);
                        pCookedReadData->_CurrentPosition++;
                        if (pCookedReadData->_Echo)
                        {
                            CharsToWrite = sizeof(WCHAR);
                            Status = WriteCharsLegacy(pCookedReadData->_screenInfo,
                                                      pCookedReadData->_BackupLimit,
                                                      pCookedReadData->_BufPtr,
                                                      pCookedReadData->_BufPtr,
                                                      &CharsToWrite,
                                                      &NumSpaces,
                                                      pCookedReadData->_OriginalCursorPosition.X,
                                                      WC_DESTRUCTIVE_BACKSPACE | WC_KEEP_CURSOR_VISIBLE | WC_ECHO,
                                                      &ScrollY);
                            FAIL_FAST_IF_NTSTATUS_FAILED(Status);
                            pCookedReadData->_OriginalCursorPosition.Y += ScrollY;
                            pCookedReadData->_NumberOfVisibleChars += NumSpaces;
                        }
                        pCookedReadData->_BufPtr += 1;
                    }
                }
            }
            break;

        case VK_F2:
        {
            const HRESULT hr = CopyToCharPopup(pCookedReadData);
            if (S_FALSE == hr)
            {
                // We couldn't make the popup, so loop around and read the next character.
                break;
            }
            else
            {
                return hr;
            }
        }
        case VK_F3:
            // Copy the remainder of the previous command to the current command.
            if (pCookedReadData->_CommandHistory)
            {
                size_t NumSpaces, cchCount;

                const auto LastCommand = pCookedReadData->_CommandHistory->GetLastCommand();
                if (!LastCommand.empty() && LastCommand.size() > pCookedReadData->_CurrentPosition)
                {
                    cchCount = LastCommand.size() - pCookedReadData->_CurrentPosition;
                    const auto bufferSpan = pCookedReadData->SpanAtPointer();
                    std::copy_n(LastCommand.cbegin() + pCookedReadData->_CurrentPosition, cchCount, bufferSpan.begin());
                    pCookedReadData->_CurrentPosition += cchCount;
                    cchCount *= sizeof(WCHAR);
                    pCookedReadData->_BytesRead = std::max(LastCommand.size() * sizeof(wchar_t), pCookedReadData->_BytesRead);
                    if (pCookedReadData->_Echo)
                    {
                        Status = WriteCharsLegacy(pCookedReadData->_screenInfo,
                                                  pCookedReadData->_BackupLimit,
                                                  pCookedReadData->_BufPtr,
                                                  pCookedReadData->_BufPtr,
                                                  &cchCount,
                                                  &NumSpaces,
                                                  pCookedReadData->_OriginalCursorPosition.X,
                                                  WC_DESTRUCTIVE_BACKSPACE | WC_KEEP_CURSOR_VISIBLE | WC_ECHO,
                                                  &ScrollY);
                        FAIL_FAST_IF_NTSTATUS_FAILED(Status);
                        pCookedReadData->_OriginalCursorPosition.Y += ScrollY;
                        pCookedReadData->_NumberOfVisibleChars += NumSpaces;
                    }
                    pCookedReadData->_BufPtr += cchCount / sizeof(WCHAR);
                }

            }
            break;

        case VK_F4:
        {
            const HRESULT hr = CopyFromCharPopup(pCookedReadData);
            if (S_FALSE == hr)
            {
                // We couldn't display a popup. Go around a loop behind.
                break;
            }
            else
            {
                return hr;
            }
        }
        case VK_F6:
        {
            // place a ctrl-z in the current command line
            size_t NumSpaces = 0;

            *pCookedReadData->_BufPtr = (WCHAR)0x1a;  // ctrl-z
            pCookedReadData->_BytesRead += sizeof(WCHAR);
            pCookedReadData->_CurrentPosition++;
            if (pCookedReadData->_Echo)
            {
                CharsToWrite = sizeof(WCHAR);
                Status = WriteCharsLegacy(pCookedReadData->_screenInfo,
                                          pCookedReadData->_BackupLimit,
                                          pCookedReadData->_BufPtr,
                                          pCookedReadData->_BufPtr,
                                          &CharsToWrite,
                                          &NumSpaces,
                                          pCookedReadData->_OriginalCursorPosition.X,
                                          WC_DESTRUCTIVE_BACKSPACE | WC_KEEP_CURSOR_VISIBLE | WC_ECHO,
                                          &ScrollY);
                FAIL_FAST_IF_NTSTATUS_FAILED(Status);
                pCookedReadData->_OriginalCursorPosition.Y += ScrollY;
                pCookedReadData->_NumberOfVisibleChars += NumSpaces;
            }
            pCookedReadData->_BufPtr += 1;
            break;
        }
        case VK_F7:
            if (dwKeyState & (RIGHT_ALT_PRESSED | LEFT_ALT_PRESSED))
            {
                if (pCookedReadData->_CommandHistory)
                {
                    pCookedReadData->_CommandHistory->Empty();
                    pCookedReadData->_CommandHistory->Flags |= CLE_ALLOCATED;
                }
            }
            break;

        case VK_F8:
            if (pCookedReadData->_CommandHistory)
            {
                // Cycles through the stored commands that start with the characters in the current command.
                SHORT index;
                if (pCookedReadData->_CommandHistory->FindMatchingCommand({ pCookedReadData->_BackupLimit, pCookedReadData->_CurrentPosition },
                                                                          pCookedReadData->_CommandHistory->LastDisplayed,
                                                                          index,
                                                                          CommandHistory::MatchOptions::None))
                {
                    SHORT CurrentPos;
                    COORD CursorPosition;

                    // save cursor position
                    CurrentPos = (SHORT)pCookedReadData->_CurrentPosition;
                    CursorPosition = pCookedReadData->_screenInfo.GetTextBuffer().GetCursor().GetPosition();

                    DeleteCommandLine(pCookedReadData, true);
                    Status = NTSTATUS_FROM_HRESULT(pCookedReadData->_CommandHistory->RetrieveNth((SHORT)index,
                                                                                                 pCookedReadData->SpanWholeBuffer(),
                                                                                                 pCookedReadData->_BytesRead));
                    FAIL_FAST_IF_FALSE(pCookedReadData->_BackupLimit == pCookedReadData->_BufPtr);
                    if (pCookedReadData->_Echo)
                    {
                        Status = WriteCharsLegacy(pCookedReadData->_screenInfo,
                                                  pCookedReadData->_BackupLimit,
                                                  pCookedReadData->_BufPtr,
                                                  pCookedReadData->_BufPtr,
                                                  &pCookedReadData->_BytesRead,
                                                  &pCookedReadData->_NumberOfVisibleChars,
                                                  pCookedReadData->_OriginalCursorPosition.X,
                                                  WC_DESTRUCTIVE_BACKSPACE | WC_KEEP_CURSOR_VISIBLE | WC_ECHO,
                                                  &ScrollY);
                        FAIL_FAST_IF_NTSTATUS_FAILED(Status);
                        pCookedReadData->_OriginalCursorPosition.Y += ScrollY;
                    }
                    CursorPosition.Y += ScrollY;

                    // restore cursor position
                    pCookedReadData->_BufPtr = pCookedReadData->_BackupLimit + CurrentPos;
                    pCookedReadData->_CurrentPosition = CurrentPos;
                    Status = pCookedReadData->_screenInfo.SetCursorPosition(CursorPosition, true);
                    FAIL_FAST_IF_NTSTATUS_FAILED(Status);
                }
            }
            break;
        case VK_F9:
        {
            const HRESULT hr = CommandNumberPopup(pCookedReadData);
            if (S_FALSE == hr)
            {
                // If we couldn't make the popup, break and go around to read another input character.
                break;
            }
            else
            {
                return hr;
            }
        }
        case VK_F10:
            // Alt+F10 clears the aliases for specifically cmd.exe.
            if (dwKeyState & (RIGHT_ALT_PRESSED | LEFT_ALT_PRESSED))
            {
                Alias::s_ClearCmdExeAliases();
            }
            break;
        case VK_INSERT:
            pCookedReadData->_InsertMode = !pCookedReadData->_InsertMode;
            pCookedReadData->_screenInfo.SetCursorDBMode((!!pCookedReadData->_InsertMode != gci.GetInsertMode()));
            break;
        case VK_DELETE:
            if (!pCookedReadData->AtEol())
            {
                COORD CursorPosition;

                bool fStartFromDelim = IsWordDelim(*pCookedReadData->_BufPtr);

            del_repeat:
                // save cursor position
                CursorPosition = pCookedReadData->_screenInfo.GetTextBuffer().GetCursor().GetPosition();

                // Delete commandline.
#pragma prefast(suppress:__WARNING_BUFFER_OVERFLOW, "Not sure why prefast is getting confused here")
                DeleteCommandLine(pCookedReadData, false);

                // Delete char.
                pCookedReadData->_BytesRead -= sizeof(WCHAR);
                memmove(pCookedReadData->_BufPtr,
                        pCookedReadData->_BufPtr + 1,
                        pCookedReadData->_BytesRead - (pCookedReadData->_CurrentPosition * sizeof(WCHAR)));

                {
                    PWCHAR buf = (PWCHAR)((PBYTE)pCookedReadData->_BackupLimit + pCookedReadData->_BytesRead);
                    *buf = (WCHAR)' ';
                }

                // Write commandline.
                if (pCookedReadData->_Echo)
                {
                    Status = WriteCharsLegacy(pCookedReadData->_screenInfo,
                                              pCookedReadData->_BackupLimit,
                                              pCookedReadData->_BackupLimit,
                                              pCookedReadData->_BackupLimit,
                                              &pCookedReadData->_BytesRead,
                                              &pCookedReadData->_NumberOfVisibleChars,
                                              pCookedReadData->_OriginalCursorPosition.X,
                                              WC_DESTRUCTIVE_BACKSPACE | WC_KEEP_CURSOR_VISIBLE | WC_ECHO,
                                              nullptr);
                    FAIL_FAST_IF_NTSTATUS_FAILED(Status);
                }

                // restore cursor position
                if (CheckBisectProcessW(pCookedReadData->_screenInfo,
                                        pCookedReadData->_BackupLimit,
                                        pCookedReadData->_CurrentPosition + 1,
                                        sScreenBufferSizeX - pCookedReadData->_OriginalCursorPosition.X,
                                        pCookedReadData->_OriginalCursorPosition.X,
                                        true))
                {
                    CursorPosition.X++;
                }
                CurrentPosition = CursorPosition;
                if (pCookedReadData->_Echo)
                {
                    Status = AdjustCursorPosition(pCookedReadData->_screenInfo, CurrentPosition, true, nullptr);
                    FAIL_FAST_IF_NTSTATUS_FAILED(Status);
                }

                // If Ctrl key is pressed, delete a word.
                // If the start point was word delimiter, just remove delimiters portion only.
                if ((dwKeyState & CTRL_PRESSED) &&
                    !pCookedReadData->AtEol() &&
                    fStartFromDelim ^ !IsWordDelim(*pCookedReadData->_BufPtr))
                {
                    goto del_repeat;
                }
            }
            break;
        default:
            FAIL_FAST_HR(E_NOTIMPL);
            break;
        }
    }

    if (UpdateCursorPosition && pCookedReadData->_Echo)
    {
        Status = AdjustCursorPosition(pCookedReadData->_screenInfo, CurrentPosition, true, nullptr);
        FAIL_FAST_IF_NTSTATUS_FAILED(Status);
    }

    return STATUS_SUCCESS;
<<<<<<< HEAD
=======
}

void DrawCommandListBorder(_In_ PCLE_POPUP const Popup, SCREEN_INFORMATION& screenInfo)
{
    // fill attributes of top line
    COORD WriteCoord;
    WriteCoord.X = Popup->Region.Left;
    WriteCoord.Y = Popup->Region.Top;
    try
    {
        FillOutputAttributes(screenInfo,
                             Popup->Attributes,
                             WriteCoord,
                             POPUP_SIZE_X(Popup) + 2);

        // draw upper left corner
        FillOutputW(screenInfo,
                    { screenInfo.LineChar[UPPER_LEFT_CORNER] },
                    WriteCoord,
                    1);

        // draw upper bar
        WriteCoord.X += 1;
        FillOutputW(screenInfo,
                    { screenInfo.LineChar[HORIZONTAL_LINE] },
                    WriteCoord,
                    POPUP_SIZE_X(Popup));

        // draw upper right corner
        WriteCoord.X = Popup->Region.Right;
        FillOutputW(screenInfo,
                    { screenInfo.LineChar[UPPER_RIGHT_CORNER] },
                    WriteCoord,
                    1);


    }
    CATCH_LOG();


    for (SHORT i = 0; i < POPUP_SIZE_Y(Popup); i++)
    {
        WriteCoord.Y += 1;
        WriteCoord.X = Popup->Region.Left;

        try
        {
            // fill attributes
            FillOutputAttributes(screenInfo,
                                Popup->Attributes,
                                WriteCoord,
                                POPUP_SIZE_X(Popup) + 2);

            FillOutputW(screenInfo,
                        { screenInfo.LineChar[VERTICAL_LINE] },
                        WriteCoord,
                        1);

            WriteCoord.X = Popup->Region.Right;
            FillOutputW(screenInfo,
                        { screenInfo.LineChar[VERTICAL_LINE] },
                        WriteCoord,
                        1);
        }
        CATCH_LOG();
    }

    // Draw bottom line.
    // Fill attributes of top line.
    WriteCoord.X = Popup->Region.Left;
    WriteCoord.Y = Popup->Region.Bottom;
    try
    {
        FillOutputAttributes(screenInfo,
                             Popup->Attributes,
                             WriteCoord,
                             POPUP_SIZE_X(Popup) + 2);
        // Draw bottom left corner.
        WriteCoord.X = Popup->Region.Left;
        FillOutputW(screenInfo,
                    { screenInfo.LineChar[BOTTOM_LEFT_CORNER] },
                    WriteCoord,
                    1);

        // Draw lower bar.
        WriteCoord.X += 1;
        FillOutputW(screenInfo,
                    { screenInfo.LineChar[HORIZONTAL_LINE] },
                    WriteCoord,
                    POPUP_SIZE_X(Popup));

        // draw lower right corner
        WriteCoord.X = Popup->Region.Right;
        FillOutputW(screenInfo,
                    { screenInfo.LineChar[BOTTOM_RIGHT_CORNER] },
                    WriteCoord,
                    1);
    }
    CATCH_LOG();
}

void UpdateHighlight(_In_ PCLE_POPUP Popup,
                     _In_ SHORT OldCurrentCommand, // command number, not index
                     _In_ SHORT NewCurrentCommand,
                     SCREEN_INFORMATION& screenInfo)
{
    SHORT TopIndex;
    if (Popup->BottomIndex < POPUP_SIZE_Y(Popup))
    {
        TopIndex = 0;
    }
    else
    {
        TopIndex = (SHORT)(Popup->BottomIndex - POPUP_SIZE_Y(Popup) + 1);
    }
    const WORD PopupLegacyAttributes = Popup->Attributes.GetLegacyAttributes();
    COORD WriteCoord;
    WriteCoord.X = (SHORT)(Popup->Region.Left + 1);
    ULONG lStringLength = POPUP_SIZE_X(Popup);

    WriteCoord.Y = (SHORT)(Popup->Region.Top + 1 + OldCurrentCommand - TopIndex);
    try
    {
        lStringLength = gsl::narrow<ULONG>(FillOutputAttributes(screenInfo,
                                                                Popup->Attributes,
                                                                WriteCoord,
                                                                static_cast<size_t>(lStringLength)));
    }
    CATCH_LOG();

    // highlight new command
    WriteCoord.Y = (SHORT)(Popup->Region.Top + 1 + NewCurrentCommand - TopIndex);

    // inverted attributes
    try
    {
        WORD const Attributes = (WORD)(((PopupLegacyAttributes << 4) & 0xf0) | ((PopupLegacyAttributes >> 4) & 0x0f));
        lStringLength = gsl::narrow<ULONG>(FillOutputAttributes(screenInfo,
                                                                Attributes,
                                                                WriteCoord,
                                                                lStringLength));
    }
    CATCH_LOG();
}

void DrawCommandListPopup(_In_ PCLE_POPUP const Popup,
                          const SHORT CurrentCommand,
                          _In_ PCOMMAND_HISTORY const CommandHistory,
                          SCREEN_INFORMATION& screenInfo)
{
    // draw empty popup
    COORD WriteCoord;
    WriteCoord.X = (SHORT)(Popup->Region.Left + 1);
    WriteCoord.Y = (SHORT)(Popup->Region.Top + 1);
    ULONG lStringLength = POPUP_SIZE_X(Popup);
    for (SHORT i = 0; i < POPUP_SIZE_Y(Popup); ++i)
    {
        try
        {
            lStringLength = gsl::narrow<ULONG>(FillOutputAttributes(screenInfo,
                                                                    Popup->Attributes,
                                                                    WriteCoord,
                                                                    lStringLength));
            lStringLength = gsl::narrow<ULONG>(FillOutputW(screenInfo,
                                                           { UNICODE_SPACE },
                                                           WriteCoord,
                                                           lStringLength));
        }
        CATCH_LOG();

        WriteCoord.Y += 1;
    }

    WriteCoord.Y = (SHORT)(Popup->Region.Top + 1);
    SHORT i = std::max(gsl::narrow<SHORT>(Popup->BottomIndex - POPUP_SIZE_Y(Popup) + 1), 0i16);
    for (; i <= Popup->BottomIndex; i++)
    {
        CHAR CommandNumber[COMMAND_NUMBER_SIZE];
        // Write command number to screen.
        if (0 != _itoa_s(i, CommandNumber, ARRAYSIZE(CommandNumber), 10))
        {
            return;
        }

        PCHAR CommandNumberPtr = CommandNumber;

        size_t CommandNumberLength;
        if (FAILED(StringCchLengthA(CommandNumberPtr, ARRAYSIZE(CommandNumber), &CommandNumberLength)))
        {
            return;
        }
        __assume_bound(CommandNumberLength);

        if (CommandNumberLength + 1 >= ARRAYSIZE(CommandNumber))
        {
            return;
        }

        CommandNumber[CommandNumberLength] = ':';
        CommandNumber[CommandNumberLength + 1] = ' ';
        CommandNumberLength += 2;
        if (CommandNumberLength > (ULONG)POPUP_SIZE_X(Popup))
        {
            CommandNumberLength = (ULONG)POPUP_SIZE_X(Popup);
        }

        WriteCoord.X = (SHORT)(Popup->Region.Left + 1);
        try
        {
            std::vector<char> chars{ CommandNumberPtr, CommandNumberPtr + CommandNumberLength };
            CommandNumberLength = WriteOutputStringA(screenInfo,
                                                     chars,
                                                     WriteCoord);
        }
        CATCH_LOG();

        // write command to screen
        lStringLength = CommandHistory->Commands[COMMAND_NUM_TO_INDEX(i, CommandHistory)]->CommandLength / sizeof(WCHAR);
        {
            DWORD lTmpStringLength = lStringLength;
            LONG lPopupLength = (LONG)(POPUP_SIZE_X(Popup) - CommandNumberLength);
            LPWSTR lpStr = CommandHistory->Commands[COMMAND_NUM_TO_INDEX(i, CommandHistory)]->Command;
            while (lTmpStringLength--)
            {
                if (IsCharFullWidth(*lpStr++))
                {
                    lPopupLength -= 2;
                }
                else
                {
                    lPopupLength--;
                }

                if (lPopupLength <= 0)
                {
                    lStringLength -= lTmpStringLength;
                    if (lPopupLength < 0)
                    {
                        lStringLength--;
                    }

                    break;
                }
            }
        }

        WriteCoord.X = (SHORT)(WriteCoord.X + CommandNumberLength);
        try
        {
            auto command = CommandHistory->Commands[COMMAND_NUM_TO_INDEX(i, CommandHistory)]->Command;
            std::vector<wchar_t> chars{ command, command + lStringLength };
            WriteOutputStringW(screenInfo, chars, WriteCoord);
        }
        CATCH_LOG();

        // write attributes to screen
        if (COMMAND_NUM_TO_INDEX(i, CommandHistory) == CurrentCommand)
        {
            WriteCoord.X = (SHORT)(Popup->Region.Left + 1);
            WORD PopupLegacyAttributes = Popup->Attributes.GetLegacyAttributes();
            // inverted attributes
            WORD const Attributes = (WORD)(((PopupLegacyAttributes << 4) & 0xf0) | ((PopupLegacyAttributes >> 4) & 0x0f));
            lStringLength = POPUP_SIZE_X(Popup);

            try
            {
                const TextAttribute attr{ Attributes };
                FillOutputAttributes(screenInfo,
                                     attr,
                                     WriteCoord,
                                     static_cast<size_t>(lStringLength));

            }
            CATCH_LOG();
        }

        WriteCoord.Y += 1;
    }
}

void UpdateCommandListPopup(_In_ SHORT Delta,
                            _Inout_ PSHORT CurrentCommand,   // real index, not command #
                            _In_ PCOMMAND_HISTORY const CommandHistory,
                            _In_ PCLE_POPUP Popup,
                            SCREEN_INFORMATION& screenInfo,
                            const DWORD Flags)
{
    if (Delta == 0)
    {
        return;
    }
    SHORT const Size = POPUP_SIZE_Y(Popup);

    SHORT CurCmdNum;
    SHORT NewCmdNum;

    if (Flags & UCLP_WRAP)
    {
        CurCmdNum = *CurrentCommand;
        NewCmdNum = CurCmdNum + Delta;
        NewCmdNum = COMMAND_INDEX_TO_NUM(NewCmdNum, CommandHistory);
        CurCmdNum = COMMAND_INDEX_TO_NUM(CurCmdNum, CommandHistory);
    }
    else
    {
        CurCmdNum = COMMAND_INDEX_TO_NUM(*CurrentCommand, CommandHistory);
        NewCmdNum = CurCmdNum + Delta;
        if (NewCmdNum >= CommandHistory->NumberOfCommands)
        {
            NewCmdNum = (SHORT)(CommandHistory->NumberOfCommands - 1);
        }
        else if (NewCmdNum < 0)
        {
            NewCmdNum = 0;
        }
    }
    Delta = NewCmdNum - CurCmdNum;

    bool Scroll = false;
    // determine amount to scroll, if any
    if (NewCmdNum <= Popup->BottomIndex - Size)
    {
        Popup->BottomIndex += Delta;
        if (Popup->BottomIndex < (SHORT)(Size - 1))
        {
            Popup->BottomIndex = (SHORT)(Size - 1);
        }
        Scroll = true;
    }
    else if (NewCmdNum > Popup->BottomIndex)
    {
        Popup->BottomIndex += Delta;
        if (Popup->BottomIndex >= CommandHistory->NumberOfCommands)
        {
            Popup->BottomIndex = (SHORT)(CommandHistory->NumberOfCommands - 1);
        }
        Scroll = true;
    }

    // write commands to popup
    if (Scroll)
    {
        DrawCommandListPopup(Popup, COMMAND_NUM_TO_INDEX(NewCmdNum, CommandHistory), CommandHistory, screenInfo);
    }
    else
    {
        UpdateHighlight(Popup, COMMAND_INDEX_TO_NUM((*CurrentCommand), CommandHistory), NewCmdNum, screenInfo);
    }

    *CurrentCommand = COMMAND_NUM_TO_INDEX(NewCmdNum, CommandHistory);
}

UINT LoadStringEx(_In_ HINSTANCE hModule, _In_ UINT wID, _Out_writes_(cchBufferMax) LPWSTR lpBuffer, _In_ UINT cchBufferMax, _In_ WORD wLangId)
{
    // Make sure the parms are valid.
    if (lpBuffer == nullptr)
    {
        return 0;
    }

    UINT cch = 0;

    // String Tables are broken up into 16 string segments.  Find the segment containing the string we are interested in.
    HANDLE const hResInfo = FindResourceEx(hModule, RT_STRING, (LPTSTR)((LONG_PTR)(((USHORT)wID >> 4) + 1)), wLangId);
    if (hResInfo != nullptr)
    {
        // Load that segment.
        HANDLE const hStringSeg = (HRSRC)LoadResource(hModule, (HRSRC)hResInfo);

        // Lock the resource.
        LPTSTR lpsz;
        if (hStringSeg != nullptr && (lpsz = (LPTSTR)LockResource(hStringSeg)) != nullptr)
        {
            // Move past the other strings in this segment. (16 strings in a segment -> & 0x0F)
            wID &= 0x0F;
            for (;;)
            {
                cch = *((WCHAR *)lpsz++);   // PASCAL like string count
                // first WCHAR is count of WCHARs
                if (wID-- == 0)
                {
                    break;
                }

                lpsz += cch;    // Step to start if next string
            }

            // chhBufferMax == 0 means return a pointer to the read-only resource buffer.
            if (cchBufferMax == 0)
            {
                *(LPTSTR *)lpBuffer = lpsz;
            }
            else
            {
                // Account for the nullptr
                cchBufferMax--;

                // Don't copy more than the max allowed.
                if (cch > cchBufferMax)
                    cch = cchBufferMax;

                // Copy the string into the buffer.
                memmove(lpBuffer, lpsz, cch * sizeof(WCHAR));
            }
        }
    }

    // Append a nullptr.
    if (cchBufferMax != 0)
    {
        lpBuffer[cch] = 0;
    }

    return cch;
>>>>>>> ce69d291
}
<|MERGE_RESOLUTION|>--- conflicted
+++ resolved
@@ -1,2007 +1,1551 @@
-/********************************************************
-*                                                       *
-*   Copyright (C) Microsoft. All rights reserved.       *
-*                                                       *
-********************************************************/
-#include "precomp.h"
-
-#include "cmdline.h"
-#include "popup.h"
-
-#include "_output.h"
-#include "output.h"
-#include "stream.h"
-#include "_stream.h"
-#include "dbcs.h"
-#include "handle.h"
-#include "misc.h"
-#include "../types/inc/convert.hpp"
-#include "srvinit.h"
-
-#include "ApiRoutines.h"
-
-#include "..\interactivity\inc\ServiceLocator.hpp"
-
-#pragma hdrstop
-
-[[nodiscard]]
-HRESULT CommandNumberPopup(_In_ COOKED_READ_DATA* const CookedReadData);
-
-// Routine Description:
-// - This routine validates a string buffer and returns the pointers of where the strings start within the buffer.
-// Arguments:
-// - Unicode - Supplies a boolean that is TRUE if the buffer contains Unicode strings, FALSE otherwise.
-// - Buffer - Supplies the buffer to be validated.
-// - size - Supplies the size, in bytes, of the buffer to be validated.
-// - Count - Supplies the expected number of strings in the buffer.
-// ... - Supplies a pair of arguments per expected string. The first one is the expected size, in bytes, of the string
-//       and the second one receives a pointer to where the string starts.
-// Return Value:
-// - TRUE if the buffer is valid, FALSE otherwise.
-bool IsValidStringBuffer(_In_ bool Unicode, _In_reads_bytes_(Size) PVOID Buffer, _In_ ULONG Size, _In_ ULONG Count, ...)
-{
-    va_list Marker;
-    va_start(Marker, Count);
-
-    while (Count > 0)
-    {
-        ULONG const StringSize = va_arg(Marker, ULONG);
-        PVOID* StringStart = va_arg(Marker, PVOID *);
-
-        // Make sure the string fits in the supplied buffer and that it is properly aligned.
-        if (StringSize > Size)
-        {
-            break;
-        }
-
-        if ((Unicode != false) && ((StringSize % sizeof(WCHAR)) != 0))
-        {
-            break;
-        }
-
-        *StringStart = Buffer;
-
-        // Go to the next string.
-        Buffer = RtlOffsetToPointer(Buffer, StringSize);
-        Size -= StringSize;
-        Count -= 1;
-    }
-
-    va_end(Marker);
-
-    return Count == 0;
-}
-
-// Routine Description:
-// - Detects Word delimiters
-bool IsWordDelim(const wchar_t wch)
-{
-    // the space character is always a word delimiter. Do not add it to the WordDelimiters global because
-    // that contains the user configurable word delimiters only.
-    if (wch == UNICODE_SPACE)
-    {
-        return true;
-    }
-    const auto& delimiters = ServiceLocator::LocateGlobals().WordDelimiters;
-    return std::find(delimiters.begin(), delimiters.end(), wch) != delimiters.end();
-}
-
-bool IsWordDelim(const std::vector<wchar_t>& charData)
-{
-    if (charData.size() != 1)
-    {
-        return false;
-    }
-    return IsWordDelim(charData.front());
-}
-
-CommandLine::CommandLine()
-{
-
-}
-
-CommandLine::~CommandLine()
-{
-
-}
-
-CommandLine& CommandLine::Instance()
-{
-    static CommandLine c;
-    return c;
-}
-
-bool CommandLine::IsEditLineEmpty() const
-{
-    const CONSOLE_INFORMATION& gci = ServiceLocator::LocateGlobals().getConsoleInformation();
-    const COOKED_READ_DATA* const pTyped = gci.lpCookedReadData;
-
-    if (nullptr == pTyped)
-    {
-        // If the cooked read data pointer is null, there is no edit line data and therefore it's empty.
-        return true;
-    }
-    else if (0 == pTyped->_NumberOfVisibleChars)
-    {
-        // If we had a valid pointer, but there are no visible characters for the edit line, then it's empty.
-        // Someone started editing and back spaced the whole line out so it exists, but has no data.
-        return true;
-    }
-    else
-    {
-        return false;
-    }
-}
-
-void CommandLine::Hide(const bool fUpdateFields)
-{
-    const CONSOLE_INFORMATION& gci = ServiceLocator::LocateGlobals().getConsoleInformation();
-    if (!IsEditLineEmpty())
-    {
-        COOKED_READ_DATA* CookedReadData = gci.lpCookedReadData;
-        DeleteCommandLine(CookedReadData, fUpdateFields);
-    }
-}
-
-void CommandLine::Show()
-{
-    const CONSOLE_INFORMATION& gci = ServiceLocator::LocateGlobals().getConsoleInformation();
-    if (!IsEditLineEmpty())
-    {
-        COOKED_READ_DATA* CookedReadData = gci.lpCookedReadData;
-        RedrawCommandLine(CookedReadData);
-    }
-}
-
-void DeleteCommandLine(_Inout_ COOKED_READ_DATA* const pCookedReadData, const bool fUpdateFields)
-{
-    size_t CharsToWrite = pCookedReadData->_NumberOfVisibleChars;
-    COORD coordOriginalCursor = pCookedReadData->_OriginalCursorPosition;
-    const COORD coordBufferSize = pCookedReadData->_screenInfo.GetScreenBufferSize();
-
-    // catch the case where the current command has scrolled off the top of the screen.
-    if (coordOriginalCursor.Y < 0)
-    {
-        CharsToWrite += coordBufferSize.X * coordOriginalCursor.Y;
-        CharsToWrite += pCookedReadData->_OriginalCursorPosition.X;   // account for prompt
-        pCookedReadData->_OriginalCursorPosition.X = 0;
-        pCookedReadData->_OriginalCursorPosition.Y = 0;
-        coordOriginalCursor.X = 0;
-        coordOriginalCursor.Y = 0;
-    }
-
-    if (!CheckBisectStringW(pCookedReadData->_BackupLimit,
-                            CharsToWrite,
-                            coordBufferSize.X - pCookedReadData->_OriginalCursorPosition.X))
-    {
-        CharsToWrite++;
-    }
-
-<<<<<<< HEAD
-    LOG_IF_FAILED(FillOutput(pCookedReadData->_screenInfo,
-                             UNICODE_SPACE,
-                             coordOriginalCursor,
-                             CONSOLE_FALSE_UNICODE,    // faster than real unicode
-                             &CharsToWrite));
-=======
-    try
-    {
-        FillOutputW(pCookedReadData->_screenInfo,
-                    { UNICODE_SPACE },
-                    coordOriginalCursor,
-                    CharsToWrite);
-    }
-    CATCH_LOG();
->>>>>>> ce69d291
-
-    if (fUpdateFields)
-    {
-        pCookedReadData->_BufPtr = pCookedReadData->_BackupLimit;
-        pCookedReadData->_BytesRead = 0;
-        pCookedReadData->_CurrentPosition = 0;
-        pCookedReadData->_NumberOfVisibleChars = 0;
-    }
-
-    LOG_IF_FAILED(pCookedReadData->_screenInfo.SetCursorPosition(pCookedReadData->_OriginalCursorPosition, true));
-}
-
-void RedrawCommandLine(_Inout_ COOKED_READ_DATA* const pCookedReadData)
-{
-    if (pCookedReadData->_Echo)
-    {
-        // _DrawBorder the command line
-        pCookedReadData->_OriginalCursorPosition = pCookedReadData->_screenInfo.GetTextBuffer().GetCursor().GetPosition();
-
-        SHORT ScrollY = 0;
-#pragma prefast(suppress:28931, "Status is not unused. It's used in debug assertions.")
-        NTSTATUS Status = WriteCharsLegacy(pCookedReadData->_screenInfo,
-                                           pCookedReadData->_BackupLimit,
-                                           pCookedReadData->_BackupLimit,
-                                           pCookedReadData->_BackupLimit,
-                                           &pCookedReadData->_BytesRead,
-                                           &pCookedReadData->_NumberOfVisibleChars,
-                                           pCookedReadData->_OriginalCursorPosition.X,
-                                           WC_DESTRUCTIVE_BACKSPACE | WC_KEEP_CURSOR_VISIBLE | WC_ECHO,
-                                           &ScrollY);
-        FAIL_FAST_IF_NTSTATUS_FAILED(Status);
-
-        pCookedReadData->_OriginalCursorPosition.Y += ScrollY;
-
-        // Move the cursor back to the right position
-        COORD CursorPosition = pCookedReadData->_OriginalCursorPosition;
-        CursorPosition.X += (SHORT)RetrieveTotalNumberOfSpaces(pCookedReadData->_OriginalCursorPosition.X,
-                                                               pCookedReadData->_BackupLimit,
-                                                               pCookedReadData->_CurrentPosition);
-        if (CheckBisectStringW(pCookedReadData->_BackupLimit,
-                               pCookedReadData->_CurrentPosition,
-                               pCookedReadData->_screenInfo.GetScreenBufferSize().X - pCookedReadData->_OriginalCursorPosition.X))
-        {
-            CursorPosition.X++;
-        }
-        Status = AdjustCursorPosition(pCookedReadData->_screenInfo, CursorPosition, TRUE, nullptr);
-        FAIL_FAST_IF_NTSTATUS_FAILED(Status);
-    }
-}
-
-// Routine Description:
-// - This routine copies the commandline specified by Index into the cooked read buffer
-void SetCurrentCommandLine(_In_ COOKED_READ_DATA* const CookedReadData, _In_ SHORT Index) // index, not command number
-{
-    DeleteCommandLine(CookedReadData, TRUE);
-    FAIL_FAST_IF_FAILED(CookedReadData->_CommandHistory->RetrieveNth(Index,
-                                                                     CookedReadData->SpanWholeBuffer(),
-                                                                     CookedReadData->_BytesRead));
-    FAIL_FAST_IF_FALSE(CookedReadData->_BackupLimit == CookedReadData->_BufPtr);
-    if (CookedReadData->_Echo)
-    {
-        SHORT ScrollY = 0;
-        FAIL_FAST_IF_NTSTATUS_FAILED(WriteCharsLegacy(CookedReadData->_screenInfo,
-                                                      CookedReadData->_BackupLimit,
-                                                      CookedReadData->_BufPtr,
-                                                      CookedReadData->_BufPtr,
-                                                      &CookedReadData->_BytesRead,
-                                                      &CookedReadData->_NumberOfVisibleChars,
-                                                      CookedReadData->_OriginalCursorPosition.X,
-                                                      WC_DESTRUCTIVE_BACKSPACE | WC_KEEP_CURSOR_VISIBLE | WC_ECHO,
-                                                      &ScrollY));
-        CookedReadData->_OriginalCursorPosition.Y += ScrollY;
-    }
-
-    size_t const CharsToWrite = CookedReadData->_BytesRead / sizeof(WCHAR);
-    CookedReadData->_CurrentPosition = CharsToWrite;
-    CookedReadData->_BufPtr = CookedReadData->_BackupLimit + CharsToWrite;
-}
-
-// Routine Description:
-// - This routine handles the command list popup.  It returns when we're out of input or the user has selected a command line.
-// Return Value:
-// - CONSOLE_STATUS_WAIT - we ran out of input, so a wait block was created
-// - CONSOLE_STATUS_READ_COMPLETE - user hit return
-[[nodiscard]]
-NTSTATUS ProcessCommandListInput(COOKED_READ_DATA* const pCookedReadData)
-{
-    const CONSOLE_INFORMATION& gci = ServiceLocator::LocateGlobals().getConsoleInformation();
-    CommandHistory* const pCommandHistory = pCookedReadData->_CommandHistory;
-    Popup* const Popup = pCommandHistory->PopupList.front();
-    NTSTATUS Status = STATUS_SUCCESS;
-    INPUT_READ_HANDLE_DATA* const pInputReadHandleData = pCookedReadData->GetInputReadHandleData();
-    InputBuffer* const pInputBuffer = pCookedReadData->GetInputBuffer();
-
-    for (;;)
-    {
-        WCHAR Char;
-        bool PopupKeys = false;
-
-        Status = GetChar(pInputBuffer,
-                         &Char,
-                         true,
-                         nullptr,
-                         &PopupKeys,
-                         nullptr);
-        if (!NT_SUCCESS(Status))
-        {
-            if (Status != CONSOLE_STATUS_WAIT)
-            {
-                pCookedReadData->_BytesRead = 0;
-            }
-            return Status;
-        }
-
-        SHORT Index;
-        if (PopupKeys)
-        {
-            switch (Char)
-            {
-            case VK_F9:
-            {
-                const HRESULT hr = CommandNumberPopup(pCookedReadData);
-                if (S_FALSE == hr)
-                {
-                    // If we couldn't make the popup, break and go around to read another input character.
-                    break;
-                }
-                else
-                {
-                    return hr;
-                }
-            }
-            case VK_ESCAPE:
-                pCookedReadData->EndCurrentPopup();
-                return CONSOLE_STATUS_WAIT_NO_BLOCK;
-            case VK_UP:
-                Popup->Update(-1);
-                break;
-            case VK_DOWN:
-                Popup->Update(1);
-                break;
-            case VK_END:
-                // Move waaay forward, UpdateCommandListPopup() can handle it.
-                Popup->Update((SHORT)(pCommandHistory->GetNumberOfCommands()));
-                break;
-            case VK_HOME:
-                // Move waaay back, UpdateCommandListPopup() can handle it.
-                Popup->Update(-(SHORT)(pCommandHistory->GetNumberOfCommands()));
-                break;
-            case VK_PRIOR:
-                Popup->Update(-(SHORT)Popup->Height());
-                break;
-            case VK_NEXT:
-                Popup->Update((SHORT)Popup->Height());
-                break;
-            case VK_LEFT:
-            case VK_RIGHT:
-                Index = Popup->CurrentCommand;
-                pCookedReadData->EndCurrentPopup();
-                SetCurrentCommandLine(pCookedReadData, (SHORT)Index);
-                return CONSOLE_STATUS_WAIT_NO_BLOCK;
-            default:
-                break;
-            }
-        }
-        else if (Char == UNICODE_CARRIAGERETURN)
-        {
-            DWORD LineCount = 1;
-            Index = Popup->CurrentCommand;
-            pCookedReadData->EndCurrentPopup();
-            SetCurrentCommandLine(pCookedReadData, (SHORT)Index);
-            pCookedReadData->ProcessInput(UNICODE_CARRIAGERETURN, 0, Status);
-            // complete read
-            if (pCookedReadData->_Echo)
-            {
-                // check for alias
-                pCookedReadData->ProcessAliases(LineCount);
-            }
-
-            Status = STATUS_SUCCESS;
-            size_t NumBytes;
-            if (pCookedReadData->_BytesRead > pCookedReadData->_UserBufferSize || LineCount > 1)
-            {
-                if (LineCount > 1)
-                {
-                    PWSTR Tmp;
-                    for (Tmp = pCookedReadData->_BackupLimit; *Tmp != UNICODE_LINEFEED; Tmp++)
-                    {
-                        FAIL_FAST_IF_FALSE(Tmp < (pCookedReadData->_BackupLimit + pCookedReadData->_BytesRead));
-                    }
-                    NumBytes = (Tmp - pCookedReadData->_BackupLimit + 1) * sizeof(*Tmp);
-                }
-                else
-                {
-                    NumBytes = pCookedReadData->_UserBufferSize;
-                }
-
-                // Copy what we can fit into the user buffer
-                memmove(pCookedReadData->_UserBuffer, pCookedReadData->_BackupLimit, NumBytes);
-
-                // Store all of the remaining as pending until the next read operation.
-                const std::string_view pending{ ((char*)pCookedReadData->_BackupLimit + NumBytes), pCookedReadData->_BytesRead - NumBytes };
-                if (LineCount > 1)
-                {
-                    pInputReadHandleData->SaveMultilinePendingInput(pending);
-                }
-                else
-                {
-                    pInputReadHandleData->SavePendingInput(pending);
-                }
-            }
-            else
-            {
-                NumBytes = pCookedReadData->_BytesRead;
-                memmove(pCookedReadData->_UserBuffer, pCookedReadData->_BackupLimit, NumBytes);
-            }
-
-            if (!pCookedReadData->_fIsUnicode)
-            {
-                PCHAR TransBuffer;
-
-                // If ansi, translate string.
-                TransBuffer = (PCHAR) new(std::nothrow) BYTE[NumBytes];
-                if (TransBuffer == nullptr)
-                {
-                    return STATUS_NO_MEMORY;
-                }
-
-                NumBytes = ConvertToOem(gci.CP,
-                                        pCookedReadData->_UserBuffer,
-                                        gsl::narrow<UINT>(NumBytes / sizeof(WCHAR)),
-                                        TransBuffer,
-                                        gsl::narrow<UINT>(NumBytes));
-                memmove(pCookedReadData->_UserBuffer, TransBuffer, NumBytes);
-                delete[] TransBuffer;
-            }
-
-            *(pCookedReadData->pdwNumBytes) = NumBytes;
-
-            return CONSOLE_STATUS_READ_COMPLETE;
-        }
-        else
-        {
-            if (pCookedReadData->_CommandHistory->FindMatchingCommand({ &Char, 1 }, Popup->CurrentCommand, Index, CommandHistory::MatchOptions::JustLooking))
-            {
-                Popup->Update((SHORT)(Index - Popup->CurrentCommand), true);
-            }
-        }
-    }
-}
-
-// Routine Description:
-// - This routine handles the delete from cursor to char char popup.  It returns when we're out of input or the user has entered a char.
-// Return Value:
-// - CONSOLE_STATUS_WAIT - we ran out of input, so a wait block was created
-// - CONSOLE_STATUS_READ_COMPLETE - user hit return
-[[nodiscard]]
-NTSTATUS ProcessCopyFromCharInput(_In_ COOKED_READ_DATA* const pCookedReadData)
-{
-    NTSTATUS Status = STATUS_SUCCESS;
-    InputBuffer* const pInputBuffer = pCookedReadData->GetInputBuffer();
-    for (;;)
-    {
-        WCHAR Char;
-        bool PopupKeys = false;
-        Status = GetChar(pInputBuffer,
-                         &Char,
-                         TRUE,
-                         nullptr,
-                         &PopupKeys,
-                         nullptr);
-        if (!NT_SUCCESS(Status))
-        {
-            if (Status != CONSOLE_STATUS_WAIT)
-            {
-                pCookedReadData->_BytesRead = 0;
-            }
-
-            return Status;
-        }
-
-        if (PopupKeys)
-        {
-            switch (Char)
-            {
-            case VK_ESCAPE:
-                pCookedReadData->EndCurrentPopup();
-                return CONSOLE_STATUS_WAIT_NO_BLOCK;
-            }
-        }
-
-        pCookedReadData->EndCurrentPopup();
-
-        size_t i;  // char index (not byte)
-        // delete from cursor up to specified char
-        for (i = pCookedReadData->_CurrentPosition + 1; i < (int)(pCookedReadData->_BytesRead / sizeof(WCHAR)); i++)
-        {
-            if (pCookedReadData->_BackupLimit[i] == Char)
-            {
-                break;
-            }
-        }
-
-        if (i != (int)(pCookedReadData->_BytesRead / sizeof(WCHAR) + 1))
-        {
-            COORD CursorPosition;
-
-            // save cursor position
-            CursorPosition = pCookedReadData->_screenInfo.GetTextBuffer().GetCursor().GetPosition();
-
-            // Delete commandline.
-            DeleteCommandLine(pCookedReadData, FALSE);
-
-            // Delete chars.
-            memmove(&pCookedReadData->_BackupLimit[pCookedReadData->_CurrentPosition],
-                    &pCookedReadData->_BackupLimit[i],
-                    pCookedReadData->_BytesRead - (i * sizeof(WCHAR)));
-            pCookedReadData->_BytesRead -= (i - pCookedReadData->_CurrentPosition) * sizeof(WCHAR);
-
-            // Write commandline.
-            if (pCookedReadData->_Echo)
-            {
-                Status = WriteCharsLegacy(pCookedReadData->_screenInfo,
-                                          pCookedReadData->_BackupLimit,
-                                          pCookedReadData->_BackupLimit,
-                                          pCookedReadData->_BackupLimit,
-                                          &pCookedReadData->_BytesRead,
-                                          &pCookedReadData->_NumberOfVisibleChars,
-                                          pCookedReadData->_OriginalCursorPosition.X,
-                                          WC_DESTRUCTIVE_BACKSPACE | WC_KEEP_CURSOR_VISIBLE | WC_ECHO,
-                                          nullptr);
-                FAIL_FAST_IF_NTSTATUS_FAILED(Status);
-            }
-
-            // restore cursor position
-            Status = pCookedReadData->_screenInfo.SetCursorPosition(CursorPosition, TRUE);
-            FAIL_FAST_IF_NTSTATUS_FAILED(Status);
-        }
-
-        return CONSOLE_STATUS_WAIT_NO_BLOCK;
-    }
-}
-
-// Routine Description:
-// - This routine handles the delete char popup.  It returns when we're out of input or the user has entered a char.
-// Return Value:
-// - CONSOLE_STATUS_WAIT - we ran out of input, so a wait block was created
-// - CONSOLE_STATUS_READ_COMPLETE - user hit return
-[[nodiscard]]
-NTSTATUS ProcessCopyToCharInput(_In_ COOKED_READ_DATA* const pCookedReadData)
-{
-    NTSTATUS Status = STATUS_SUCCESS;
-    InputBuffer* const pInputBuffer = pCookedReadData->GetInputBuffer();
-    for (;;)
-    {
-        WCHAR Char;
-        bool PopupKeys = false;
-        Status = GetChar(pInputBuffer,
-                         &Char,
-                         true,
-                         nullptr,
-                         &PopupKeys,
-                         nullptr);
-        if (!NT_SUCCESS(Status))
-        {
-            if (Status != CONSOLE_STATUS_WAIT)
-            {
-                pCookedReadData->_BytesRead = 0;
-            }
-            return Status;
-        }
-
-        if (PopupKeys)
-        {
-            switch (Char)
-            {
-            case VK_ESCAPE:
-                pCookedReadData->EndCurrentPopup();
-                return CONSOLE_STATUS_WAIT_NO_BLOCK;
-            }
-        }
-
-        pCookedReadData->EndCurrentPopup();
-
-        // copy up to specified char
-        const auto LastCommand = pCookedReadData->_CommandHistory->GetLastCommand();
-        if (!LastCommand.empty())
-        {
-            size_t i;
-
-            // find specified char in last command
-            for (i = pCookedReadData->_CurrentPosition + 1; i < LastCommand.size(); i++)
-            {
-                if (LastCommand[i] == Char)
-                {
-                    break;
-                }
-            }
-
-            // If we found it, copy up to it.
-            if (i < LastCommand.size() &&
-                (LastCommand.size() > pCookedReadData->_CurrentPosition))
-            {
-                size_t j = i - pCookedReadData->_CurrentPosition;
-                FAIL_FAST_IF_FALSE(j > 0);
-                const auto bufferSpan = pCookedReadData->SpanAtPointer();
-                std::copy_n(LastCommand.cbegin() + pCookedReadData->_CurrentPosition,
-                            j,
-                            bufferSpan.begin());
-                pCookedReadData->_CurrentPosition += j;
-                j *= sizeof(WCHAR);
-                pCookedReadData->_BytesRead = std::max(pCookedReadData->_BytesRead,
-                                                       pCookedReadData->_CurrentPosition * sizeof(WCHAR));
-                if (pCookedReadData->_Echo)
-                {
-                    size_t NumSpaces;
-                    SHORT ScrollY = 0;
-
-                    Status = WriteCharsLegacy(pCookedReadData->_screenInfo,
-                                              pCookedReadData->_BackupLimit,
-                                              pCookedReadData->_BufPtr,
-                                              pCookedReadData->_BufPtr,
-                                              &j,
-                                              &NumSpaces,
-                                              pCookedReadData->_OriginalCursorPosition.X,
-                                              WC_DESTRUCTIVE_BACKSPACE | WC_KEEP_CURSOR_VISIBLE | WC_ECHO,
-                                              &ScrollY);
-                    FAIL_FAST_IF_NTSTATUS_FAILED(Status);
-                    pCookedReadData->_OriginalCursorPosition.Y += ScrollY;
-                    pCookedReadData->_NumberOfVisibleChars += NumSpaces;
-                }
-
-                pCookedReadData->_BufPtr += j / sizeof(WCHAR);
-            }
-        }
-
-        return CONSOLE_STATUS_WAIT_NO_BLOCK;
-    }
-}
-
-// Routine Description:
-// - This routine handles the command number selection popup.
-// Return Value:
-// - CONSOLE_STATUS_WAIT - we ran out of input, so a wait block was created
-// - CONSOLE_STATUS_READ_COMPLETE - user hit return
-[[nodiscard]]
-NTSTATUS ProcessCommandNumberInput(_In_ COOKED_READ_DATA* const pCookedReadData)
-{
-    CommandHistory* const CommandHistory = pCookedReadData->_CommandHistory;
-    Popup* const Popup = CommandHistory->PopupList.front();
-    NTSTATUS Status = STATUS_SUCCESS;
-    InputBuffer* const pInputBuffer = pCookedReadData->GetInputBuffer();
-    for (;;)
-    {
-        WCHAR Char;
-        bool PopupKeys = false;
-
-        Status = GetChar(pInputBuffer,
-                         &Char,
-                         TRUE,
-                         nullptr,
-                         &PopupKeys,
-                         nullptr);
-        if (!NT_SUCCESS(Status))
-        {
-            if (Status != CONSOLE_STATUS_WAIT)
-            {
-                pCookedReadData->_BytesRead = 0;
-            }
-            return Status;
-        }
-
-        if (Char >= L'0' && Char <= L'9')
-        {
-            if (Popup->NumberRead < 5)
-            {
-                size_t CharsToWrite = sizeof(WCHAR);
-                const TextAttribute realAttributes = pCookedReadData->_screenInfo.GetAttributes();
-                pCookedReadData->_screenInfo.SetAttributes(Popup->Attributes);
-                size_t NumSpaces;
-                Status = WriteCharsLegacy(pCookedReadData->_screenInfo,
-                                          Popup->NumberBuffer,
-                                          &Popup->NumberBuffer[Popup->NumberRead],
-                                          &Char,
-                                          &CharsToWrite,
-                                          &NumSpaces,
-                                          pCookedReadData->_OriginalCursorPosition.X,
-                                          WC_DESTRUCTIVE_BACKSPACE | WC_KEEP_CURSOR_VISIBLE | WC_ECHO,
-                                          nullptr);
-                FAIL_FAST_IF_NTSTATUS_FAILED(Status);
-                pCookedReadData->_screenInfo.SetAttributes(realAttributes);
-                Popup->NumberBuffer[Popup->NumberRead] = Char;
-                Popup->NumberRead += 1;
-            }
-        }
-        else if (Char == UNICODE_BACKSPACE)
-        {
-            if (Popup->NumberRead > 0)
-            {
-                size_t CharsToWrite = sizeof(WCHAR);
-                const TextAttribute realAttributes = pCookedReadData->_screenInfo.GetAttributes();
-                pCookedReadData->_screenInfo.SetAttributes(Popup->Attributes);
-                size_t NumSpaces;
-                Status = WriteCharsLegacy(pCookedReadData->_screenInfo,
-                                          Popup->NumberBuffer,
-                                          &Popup->NumberBuffer[Popup->NumberRead],
-                                          &Char,
-                                          &CharsToWrite,
-                                          &NumSpaces,
-                                          pCookedReadData->_OriginalCursorPosition.X,
-                                          WC_DESTRUCTIVE_BACKSPACE | WC_KEEP_CURSOR_VISIBLE | WC_ECHO,
-                                          nullptr);
-
-                FAIL_FAST_IF_NTSTATUS_FAILED(Status);
-                pCookedReadData->_screenInfo.SetAttributes(realAttributes);
-                Popup->NumberBuffer[Popup->NumberRead] = (WCHAR)' ';
-                Popup->NumberRead -= 1;
-            }
-        }
-        else if (Char == (WCHAR)VK_ESCAPE)
-        {
-            pCookedReadData->EndCurrentPopup();
-            if (!CommandHistory->PopupList.empty())
-            {
-                pCookedReadData->EndCurrentPopup();
-            }
-
-            // Note that CookedReadData's OriginalCursorPosition is the position before ANY text was entered on the edit line.
-            // We want to use the position before the cursor was moved for this popup handler specifically, which may be *anywhere* in the edit line
-            // and will be synchronized with the pointers in the CookedReadData structure (BufPtr, etc.)
-            LOG_IF_FAILED(pCookedReadData->_screenInfo.SetCursorPosition(pCookedReadData->BeforeDialogCursorPosition, TRUE));
-        }
-        else if (Char == UNICODE_CARRIAGERETURN)
-        {
-            CHAR NumberBuffer[6];
-            int i;
-
-            // This is guaranteed above.
-            __analysis_assume(Popup->NumberRead < 6);
-            for (i = 0; i < Popup->NumberRead; i++)
-            {
-                FAIL_FAST_IF_FALSE(i < ARRAYSIZE(NumberBuffer));
-                NumberBuffer[i] = (CHAR)Popup->NumberBuffer[i];
-            }
-            NumberBuffer[i] = 0;
-
-            SHORT CommandNumber = (SHORT)atoi(NumberBuffer);
-            if ((WORD)CommandNumber >= (WORD)pCookedReadData->_CommandHistory->GetNumberOfCommands())
-            {
-                CommandNumber = (SHORT)(pCookedReadData->_CommandHistory->GetNumberOfCommands() - 1);
-            }
-
-            pCookedReadData->EndCurrentPopup();
-            if (!CommandHistory->PopupList.empty())
-            {
-                pCookedReadData->EndCurrentPopup();
-            }
-            SetCurrentCommandLine(pCookedReadData, CommandNumber);
-        }
-        return CONSOLE_STATUS_WAIT_NO_BLOCK;
-    }
-}
-
-// Routine Description:
-// - This routine handles the command list popup.  It puts up the popup, then calls ProcessCommandListInput to get and process input.
-// Return Value:
-// - CONSOLE_STATUS_WAIT - we ran out of input, so a wait block was created
-// - STATUS_SUCCESS - read was fully completed (user hit return)
-[[nodiscard]]
-NTSTATUS CommandListPopup(_In_ COOKED_READ_DATA* const CookedReadData)
-{
-    CommandHistory* const CommandHistory = CookedReadData->_CommandHistory;
-    if (CommandHistory &&
-        CommandHistory->GetNumberOfCommands())
-    {
-        COORD PopupSize;
-        PopupSize.X = 40;
-        PopupSize.Y = 10;
-        
-        const auto Popup = CommandHistory->BeginPopup(CookedReadData->_screenInfo, PopupSize, Popup::PopFunc::CommandList);
-
-<<<<<<< HEAD
-        SHORT const CurrentCommand = CommandHistory->LastDisplayed;
-        if (CurrentCommand < (SHORT)(CommandHistory->GetNumberOfCommands() - Popup->Height()))
-        {
-            Popup->BottomIndex = std::max(CurrentCommand, gsl::narrow<SHORT>(Popup->Height() - 1i16));
-        }
-        else
-        {
-            Popup->BottomIndex = (SHORT)(CommandHistory->GetNumberOfCommands() - 1);
-        }
-=======
-VOID DrawPromptPopup(_In_ PCLE_POPUP Popup,
-                     SCREEN_INFORMATION& screenInfo,
-                     _In_reads_(PromptLength) PWCHAR Prompt,
-                     _In_ ULONG PromptLength)
-{
-    // Draw empty popup.
-    COORD WriteCoord;
-    WriteCoord.X = (SHORT)(Popup->Region.Left + 1);
-    WriteCoord.Y = (SHORT)(Popup->Region.Top + 1);
-    ULONG lStringLength = POPUP_SIZE_X(Popup);
-    for (SHORT i = 0; i < POPUP_SIZE_Y(Popup); i++)
-    {
-        try
-        {
-            lStringLength = gsl::narrow<ULONG>(FillOutputAttributes(screenInfo,
-                                                                    Popup->Attributes,
-                                                                    WriteCoord,
-                                                                    static_cast<size_t>(lStringLength)));
-
-            lStringLength = gsl::narrow<ULONG>(FillOutputW(screenInfo,
-                                                           { UNICODE_SPACE },
-                                                           WriteCoord,
-                                                           static_cast<size_t>(lStringLength)));
-        }
-        CATCH_LOG();
-
-        WriteCoord.Y += 1;
-    }
->>>>>>> ce69d291
-
-        Popup->Draw();
-
-        return ProcessCommandListInput(CookedReadData);
-    }
-    else
-    {
-        return S_FALSE;
-    }
-}
-
-// Routine Description:
-// - This routine handles the "delete up to this char" popup.  It puts up the popup, then calls ProcessCopyFromCharInput to get and process input.
-// Return Value:
-// - CONSOLE_STATUS_WAIT - we ran out of input, so a wait block was created
-// - STATUS_SUCCESS - read was fully completed (user hit return)
-[[nodiscard]]
-NTSTATUS CopyFromCharPopup(_In_ COOKED_READ_DATA* CookedReadData)
-{
-    // Delete the current command from cursor position to the
-    // letter specified by the user. The user is prompted via
-    // popup to enter a character.
-    if (CookedReadData->_CommandHistory)
-    {
-        COORD PopupSize;
-
-        PopupSize.X = COPY_FROM_CHAR_PROMPT_LENGTH + 2;
-        PopupSize.Y = 1;
-
-        CommandHistory* const CommandHistory = CookedReadData->_CommandHistory;
-        const auto Popup = CommandHistory->BeginPopup(CookedReadData->_screenInfo, PopupSize, Popup::PopFunc::CopyFromChar);
-        Popup->Draw();
-
-        return ProcessCopyFromCharInput(CookedReadData);
-    }
-    else
-    {
-        return S_FALSE;
-    }
-}
-
-// Routine Description:
-// - This routine handles the "copy up to this char" popup.  It puts up the popup, then calls ProcessCopyToCharInput to get and process input.
-// Return Value:
-// - CONSOLE_STATUS_WAIT - we ran out of input, so a wait block was created
-// - STATUS_SUCCESS - read was fully completed (user hit return)
-// - S_FALSE - if we couldn't make a popup because we had no commands
-[[nodiscard]]
-NTSTATUS CopyToCharPopup(_In_ COOKED_READ_DATA* CookedReadData)
-{
-    // copy the previous command to the current command, up to but
-    // not including the character specified by the user.  the user
-    // is prompted via popup to enter a character.
-    if (CookedReadData->_CommandHistory)
-    {
-        COORD PopupSize;
-        PopupSize.X = COPY_TO_CHAR_PROMPT_LENGTH + 2;
-        PopupSize.Y = 1;
-
-        CommandHistory* const CommandHistory = CookedReadData->_CommandHistory;
-        const auto Popup = CommandHistory->BeginPopup(CookedReadData->_screenInfo, PopupSize, Popup::PopFunc::CopyToChar);
-        Popup->Draw();
-
-        return ProcessCopyToCharInput(CookedReadData);
-    }
-    else
-    {
-        return S_FALSE;
-    }
-}
-
-// Routine Description:
-// - This routine handles the "enter command number" popup.  It puts up the popup, then calls ProcessCommandNumberInput to get and process input.
-// Return Value:
-// - CONSOLE_STATUS_WAIT - we ran out of input, so a wait block was created
-// - STATUS_SUCCESS - read was fully completed (user hit return)
-// - S_FALSE - if we couldn't make a popup because we had no commands or it wouldn't fit.
-[[nodiscard]]
-HRESULT CommandNumberPopup(_In_ COOKED_READ_DATA* const CookedReadData)
-{
-    if (CookedReadData->_CommandHistory &&
-        CookedReadData->_CommandHistory->GetNumberOfCommands() &&
-        CookedReadData->_screenInfo.GetScreenBufferSize().X >= MINIMUM_COMMAND_PROMPT_SIZE + 2)
-    {
-        COORD PopupSize;
-        // 2 is for border
-        PopupSize.X = COMMAND_NUMBER_PROMPT_LENGTH + COMMAND_NUMBER_LENGTH;
-        PopupSize.Y = 1;
-
-        CommandHistory* const CommandHistory = CookedReadData->_CommandHistory;
-        const auto Popup = CommandHistory->BeginPopup(CookedReadData->_screenInfo, PopupSize, Popup::PopFunc::CommandNumber);
-        Popup->Draw();
-
-        // Save the original cursor position in case the user cancels out of the dialog
-        CookedReadData->BeforeDialogCursorPosition = CookedReadData->_screenInfo.GetTextBuffer().GetCursor().GetPosition();
-
-        // Move the cursor into the dialog so the user can type multiple characters for the command number
-        const COORD CursorPosition = Popup->GetCursorPosition();
-        LOG_IF_FAILED(CookedReadData->_screenInfo.SetCursorPosition(CursorPosition, TRUE));
-
-        // Transfer control to the handler routine
-        return ProcessCommandNumberInput(CookedReadData);
-    }
-    else
-    {
-        return S_FALSE;
-    }
-}
-
-
-// TODO: [MSFT:4586207] Clean up this mess -- needs helpers. http://osgvsowi/4586207
-// Routine Description:
-// - This routine process command line editing keys.
-// Return Value:
-// - CONSOLE_STATUS_WAIT - CommandListPopup ran out of input
-// - CONSOLE_STATUS_READ_COMPLETE - user hit <enter> in CommandListPopup
-// - STATUS_SUCCESS - everything's cool
-[[nodiscard]]
-NTSTATUS ProcessCommandLine(_In_ COOKED_READ_DATA* pCookedReadData,
-                            _In_ WCHAR wch,
-                            const DWORD dwKeyState)
-{
-    const CONSOLE_INFORMATION& gci = ServiceLocator::LocateGlobals().getConsoleInformation();
-    COORD CurrentPosition = { 0 };
-    size_t CharsToWrite;
-    NTSTATUS Status;
-    SHORT ScrollY = 0;
-    const SHORT sScreenBufferSizeX = pCookedReadData->_screenInfo.GetScreenBufferSize().X;
-
-    bool UpdateCursorPosition = false;
-    if (wch == VK_F7 && (dwKeyState & (RIGHT_CTRL_PRESSED | LEFT_CTRL_PRESSED | RIGHT_ALT_PRESSED | LEFT_ALT_PRESSED)) == 0)
-    {
-        HRESULT hr = CommandListPopup(pCookedReadData);
-        if (S_FALSE != hr)
-        {
-            return hr;
-        }
-        // Fall down if we couldn't process the popup.
-    }
-    else
-    {
-        switch (wch)
-        {
-        case VK_ESCAPE:
-            DeleteCommandLine(pCookedReadData, true);
-            break;
-        case VK_UP:
-        case VK_DOWN:
-        case VK_F5:
-            if (wch == VK_F5)
-                wch = VK_UP;
-            // for doskey compatibility, buffer isn't circular
-            if (wch == VK_UP && !pCookedReadData->_CommandHistory->AtFirstCommand() || wch == VK_DOWN && !pCookedReadData->_CommandHistory->AtLastCommand())
-            {
-                DeleteCommandLine(pCookedReadData, true);
-                Status = NTSTATUS_FROM_HRESULT(pCookedReadData->_CommandHistory->Retrieve(wch,
-                                                                                          pCookedReadData->SpanWholeBuffer(),
-                                                                                          pCookedReadData->_BytesRead));
-                FAIL_FAST_IF_FALSE(pCookedReadData->_BackupLimit == pCookedReadData->_BufPtr);
-                if (pCookedReadData->_Echo)
-                {
-                    Status = WriteCharsLegacy(pCookedReadData->_screenInfo,
-                                              pCookedReadData->_BackupLimit,
-                                              pCookedReadData->_BufPtr,
-                                              pCookedReadData->_BufPtr,
-                                              &pCookedReadData->_BytesRead,
-                                              &pCookedReadData->_NumberOfVisibleChars,
-                                              pCookedReadData->_OriginalCursorPosition.X,
-                                              WC_DESTRUCTIVE_BACKSPACE | WC_KEEP_CURSOR_VISIBLE | WC_ECHO,
-                                              &ScrollY);
-                    FAIL_FAST_IF_NTSTATUS_FAILED(Status);
-                    pCookedReadData->_OriginalCursorPosition.Y += ScrollY;
-                }
-                CharsToWrite = pCookedReadData->_BytesRead / sizeof(WCHAR);
-                pCookedReadData->_CurrentPosition = CharsToWrite;
-                pCookedReadData->_BufPtr = pCookedReadData->_BackupLimit + CharsToWrite;
-            }
-            break;
-        case VK_PRIOR:
-        case VK_NEXT:
-            if (pCookedReadData->_CommandHistory && pCookedReadData->_CommandHistory->GetNumberOfCommands())
-            {
-                // display oldest or newest command
-                SHORT CommandNumber;
-                if (wch == VK_PRIOR)
-                {
-                    CommandNumber = 0;
-                }
-                else
-                {
-                    CommandNumber = (SHORT)(pCookedReadData->_CommandHistory->GetNumberOfCommands() - 1);
-                }
-                DeleteCommandLine(pCookedReadData, true);
-                Status = NTSTATUS_FROM_HRESULT(pCookedReadData->_CommandHistory->RetrieveNth(CommandNumber,
-                                                                                             pCookedReadData->SpanWholeBuffer(),
-                                                                                             pCookedReadData->_BytesRead));
-                FAIL_FAST_IF_FALSE(pCookedReadData->_BackupLimit == pCookedReadData->_BufPtr);
-                if (pCookedReadData->_Echo)
-                {
-                    Status = WriteCharsLegacy(pCookedReadData->_screenInfo,
-                                              pCookedReadData->_BackupLimit,
-                                              pCookedReadData->_BufPtr,
-                                              pCookedReadData->_BufPtr,
-                                              &pCookedReadData->_BytesRead,
-                                              &pCookedReadData->_NumberOfVisibleChars,
-                                              pCookedReadData->_OriginalCursorPosition.X,
-                                              WC_DESTRUCTIVE_BACKSPACE | WC_KEEP_CURSOR_VISIBLE | WC_ECHO,
-                                              &ScrollY);
-                    FAIL_FAST_IF_NTSTATUS_FAILED(Status);
-                    pCookedReadData->_OriginalCursorPosition.Y += ScrollY;
-                }
-                CharsToWrite = pCookedReadData->_BytesRead / sizeof(WCHAR);
-                pCookedReadData->_CurrentPosition = CharsToWrite;
-                pCookedReadData->_BufPtr = pCookedReadData->_BackupLimit + CharsToWrite;
-            }
-            break;
-        case VK_END:
-            if (dwKeyState & (RIGHT_CTRL_PRESSED | LEFT_CTRL_PRESSED))
-            {
-                DeleteCommandLine(pCookedReadData, false);
-                pCookedReadData->_BytesRead = pCookedReadData->_CurrentPosition * sizeof(WCHAR);
-                if (pCookedReadData->_Echo)
-                {
-                    Status = WriteCharsLegacy(pCookedReadData->_screenInfo,
-                                              pCookedReadData->_BackupLimit,
-                                              pCookedReadData->_BackupLimit,
-                                              pCookedReadData->_BackupLimit,
-                                              &pCookedReadData->_BytesRead,
-                                              &pCookedReadData->_NumberOfVisibleChars,
-                                              pCookedReadData->_OriginalCursorPosition.X,
-                                              WC_DESTRUCTIVE_BACKSPACE | WC_KEEP_CURSOR_VISIBLE | WC_ECHO,
-                                              nullptr);
-                    FAIL_FAST_IF_NTSTATUS_FAILED(Status);
-                }
-            }
-            else
-            {
-                pCookedReadData->_CurrentPosition = pCookedReadData->_BytesRead / sizeof(WCHAR);
-                pCookedReadData->_BufPtr = pCookedReadData->_BackupLimit + pCookedReadData->_CurrentPosition;
-                CurrentPosition.X = (SHORT)(pCookedReadData->_OriginalCursorPosition.X + pCookedReadData->_NumberOfVisibleChars);
-                CurrentPosition.Y = pCookedReadData->_OriginalCursorPosition.Y;
-                if (CheckBisectProcessW(pCookedReadData->_screenInfo,
-                                        pCookedReadData->_BackupLimit,
-                                        pCookedReadData->_CurrentPosition,
-                                        sScreenBufferSizeX - pCookedReadData->_OriginalCursorPosition.X,
-                                        pCookedReadData->_OriginalCursorPosition.X,
-                                        true))
-                {
-                    CurrentPosition.X++;
-                }
-                UpdateCursorPosition = true;
-            }
-            break;
-        case VK_HOME:
-            if (dwKeyState & (RIGHT_CTRL_PRESSED | LEFT_CTRL_PRESSED))
-            {
-                DeleteCommandLine(pCookedReadData, false);
-                pCookedReadData->_BytesRead -= pCookedReadData->_CurrentPosition * sizeof(WCHAR);
-                pCookedReadData->_CurrentPosition = 0;
-                memmove(pCookedReadData->_BackupLimit, pCookedReadData->_BufPtr, pCookedReadData->_BytesRead);
-                pCookedReadData->_BufPtr = pCookedReadData->_BackupLimit;
-                if (pCookedReadData->_Echo)
-                {
-                    Status = WriteCharsLegacy(pCookedReadData->_screenInfo,
-                                              pCookedReadData->_BackupLimit,
-                                              pCookedReadData->_BackupLimit,
-                                              pCookedReadData->_BackupLimit,
-                                              &pCookedReadData->_BytesRead,
-                                              &pCookedReadData->_NumberOfVisibleChars,
-                                              pCookedReadData->_OriginalCursorPosition.X,
-                                              WC_DESTRUCTIVE_BACKSPACE | WC_KEEP_CURSOR_VISIBLE | WC_ECHO,
-                                              nullptr);
-                    FAIL_FAST_IF_NTSTATUS_FAILED(Status);
-                }
-                CurrentPosition = pCookedReadData->_OriginalCursorPosition;
-                UpdateCursorPosition = true;
-            }
-            else
-            {
-                pCookedReadData->_CurrentPosition = 0;
-                pCookedReadData->_BufPtr = pCookedReadData->_BackupLimit;
-                CurrentPosition = pCookedReadData->_OriginalCursorPosition;
-                UpdateCursorPosition = true;
-            }
-            break;
-        case VK_LEFT:
-            if (dwKeyState & (RIGHT_CTRL_PRESSED | LEFT_CTRL_PRESSED))
-            {
-                PWCHAR LastWord;
-                if (pCookedReadData->_BufPtr != pCookedReadData->_BackupLimit)
-                {
-                    // A bit better word skipping.
-                    LastWord = pCookedReadData->_BufPtr - 1;
-                    if (LastWord != pCookedReadData->_BackupLimit)
-                    {
-                        if (*LastWord == L' ')
-                        {
-                            // Skip spaces, until the non-space character is found.
-                            while (--LastWord != pCookedReadData->_BackupLimit)
-                            {
-                                FAIL_FAST_IF_FALSE(LastWord > pCookedReadData->_BackupLimit);
-                                if (*LastWord != L' ')
-                                {
-                                    break;
-                                }
-                            }
-                        }
-                        if (LastWord != pCookedReadData->_BackupLimit)
-                        {
-                            if (IsWordDelim(*LastWord))
-                            {
-                                // Skip WORD_DELIMs until space or non WORD_DELIM is found.
-                                while (--LastWord != pCookedReadData->_BackupLimit)
-                                {
-                                    FAIL_FAST_IF_FALSE(LastWord > pCookedReadData->_BackupLimit);
-                                    if (*LastWord == L' ' || !IsWordDelim(*LastWord))
-                                    {
-                                        break;
-                                    }
-                                }
-                            }
-                            else
-                            {
-                                // Skip the regular words
-                                while (--LastWord != pCookedReadData->_BackupLimit)
-                                {
-                                    FAIL_FAST_IF_FALSE(LastWord > pCookedReadData->_BackupLimit);
-                                    if (IsWordDelim(*LastWord))
-                                    {
-                                        break;
-                                    }
-                                }
-                            }
-                        }
-                        FAIL_FAST_IF_FALSE(LastWord >= pCookedReadData->_BackupLimit);
-                        if (LastWord != pCookedReadData->_BackupLimit)
-                        {
-                            /*
-                             * LastWord is currently pointing to the last character
-                             * of the previous word, unless it backed up to the beginning
-                             * of the buffer.
-                             * Let's increment LastWord so that it points to the expeced
-                             * insertion point.
-                             */
-                            ++LastWord;
-                        }
-                        pCookedReadData->_BufPtr = LastWord;
-                    }
-                    pCookedReadData->_CurrentPosition = (ULONG)(pCookedReadData->_BufPtr - pCookedReadData->_BackupLimit);
-                    CurrentPosition = pCookedReadData->_OriginalCursorPosition;
-                    CurrentPosition.X = (SHORT)(CurrentPosition.X +
-                                                RetrieveTotalNumberOfSpaces(pCookedReadData->_OriginalCursorPosition.X,
-                                                                            pCookedReadData->_BackupLimit, pCookedReadData->_CurrentPosition));
-                    if (CheckBisectStringW(pCookedReadData->_BackupLimit,
-                                           pCookedReadData->_CurrentPosition + 1,
-                                           sScreenBufferSizeX - pCookedReadData->_OriginalCursorPosition.X))
-                    {
-                        CurrentPosition.X++;
-                    }
-
-                    UpdateCursorPosition = true;
-                }
-            }
-            else
-            {
-                if (pCookedReadData->_BufPtr != pCookedReadData->_BackupLimit)
-                {
-                    pCookedReadData->_BufPtr--;
-                    pCookedReadData->_CurrentPosition--;
-                    CurrentPosition.X = pCookedReadData->_screenInfo.GetTextBuffer().GetCursor().GetPosition().X;
-                    CurrentPosition.Y = pCookedReadData->_screenInfo.GetTextBuffer().GetCursor().GetPosition().Y;
-                    CurrentPosition.X = (SHORT)(CurrentPosition.X -
-                                                RetrieveNumberOfSpaces(pCookedReadData->_OriginalCursorPosition.X,
-                                                                       pCookedReadData->_BackupLimit,
-                                                                       pCookedReadData->_CurrentPosition));
-                    if (CheckBisectProcessW(pCookedReadData->_screenInfo,
-                                            pCookedReadData->_BackupLimit,
-                                            pCookedReadData->_CurrentPosition + 2,
-                                            sScreenBufferSizeX - pCookedReadData->_OriginalCursorPosition.X,
-                                            pCookedReadData->_OriginalCursorPosition.X,
-                                            true))
-                    {
-                        if ((CurrentPosition.X == -2) || (CurrentPosition.X == -1))
-                        {
-                            CurrentPosition.X--;
-                        }
-                    }
-
-                    UpdateCursorPosition = true;
-                }
-            }
-            break;
-        case VK_RIGHT:
-        case VK_F1:
-            // we don't need to check for end of buffer here because we've
-            // already done it.
-            if (dwKeyState & (RIGHT_CTRL_PRESSED | LEFT_CTRL_PRESSED))
-            {
-                if (wch != VK_F1)
-                {
-                    if (pCookedReadData->_CurrentPosition < (pCookedReadData->_BytesRead / sizeof(WCHAR)))
-                    {
-                        PWCHAR NextWord = pCookedReadData->_BufPtr;
-
-                        // A bit better word skipping.
-                        PWCHAR BufLast = pCookedReadData->_BackupLimit + pCookedReadData->_BytesRead / sizeof(WCHAR);
-
-                        FAIL_FAST_IF_FALSE(NextWord < BufLast);
-                        if (*NextWord == L' ')
-                        {
-                            // If the current character is space, skip to the next non-space character.
-                            while (NextWord < BufLast)
-                            {
-                                if (*NextWord != L' ')
-                                {
-                                    break;
-                                }
-                                ++NextWord;
-                            }
-                        }
-                        else
-                        {
-                            // Skip the body part.
-                            bool fStartFromDelim = IsWordDelim(*NextWord);
-
-                            while (++NextWord < BufLast)
-                            {
-                                if (fStartFromDelim != IsWordDelim(*NextWord))
-                                {
-
-                                    break;
-                                }
-                            }
-
-                            // Skip the space block.
-                            if (NextWord < BufLast && *NextWord == L' ')
-                            {
-                                while (++NextWord < BufLast)
-                                {
-                                    if (*NextWord != L' ')
-                                    {
-                                        break;
-                                    }
-                                }
-                            }
-                        }
-
-                        pCookedReadData->_BufPtr = NextWord;
-                        pCookedReadData->_CurrentPosition = (ULONG)(pCookedReadData->_BufPtr - pCookedReadData->_BackupLimit);
-                        CurrentPosition = pCookedReadData->_OriginalCursorPosition;
-                        CurrentPosition.X = (SHORT)(CurrentPosition.X +
-                                                    RetrieveTotalNumberOfSpaces(pCookedReadData->_OriginalCursorPosition.X,
-                                                                                pCookedReadData->_BackupLimit,
-                                                                                pCookedReadData->_CurrentPosition));
-                        if (CheckBisectStringW(pCookedReadData->_BackupLimit,
-                                               pCookedReadData->_CurrentPosition + 1,
-                                               sScreenBufferSizeX - pCookedReadData->_OriginalCursorPosition.X))
-                        {
-                            CurrentPosition.X++;
-                        }
-                        UpdateCursorPosition = true;
-                    }
-                }
-            }
-            else
-            {
-                // If not at the end of the line, move cursor position right.
-                if (pCookedReadData->_CurrentPosition < (pCookedReadData->_BytesRead / sizeof(WCHAR)))
-                {
-                    CurrentPosition = pCookedReadData->_screenInfo.GetTextBuffer().GetCursor().GetPosition();
-                    CurrentPosition.X = (SHORT)(CurrentPosition.X +
-                                                RetrieveNumberOfSpaces(pCookedReadData->_OriginalCursorPosition.X,
-                                                                       pCookedReadData->_BackupLimit,
-                                                                       pCookedReadData->_CurrentPosition));
-                    if (CheckBisectProcessW(pCookedReadData->_screenInfo,
-                                            pCookedReadData->_BackupLimit,
-                                            pCookedReadData->_CurrentPosition + 2,
-                                            sScreenBufferSizeX - pCookedReadData->_OriginalCursorPosition.X,
-                                            pCookedReadData->_OriginalCursorPosition.X,
-                                            true))
-                    {
-                        if (CurrentPosition.X == (sScreenBufferSizeX - 1))
-                            CurrentPosition.X++;
-                    }
-
-                    pCookedReadData->_BufPtr++;
-                    pCookedReadData->_CurrentPosition++;
-                    UpdateCursorPosition = true;
-
-                    // if at the end of the line, copy a character from the same position in the last command
-                }
-                else if (pCookedReadData->_CommandHistory)
-                {
-                    size_t NumSpaces;
-                    const auto LastCommand = pCookedReadData->_CommandHistory->GetLastCommand();
-                    if (!LastCommand.empty() && LastCommand.size() > pCookedReadData->_CurrentPosition)
-                    {
-                        *pCookedReadData->_BufPtr = LastCommand[pCookedReadData->_CurrentPosition];
-                        pCookedReadData->_BytesRead += sizeof(WCHAR);
-                        pCookedReadData->_CurrentPosition++;
-                        if (pCookedReadData->_Echo)
-                        {
-                            CharsToWrite = sizeof(WCHAR);
-                            Status = WriteCharsLegacy(pCookedReadData->_screenInfo,
-                                                      pCookedReadData->_BackupLimit,
-                                                      pCookedReadData->_BufPtr,
-                                                      pCookedReadData->_BufPtr,
-                                                      &CharsToWrite,
-                                                      &NumSpaces,
-                                                      pCookedReadData->_OriginalCursorPosition.X,
-                                                      WC_DESTRUCTIVE_BACKSPACE | WC_KEEP_CURSOR_VISIBLE | WC_ECHO,
-                                                      &ScrollY);
-                            FAIL_FAST_IF_NTSTATUS_FAILED(Status);
-                            pCookedReadData->_OriginalCursorPosition.Y += ScrollY;
-                            pCookedReadData->_NumberOfVisibleChars += NumSpaces;
-                        }
-                        pCookedReadData->_BufPtr += 1;
-                    }
-                }
-            }
-            break;
-
-        case VK_F2:
-        {
-            const HRESULT hr = CopyToCharPopup(pCookedReadData);
-            if (S_FALSE == hr)
-            {
-                // We couldn't make the popup, so loop around and read the next character.
-                break;
-            }
-            else
-            {
-                return hr;
-            }
-        }
-        case VK_F3:
-            // Copy the remainder of the previous command to the current command.
-            if (pCookedReadData->_CommandHistory)
-            {
-                size_t NumSpaces, cchCount;
-
-                const auto LastCommand = pCookedReadData->_CommandHistory->GetLastCommand();
-                if (!LastCommand.empty() && LastCommand.size() > pCookedReadData->_CurrentPosition)
-                {
-                    cchCount = LastCommand.size() - pCookedReadData->_CurrentPosition;
-                    const auto bufferSpan = pCookedReadData->SpanAtPointer();
-                    std::copy_n(LastCommand.cbegin() + pCookedReadData->_CurrentPosition, cchCount, bufferSpan.begin());
-                    pCookedReadData->_CurrentPosition += cchCount;
-                    cchCount *= sizeof(WCHAR);
-                    pCookedReadData->_BytesRead = std::max(LastCommand.size() * sizeof(wchar_t), pCookedReadData->_BytesRead);
-                    if (pCookedReadData->_Echo)
-                    {
-                        Status = WriteCharsLegacy(pCookedReadData->_screenInfo,
-                                                  pCookedReadData->_BackupLimit,
-                                                  pCookedReadData->_BufPtr,
-                                                  pCookedReadData->_BufPtr,
-                                                  &cchCount,
-                                                  &NumSpaces,
-                                                  pCookedReadData->_OriginalCursorPosition.X,
-                                                  WC_DESTRUCTIVE_BACKSPACE | WC_KEEP_CURSOR_VISIBLE | WC_ECHO,
-                                                  &ScrollY);
-                        FAIL_FAST_IF_NTSTATUS_FAILED(Status);
-                        pCookedReadData->_OriginalCursorPosition.Y += ScrollY;
-                        pCookedReadData->_NumberOfVisibleChars += NumSpaces;
-                    }
-                    pCookedReadData->_BufPtr += cchCount / sizeof(WCHAR);
-                }
-
-            }
-            break;
-
-        case VK_F4:
-        {
-            const HRESULT hr = CopyFromCharPopup(pCookedReadData);
-            if (S_FALSE == hr)
-            {
-                // We couldn't display a popup. Go around a loop behind.
-                break;
-            }
-            else
-            {
-                return hr;
-            }
-        }
-        case VK_F6:
-        {
-            // place a ctrl-z in the current command line
-            size_t NumSpaces = 0;
-
-            *pCookedReadData->_BufPtr = (WCHAR)0x1a;  // ctrl-z
-            pCookedReadData->_BytesRead += sizeof(WCHAR);
-            pCookedReadData->_CurrentPosition++;
-            if (pCookedReadData->_Echo)
-            {
-                CharsToWrite = sizeof(WCHAR);
-                Status = WriteCharsLegacy(pCookedReadData->_screenInfo,
-                                          pCookedReadData->_BackupLimit,
-                                          pCookedReadData->_BufPtr,
-                                          pCookedReadData->_BufPtr,
-                                          &CharsToWrite,
-                                          &NumSpaces,
-                                          pCookedReadData->_OriginalCursorPosition.X,
-                                          WC_DESTRUCTIVE_BACKSPACE | WC_KEEP_CURSOR_VISIBLE | WC_ECHO,
-                                          &ScrollY);
-                FAIL_FAST_IF_NTSTATUS_FAILED(Status);
-                pCookedReadData->_OriginalCursorPosition.Y += ScrollY;
-                pCookedReadData->_NumberOfVisibleChars += NumSpaces;
-            }
-            pCookedReadData->_BufPtr += 1;
-            break;
-        }
-        case VK_F7:
-            if (dwKeyState & (RIGHT_ALT_PRESSED | LEFT_ALT_PRESSED))
-            {
-                if (pCookedReadData->_CommandHistory)
-                {
-                    pCookedReadData->_CommandHistory->Empty();
-                    pCookedReadData->_CommandHistory->Flags |= CLE_ALLOCATED;
-                }
-            }
-            break;
-
-        case VK_F8:
-            if (pCookedReadData->_CommandHistory)
-            {
-                // Cycles through the stored commands that start with the characters in the current command.
-                SHORT index;
-                if (pCookedReadData->_CommandHistory->FindMatchingCommand({ pCookedReadData->_BackupLimit, pCookedReadData->_CurrentPosition },
-                                                                          pCookedReadData->_CommandHistory->LastDisplayed,
-                                                                          index,
-                                                                          CommandHistory::MatchOptions::None))
-                {
-                    SHORT CurrentPos;
-                    COORD CursorPosition;
-
-                    // save cursor position
-                    CurrentPos = (SHORT)pCookedReadData->_CurrentPosition;
-                    CursorPosition = pCookedReadData->_screenInfo.GetTextBuffer().GetCursor().GetPosition();
-
-                    DeleteCommandLine(pCookedReadData, true);
-                    Status = NTSTATUS_FROM_HRESULT(pCookedReadData->_CommandHistory->RetrieveNth((SHORT)index,
-                                                                                                 pCookedReadData->SpanWholeBuffer(),
-                                                                                                 pCookedReadData->_BytesRead));
-                    FAIL_FAST_IF_FALSE(pCookedReadData->_BackupLimit == pCookedReadData->_BufPtr);
-                    if (pCookedReadData->_Echo)
-                    {
-                        Status = WriteCharsLegacy(pCookedReadData->_screenInfo,
-                                                  pCookedReadData->_BackupLimit,
-                                                  pCookedReadData->_BufPtr,
-                                                  pCookedReadData->_BufPtr,
-                                                  &pCookedReadData->_BytesRead,
-                                                  &pCookedReadData->_NumberOfVisibleChars,
-                                                  pCookedReadData->_OriginalCursorPosition.X,
-                                                  WC_DESTRUCTIVE_BACKSPACE | WC_KEEP_CURSOR_VISIBLE | WC_ECHO,
-                                                  &ScrollY);
-                        FAIL_FAST_IF_NTSTATUS_FAILED(Status);
-                        pCookedReadData->_OriginalCursorPosition.Y += ScrollY;
-                    }
-                    CursorPosition.Y += ScrollY;
-
-                    // restore cursor position
-                    pCookedReadData->_BufPtr = pCookedReadData->_BackupLimit + CurrentPos;
-                    pCookedReadData->_CurrentPosition = CurrentPos;
-                    Status = pCookedReadData->_screenInfo.SetCursorPosition(CursorPosition, true);
-                    FAIL_FAST_IF_NTSTATUS_FAILED(Status);
-                }
-            }
-            break;
-        case VK_F9:
-        {
-            const HRESULT hr = CommandNumberPopup(pCookedReadData);
-            if (S_FALSE == hr)
-            {
-                // If we couldn't make the popup, break and go around to read another input character.
-                break;
-            }
-            else
-            {
-                return hr;
-            }
-        }
-        case VK_F10:
-            // Alt+F10 clears the aliases for specifically cmd.exe.
-            if (dwKeyState & (RIGHT_ALT_PRESSED | LEFT_ALT_PRESSED))
-            {
-                Alias::s_ClearCmdExeAliases();
-            }
-            break;
-        case VK_INSERT:
-            pCookedReadData->_InsertMode = !pCookedReadData->_InsertMode;
-            pCookedReadData->_screenInfo.SetCursorDBMode((!!pCookedReadData->_InsertMode != gci.GetInsertMode()));
-            break;
-        case VK_DELETE:
-            if (!pCookedReadData->AtEol())
-            {
-                COORD CursorPosition;
-
-                bool fStartFromDelim = IsWordDelim(*pCookedReadData->_BufPtr);
-
-            del_repeat:
-                // save cursor position
-                CursorPosition = pCookedReadData->_screenInfo.GetTextBuffer().GetCursor().GetPosition();
-
-                // Delete commandline.
-#pragma prefast(suppress:__WARNING_BUFFER_OVERFLOW, "Not sure why prefast is getting confused here")
-                DeleteCommandLine(pCookedReadData, false);
-
-                // Delete char.
-                pCookedReadData->_BytesRead -= sizeof(WCHAR);
-                memmove(pCookedReadData->_BufPtr,
-                        pCookedReadData->_BufPtr + 1,
-                        pCookedReadData->_BytesRead - (pCookedReadData->_CurrentPosition * sizeof(WCHAR)));
-
-                {
-                    PWCHAR buf = (PWCHAR)((PBYTE)pCookedReadData->_BackupLimit + pCookedReadData->_BytesRead);
-                    *buf = (WCHAR)' ';
-                }
-
-                // Write commandline.
-                if (pCookedReadData->_Echo)
-                {
-                    Status = WriteCharsLegacy(pCookedReadData->_screenInfo,
-                                              pCookedReadData->_BackupLimit,
-                                              pCookedReadData->_BackupLimit,
-                                              pCookedReadData->_BackupLimit,
-                                              &pCookedReadData->_BytesRead,
-                                              &pCookedReadData->_NumberOfVisibleChars,
-                                              pCookedReadData->_OriginalCursorPosition.X,
-                                              WC_DESTRUCTIVE_BACKSPACE | WC_KEEP_CURSOR_VISIBLE | WC_ECHO,
-                                              nullptr);
-                    FAIL_FAST_IF_NTSTATUS_FAILED(Status);
-                }
-
-                // restore cursor position
-                if (CheckBisectProcessW(pCookedReadData->_screenInfo,
-                                        pCookedReadData->_BackupLimit,
-                                        pCookedReadData->_CurrentPosition + 1,
-                                        sScreenBufferSizeX - pCookedReadData->_OriginalCursorPosition.X,
-                                        pCookedReadData->_OriginalCursorPosition.X,
-                                        true))
-                {
-                    CursorPosition.X++;
-                }
-                CurrentPosition = CursorPosition;
-                if (pCookedReadData->_Echo)
-                {
-                    Status = AdjustCursorPosition(pCookedReadData->_screenInfo, CurrentPosition, true, nullptr);
-                    FAIL_FAST_IF_NTSTATUS_FAILED(Status);
-                }
-
-                // If Ctrl key is pressed, delete a word.
-                // If the start point was word delimiter, just remove delimiters portion only.
-                if ((dwKeyState & CTRL_PRESSED) &&
-                    !pCookedReadData->AtEol() &&
-                    fStartFromDelim ^ !IsWordDelim(*pCookedReadData->_BufPtr))
-                {
-                    goto del_repeat;
-                }
-            }
-            break;
-        default:
-            FAIL_FAST_HR(E_NOTIMPL);
-            break;
-        }
-    }
-
-    if (UpdateCursorPosition && pCookedReadData->_Echo)
-    {
-        Status = AdjustCursorPosition(pCookedReadData->_screenInfo, CurrentPosition, true, nullptr);
-        FAIL_FAST_IF_NTSTATUS_FAILED(Status);
-    }
-
-    return STATUS_SUCCESS;
-<<<<<<< HEAD
-=======
-}
-
-void DrawCommandListBorder(_In_ PCLE_POPUP const Popup, SCREEN_INFORMATION& screenInfo)
-{
-    // fill attributes of top line
-    COORD WriteCoord;
-    WriteCoord.X = Popup->Region.Left;
-    WriteCoord.Y = Popup->Region.Top;
-    try
-    {
-        FillOutputAttributes(screenInfo,
-                             Popup->Attributes,
-                             WriteCoord,
-                             POPUP_SIZE_X(Popup) + 2);
-
-        // draw upper left corner
-        FillOutputW(screenInfo,
-                    { screenInfo.LineChar[UPPER_LEFT_CORNER] },
-                    WriteCoord,
-                    1);
-
-        // draw upper bar
-        WriteCoord.X += 1;
-        FillOutputW(screenInfo,
-                    { screenInfo.LineChar[HORIZONTAL_LINE] },
-                    WriteCoord,
-                    POPUP_SIZE_X(Popup));
-
-        // draw upper right corner
-        WriteCoord.X = Popup->Region.Right;
-        FillOutputW(screenInfo,
-                    { screenInfo.LineChar[UPPER_RIGHT_CORNER] },
-                    WriteCoord,
-                    1);
-
-
-    }
-    CATCH_LOG();
-
-
-    for (SHORT i = 0; i < POPUP_SIZE_Y(Popup); i++)
-    {
-        WriteCoord.Y += 1;
-        WriteCoord.X = Popup->Region.Left;
-
-        try
-        {
-            // fill attributes
-            FillOutputAttributes(screenInfo,
-                                Popup->Attributes,
-                                WriteCoord,
-                                POPUP_SIZE_X(Popup) + 2);
-
-            FillOutputW(screenInfo,
-                        { screenInfo.LineChar[VERTICAL_LINE] },
-                        WriteCoord,
-                        1);
-
-            WriteCoord.X = Popup->Region.Right;
-            FillOutputW(screenInfo,
-                        { screenInfo.LineChar[VERTICAL_LINE] },
-                        WriteCoord,
-                        1);
-        }
-        CATCH_LOG();
-    }
-
-    // Draw bottom line.
-    // Fill attributes of top line.
-    WriteCoord.X = Popup->Region.Left;
-    WriteCoord.Y = Popup->Region.Bottom;
-    try
-    {
-        FillOutputAttributes(screenInfo,
-                             Popup->Attributes,
-                             WriteCoord,
-                             POPUP_SIZE_X(Popup) + 2);
-        // Draw bottom left corner.
-        WriteCoord.X = Popup->Region.Left;
-        FillOutputW(screenInfo,
-                    { screenInfo.LineChar[BOTTOM_LEFT_CORNER] },
-                    WriteCoord,
-                    1);
-
-        // Draw lower bar.
-        WriteCoord.X += 1;
-        FillOutputW(screenInfo,
-                    { screenInfo.LineChar[HORIZONTAL_LINE] },
-                    WriteCoord,
-                    POPUP_SIZE_X(Popup));
-
-        // draw lower right corner
-        WriteCoord.X = Popup->Region.Right;
-        FillOutputW(screenInfo,
-                    { screenInfo.LineChar[BOTTOM_RIGHT_CORNER] },
-                    WriteCoord,
-                    1);
-    }
-    CATCH_LOG();
-}
-
-void UpdateHighlight(_In_ PCLE_POPUP Popup,
-                     _In_ SHORT OldCurrentCommand, // command number, not index
-                     _In_ SHORT NewCurrentCommand,
-                     SCREEN_INFORMATION& screenInfo)
-{
-    SHORT TopIndex;
-    if (Popup->BottomIndex < POPUP_SIZE_Y(Popup))
-    {
-        TopIndex = 0;
-    }
-    else
-    {
-        TopIndex = (SHORT)(Popup->BottomIndex - POPUP_SIZE_Y(Popup) + 1);
-    }
-    const WORD PopupLegacyAttributes = Popup->Attributes.GetLegacyAttributes();
-    COORD WriteCoord;
-    WriteCoord.X = (SHORT)(Popup->Region.Left + 1);
-    ULONG lStringLength = POPUP_SIZE_X(Popup);
-
-    WriteCoord.Y = (SHORT)(Popup->Region.Top + 1 + OldCurrentCommand - TopIndex);
-    try
-    {
-        lStringLength = gsl::narrow<ULONG>(FillOutputAttributes(screenInfo,
-                                                                Popup->Attributes,
-                                                                WriteCoord,
-                                                                static_cast<size_t>(lStringLength)));
-    }
-    CATCH_LOG();
-
-    // highlight new command
-    WriteCoord.Y = (SHORT)(Popup->Region.Top + 1 + NewCurrentCommand - TopIndex);
-
-    // inverted attributes
-    try
-    {
-        WORD const Attributes = (WORD)(((PopupLegacyAttributes << 4) & 0xf0) | ((PopupLegacyAttributes >> 4) & 0x0f));
-        lStringLength = gsl::narrow<ULONG>(FillOutputAttributes(screenInfo,
-                                                                Attributes,
-                                                                WriteCoord,
-                                                                lStringLength));
-    }
-    CATCH_LOG();
-}
-
-void DrawCommandListPopup(_In_ PCLE_POPUP const Popup,
-                          const SHORT CurrentCommand,
-                          _In_ PCOMMAND_HISTORY const CommandHistory,
-                          SCREEN_INFORMATION& screenInfo)
-{
-    // draw empty popup
-    COORD WriteCoord;
-    WriteCoord.X = (SHORT)(Popup->Region.Left + 1);
-    WriteCoord.Y = (SHORT)(Popup->Region.Top + 1);
-    ULONG lStringLength = POPUP_SIZE_X(Popup);
-    for (SHORT i = 0; i < POPUP_SIZE_Y(Popup); ++i)
-    {
-        try
-        {
-            lStringLength = gsl::narrow<ULONG>(FillOutputAttributes(screenInfo,
-                                                                    Popup->Attributes,
-                                                                    WriteCoord,
-                                                                    lStringLength));
-            lStringLength = gsl::narrow<ULONG>(FillOutputW(screenInfo,
-                                                           { UNICODE_SPACE },
-                                                           WriteCoord,
-                                                           lStringLength));
-        }
-        CATCH_LOG();
-
-        WriteCoord.Y += 1;
-    }
-
-    WriteCoord.Y = (SHORT)(Popup->Region.Top + 1);
-    SHORT i = std::max(gsl::narrow<SHORT>(Popup->BottomIndex - POPUP_SIZE_Y(Popup) + 1), 0i16);
-    for (; i <= Popup->BottomIndex; i++)
-    {
-        CHAR CommandNumber[COMMAND_NUMBER_SIZE];
-        // Write command number to screen.
-        if (0 != _itoa_s(i, CommandNumber, ARRAYSIZE(CommandNumber), 10))
-        {
-            return;
-        }
-
-        PCHAR CommandNumberPtr = CommandNumber;
-
-        size_t CommandNumberLength;
-        if (FAILED(StringCchLengthA(CommandNumberPtr, ARRAYSIZE(CommandNumber), &CommandNumberLength)))
-        {
-            return;
-        }
-        __assume_bound(CommandNumberLength);
-
-        if (CommandNumberLength + 1 >= ARRAYSIZE(CommandNumber))
-        {
-            return;
-        }
-
-        CommandNumber[CommandNumberLength] = ':';
-        CommandNumber[CommandNumberLength + 1] = ' ';
-        CommandNumberLength += 2;
-        if (CommandNumberLength > (ULONG)POPUP_SIZE_X(Popup))
-        {
-            CommandNumberLength = (ULONG)POPUP_SIZE_X(Popup);
-        }
-
-        WriteCoord.X = (SHORT)(Popup->Region.Left + 1);
-        try
-        {
-            std::vector<char> chars{ CommandNumberPtr, CommandNumberPtr + CommandNumberLength };
-            CommandNumberLength = WriteOutputStringA(screenInfo,
-                                                     chars,
-                                                     WriteCoord);
-        }
-        CATCH_LOG();
-
-        // write command to screen
-        lStringLength = CommandHistory->Commands[COMMAND_NUM_TO_INDEX(i, CommandHistory)]->CommandLength / sizeof(WCHAR);
-        {
-            DWORD lTmpStringLength = lStringLength;
-            LONG lPopupLength = (LONG)(POPUP_SIZE_X(Popup) - CommandNumberLength);
-            LPWSTR lpStr = CommandHistory->Commands[COMMAND_NUM_TO_INDEX(i, CommandHistory)]->Command;
-            while (lTmpStringLength--)
-            {
-                if (IsCharFullWidth(*lpStr++))
-                {
-                    lPopupLength -= 2;
-                }
-                else
-                {
-                    lPopupLength--;
-                }
-
-                if (lPopupLength <= 0)
-                {
-                    lStringLength -= lTmpStringLength;
-                    if (lPopupLength < 0)
-                    {
-                        lStringLength--;
-                    }
-
-                    break;
-                }
-            }
-        }
-
-        WriteCoord.X = (SHORT)(WriteCoord.X + CommandNumberLength);
-        try
-        {
-            auto command = CommandHistory->Commands[COMMAND_NUM_TO_INDEX(i, CommandHistory)]->Command;
-            std::vector<wchar_t> chars{ command, command + lStringLength };
-            WriteOutputStringW(screenInfo, chars, WriteCoord);
-        }
-        CATCH_LOG();
-
-        // write attributes to screen
-        if (COMMAND_NUM_TO_INDEX(i, CommandHistory) == CurrentCommand)
-        {
-            WriteCoord.X = (SHORT)(Popup->Region.Left + 1);
-            WORD PopupLegacyAttributes = Popup->Attributes.GetLegacyAttributes();
-            // inverted attributes
-            WORD const Attributes = (WORD)(((PopupLegacyAttributes << 4) & 0xf0) | ((PopupLegacyAttributes >> 4) & 0x0f));
-            lStringLength = POPUP_SIZE_X(Popup);
-
-            try
-            {
-                const TextAttribute attr{ Attributes };
-                FillOutputAttributes(screenInfo,
-                                     attr,
-                                     WriteCoord,
-                                     static_cast<size_t>(lStringLength));
-
-            }
-            CATCH_LOG();
-        }
-
-        WriteCoord.Y += 1;
-    }
-}
-
-void UpdateCommandListPopup(_In_ SHORT Delta,
-                            _Inout_ PSHORT CurrentCommand,   // real index, not command #
-                            _In_ PCOMMAND_HISTORY const CommandHistory,
-                            _In_ PCLE_POPUP Popup,
-                            SCREEN_INFORMATION& screenInfo,
-                            const DWORD Flags)
-{
-    if (Delta == 0)
-    {
-        return;
-    }
-    SHORT const Size = POPUP_SIZE_Y(Popup);
-
-    SHORT CurCmdNum;
-    SHORT NewCmdNum;
-
-    if (Flags & UCLP_WRAP)
-    {
-        CurCmdNum = *CurrentCommand;
-        NewCmdNum = CurCmdNum + Delta;
-        NewCmdNum = COMMAND_INDEX_TO_NUM(NewCmdNum, CommandHistory);
-        CurCmdNum = COMMAND_INDEX_TO_NUM(CurCmdNum, CommandHistory);
-    }
-    else
-    {
-        CurCmdNum = COMMAND_INDEX_TO_NUM(*CurrentCommand, CommandHistory);
-        NewCmdNum = CurCmdNum + Delta;
-        if (NewCmdNum >= CommandHistory->NumberOfCommands)
-        {
-            NewCmdNum = (SHORT)(CommandHistory->NumberOfCommands - 1);
-        }
-        else if (NewCmdNum < 0)
-        {
-            NewCmdNum = 0;
-        }
-    }
-    Delta = NewCmdNum - CurCmdNum;
-
-    bool Scroll = false;
-    // determine amount to scroll, if any
-    if (NewCmdNum <= Popup->BottomIndex - Size)
-    {
-        Popup->BottomIndex += Delta;
-        if (Popup->BottomIndex < (SHORT)(Size - 1))
-        {
-            Popup->BottomIndex = (SHORT)(Size - 1);
-        }
-        Scroll = true;
-    }
-    else if (NewCmdNum > Popup->BottomIndex)
-    {
-        Popup->BottomIndex += Delta;
-        if (Popup->BottomIndex >= CommandHistory->NumberOfCommands)
-        {
-            Popup->BottomIndex = (SHORT)(CommandHistory->NumberOfCommands - 1);
-        }
-        Scroll = true;
-    }
-
-    // write commands to popup
-    if (Scroll)
-    {
-        DrawCommandListPopup(Popup, COMMAND_NUM_TO_INDEX(NewCmdNum, CommandHistory), CommandHistory, screenInfo);
-    }
-    else
-    {
-        UpdateHighlight(Popup, COMMAND_INDEX_TO_NUM((*CurrentCommand), CommandHistory), NewCmdNum, screenInfo);
-    }
-
-    *CurrentCommand = COMMAND_NUM_TO_INDEX(NewCmdNum, CommandHistory);
-}
-
-UINT LoadStringEx(_In_ HINSTANCE hModule, _In_ UINT wID, _Out_writes_(cchBufferMax) LPWSTR lpBuffer, _In_ UINT cchBufferMax, _In_ WORD wLangId)
-{
-    // Make sure the parms are valid.
-    if (lpBuffer == nullptr)
-    {
-        return 0;
-    }
-
-    UINT cch = 0;
-
-    // String Tables are broken up into 16 string segments.  Find the segment containing the string we are interested in.
-    HANDLE const hResInfo = FindResourceEx(hModule, RT_STRING, (LPTSTR)((LONG_PTR)(((USHORT)wID >> 4) + 1)), wLangId);
-    if (hResInfo != nullptr)
-    {
-        // Load that segment.
-        HANDLE const hStringSeg = (HRSRC)LoadResource(hModule, (HRSRC)hResInfo);
-
-        // Lock the resource.
-        LPTSTR lpsz;
-        if (hStringSeg != nullptr && (lpsz = (LPTSTR)LockResource(hStringSeg)) != nullptr)
-        {
-            // Move past the other strings in this segment. (16 strings in a segment -> & 0x0F)
-            wID &= 0x0F;
-            for (;;)
-            {
-                cch = *((WCHAR *)lpsz++);   // PASCAL like string count
-                // first WCHAR is count of WCHARs
-                if (wID-- == 0)
-                {
-                    break;
-                }
-
-                lpsz += cch;    // Step to start if next string
-            }
-
-            // chhBufferMax == 0 means return a pointer to the read-only resource buffer.
-            if (cchBufferMax == 0)
-            {
-                *(LPTSTR *)lpBuffer = lpsz;
-            }
-            else
-            {
-                // Account for the nullptr
-                cchBufferMax--;
-
-                // Don't copy more than the max allowed.
-                if (cch > cchBufferMax)
-                    cch = cchBufferMax;
-
-                // Copy the string into the buffer.
-                memmove(lpBuffer, lpsz, cch * sizeof(WCHAR));
-            }
-        }
-    }
-
-    // Append a nullptr.
-    if (cchBufferMax != 0)
-    {
-        lpBuffer[cch] = 0;
-    }
-
-    return cch;
->>>>>>> ce69d291
-}
+/********************************************************
+*                                                       *
+*   Copyright (C) Microsoft. All rights reserved.       *
+*                                                       *
+********************************************************/
+#include "precomp.h"
+
+#include "cmdline.h"
+#include "popup.h"
+
+#include "_output.h"
+#include "output.h"
+#include "stream.h"
+#include "_stream.h"
+#include "dbcs.h"
+#include "handle.h"
+#include "misc.h"
+#include "../types/inc/convert.hpp"
+#include "srvinit.h"
+
+#include "ApiRoutines.h"
+
+#include "..\interactivity\inc\ServiceLocator.hpp"
+
+#pragma hdrstop
+
+[[nodiscard]]
+HRESULT CommandNumberPopup(_In_ COOKED_READ_DATA* const CookedReadData);
+
+// Routine Description:
+// - This routine validates a string buffer and returns the pointers of where the strings start within the buffer.
+// Arguments:
+// - Unicode - Supplies a boolean that is TRUE if the buffer contains Unicode strings, FALSE otherwise.
+// - Buffer - Supplies the buffer to be validated.
+// - size - Supplies the size, in bytes, of the buffer to be validated.
+// - Count - Supplies the expected number of strings in the buffer.
+// ... - Supplies a pair of arguments per expected string. The first one is the expected size, in bytes, of the string
+//       and the second one receives a pointer to where the string starts.
+// Return Value:
+// - TRUE if the buffer is valid, FALSE otherwise.
+bool IsValidStringBuffer(_In_ bool Unicode, _In_reads_bytes_(Size) PVOID Buffer, _In_ ULONG Size, _In_ ULONG Count, ...)
+{
+    va_list Marker;
+    va_start(Marker, Count);
+
+    while (Count > 0)
+    {
+        ULONG const StringSize = va_arg(Marker, ULONG);
+        PVOID* StringStart = va_arg(Marker, PVOID *);
+
+        // Make sure the string fits in the supplied buffer and that it is properly aligned.
+        if (StringSize > Size)
+        {
+            break;
+        }
+
+        if ((Unicode != false) && ((StringSize % sizeof(WCHAR)) != 0))
+        {
+            break;
+        }
+
+        *StringStart = Buffer;
+
+        // Go to the next string.
+        Buffer = RtlOffsetToPointer(Buffer, StringSize);
+        Size -= StringSize;
+        Count -= 1;
+    }
+
+    va_end(Marker);
+
+    return Count == 0;
+}
+
+// Routine Description:
+// - Detects Word delimiters
+bool IsWordDelim(const wchar_t wch)
+{
+    // the space character is always a word delimiter. Do not add it to the WordDelimiters global because
+    // that contains the user configurable word delimiters only.
+    if (wch == UNICODE_SPACE)
+    {
+        return true;
+    }
+    const auto& delimiters = ServiceLocator::LocateGlobals().WordDelimiters;
+    return std::find(delimiters.begin(), delimiters.end(), wch) != delimiters.end();
+}
+
+bool IsWordDelim(const std::vector<wchar_t>& charData)
+{
+    if (charData.size() != 1)
+    {
+        return false;
+    }
+    return IsWordDelim(charData.front());
+}
+
+CommandLine::CommandLine()
+{
+
+}
+
+CommandLine::~CommandLine()
+{
+
+}
+
+CommandLine& CommandLine::Instance()
+{
+    static CommandLine c;
+    return c;
+}
+
+bool CommandLine::IsEditLineEmpty() const
+{
+    const CONSOLE_INFORMATION& gci = ServiceLocator::LocateGlobals().getConsoleInformation();
+    const COOKED_READ_DATA* const pTyped = gci.lpCookedReadData;
+
+    if (nullptr == pTyped)
+    {
+        // If the cooked read data pointer is null, there is no edit line data and therefore it's empty.
+        return true;
+    }
+    else if (0 == pTyped->_NumberOfVisibleChars)
+    {
+        // If we had a valid pointer, but there are no visible characters for the edit line, then it's empty.
+        // Someone started editing and back spaced the whole line out so it exists, but has no data.
+        return true;
+    }
+    else
+    {
+        return false;
+    }
+}
+
+void CommandLine::Hide(const bool fUpdateFields)
+{
+    const CONSOLE_INFORMATION& gci = ServiceLocator::LocateGlobals().getConsoleInformation();
+    if (!IsEditLineEmpty())
+    {
+        COOKED_READ_DATA* CookedReadData = gci.lpCookedReadData;
+        DeleteCommandLine(CookedReadData, fUpdateFields);
+    }
+}
+
+void CommandLine::Show()
+{
+    const CONSOLE_INFORMATION& gci = ServiceLocator::LocateGlobals().getConsoleInformation();
+    if (!IsEditLineEmpty())
+    {
+        COOKED_READ_DATA* CookedReadData = gci.lpCookedReadData;
+        RedrawCommandLine(CookedReadData);
+    }
+}
+
+void DeleteCommandLine(_Inout_ COOKED_READ_DATA* const pCookedReadData, const bool fUpdateFields)
+{
+    size_t CharsToWrite = pCookedReadData->_NumberOfVisibleChars;
+    COORD coordOriginalCursor = pCookedReadData->_OriginalCursorPosition;
+    const COORD coordBufferSize = pCookedReadData->_screenInfo.GetScreenBufferSize();
+
+    // catch the case where the current command has scrolled off the top of the screen.
+    if (coordOriginalCursor.Y < 0)
+    {
+        CharsToWrite += coordBufferSize.X * coordOriginalCursor.Y;
+        CharsToWrite += pCookedReadData->_OriginalCursorPosition.X;   // account for prompt
+        pCookedReadData->_OriginalCursorPosition.X = 0;
+        pCookedReadData->_OriginalCursorPosition.Y = 0;
+        coordOriginalCursor.X = 0;
+        coordOriginalCursor.Y = 0;
+    }
+
+    if (!CheckBisectStringW(pCookedReadData->_BackupLimit,
+                            CharsToWrite,
+                            coordBufferSize.X - pCookedReadData->_OriginalCursorPosition.X))
+    {
+        CharsToWrite++;
+    }
+
+    try
+    {
+        FillOutputW(pCookedReadData->_screenInfo,
+                    { UNICODE_SPACE },
+                    coordOriginalCursor,
+                    CharsToWrite);
+    }
+    CATCH_LOG();
+
+    if (fUpdateFields)
+    {
+        pCookedReadData->_BufPtr = pCookedReadData->_BackupLimit;
+        pCookedReadData->_BytesRead = 0;
+        pCookedReadData->_CurrentPosition = 0;
+        pCookedReadData->_NumberOfVisibleChars = 0;
+    }
+
+    LOG_IF_FAILED(pCookedReadData->_screenInfo.SetCursorPosition(pCookedReadData->_OriginalCursorPosition, true));
+}
+
+void RedrawCommandLine(_Inout_ COOKED_READ_DATA* const pCookedReadData)
+{
+    if (pCookedReadData->_Echo)
+    {
+        // _DrawBorder the command line
+        pCookedReadData->_OriginalCursorPosition = pCookedReadData->_screenInfo.GetTextBuffer().GetCursor().GetPosition();
+
+        SHORT ScrollY = 0;
+#pragma prefast(suppress:28931, "Status is not unused. It's used in debug assertions.")
+        NTSTATUS Status = WriteCharsLegacy(pCookedReadData->_screenInfo,
+                                           pCookedReadData->_BackupLimit,
+                                           pCookedReadData->_BackupLimit,
+                                           pCookedReadData->_BackupLimit,
+                                           &pCookedReadData->_BytesRead,
+                                           &pCookedReadData->_NumberOfVisibleChars,
+                                           pCookedReadData->_OriginalCursorPosition.X,
+                                           WC_DESTRUCTIVE_BACKSPACE | WC_KEEP_CURSOR_VISIBLE | WC_ECHO,
+                                           &ScrollY);
+        FAIL_FAST_IF_NTSTATUS_FAILED(Status);
+
+        pCookedReadData->_OriginalCursorPosition.Y += ScrollY;
+
+        // Move the cursor back to the right position
+        COORD CursorPosition = pCookedReadData->_OriginalCursorPosition;
+        CursorPosition.X += (SHORT)RetrieveTotalNumberOfSpaces(pCookedReadData->_OriginalCursorPosition.X,
+                                                               pCookedReadData->_BackupLimit,
+                                                               pCookedReadData->_CurrentPosition);
+        if (CheckBisectStringW(pCookedReadData->_BackupLimit,
+                               pCookedReadData->_CurrentPosition,
+                               pCookedReadData->_screenInfo.GetScreenBufferSize().X - pCookedReadData->_OriginalCursorPosition.X))
+        {
+            CursorPosition.X++;
+        }
+        Status = AdjustCursorPosition(pCookedReadData->_screenInfo, CursorPosition, TRUE, nullptr);
+        FAIL_FAST_IF_NTSTATUS_FAILED(Status);
+    }
+}
+
+// Routine Description:
+// - This routine copies the commandline specified by Index into the cooked read buffer
+void SetCurrentCommandLine(_In_ COOKED_READ_DATA* const CookedReadData, _In_ SHORT Index) // index, not command number
+{
+    DeleteCommandLine(CookedReadData, TRUE);
+    FAIL_FAST_IF_FAILED(CookedReadData->_CommandHistory->RetrieveNth(Index,
+                                                                     CookedReadData->SpanWholeBuffer(),
+                                                                     CookedReadData->_BytesRead));
+    FAIL_FAST_IF_FALSE(CookedReadData->_BackupLimit == CookedReadData->_BufPtr);
+    if (CookedReadData->_Echo)
+    {
+        SHORT ScrollY = 0;
+        FAIL_FAST_IF_NTSTATUS_FAILED(WriteCharsLegacy(CookedReadData->_screenInfo,
+                                                      CookedReadData->_BackupLimit,
+                                                      CookedReadData->_BufPtr,
+                                                      CookedReadData->_BufPtr,
+                                                      &CookedReadData->_BytesRead,
+                                                      &CookedReadData->_NumberOfVisibleChars,
+                                                      CookedReadData->_OriginalCursorPosition.X,
+                                                      WC_DESTRUCTIVE_BACKSPACE | WC_KEEP_CURSOR_VISIBLE | WC_ECHO,
+                                                      &ScrollY));
+        CookedReadData->_OriginalCursorPosition.Y += ScrollY;
+    }
+
+    size_t const CharsToWrite = CookedReadData->_BytesRead / sizeof(WCHAR);
+    CookedReadData->_CurrentPosition = CharsToWrite;
+    CookedReadData->_BufPtr = CookedReadData->_BackupLimit + CharsToWrite;
+}
+
+// Routine Description:
+// - This routine handles the command list popup.  It returns when we're out of input or the user has selected a command line.
+// Return Value:
+// - CONSOLE_STATUS_WAIT - we ran out of input, so a wait block was created
+// - CONSOLE_STATUS_READ_COMPLETE - user hit return
+[[nodiscard]]
+NTSTATUS ProcessCommandListInput(COOKED_READ_DATA* const pCookedReadData)
+{
+    const CONSOLE_INFORMATION& gci = ServiceLocator::LocateGlobals().getConsoleInformation();
+    CommandHistory* const pCommandHistory = pCookedReadData->_CommandHistory;
+    Popup* const Popup = pCommandHistory->PopupList.front();
+    NTSTATUS Status = STATUS_SUCCESS;
+    INPUT_READ_HANDLE_DATA* const pInputReadHandleData = pCookedReadData->GetInputReadHandleData();
+    InputBuffer* const pInputBuffer = pCookedReadData->GetInputBuffer();
+
+    for (;;)
+    {
+        WCHAR Char;
+        bool PopupKeys = false;
+
+        Status = GetChar(pInputBuffer,
+                         &Char,
+                         true,
+                         nullptr,
+                         &PopupKeys,
+                         nullptr);
+        if (!NT_SUCCESS(Status))
+        {
+            if (Status != CONSOLE_STATUS_WAIT)
+            {
+                pCookedReadData->_BytesRead = 0;
+            }
+            return Status;
+        }
+
+        SHORT Index;
+        if (PopupKeys)
+        {
+            switch (Char)
+            {
+            case VK_F9:
+            {
+                const HRESULT hr = CommandNumberPopup(pCookedReadData);
+                if (S_FALSE == hr)
+                {
+                    // If we couldn't make the popup, break and go around to read another input character.
+                    break;
+                }
+                else
+                {
+                    return hr;
+                }
+            }
+            case VK_ESCAPE:
+                pCookedReadData->EndCurrentPopup();
+                return CONSOLE_STATUS_WAIT_NO_BLOCK;
+            case VK_UP:
+                Popup->Update(-1);
+                break;
+            case VK_DOWN:
+                Popup->Update(1);
+                break;
+            case VK_END:
+                // Move waaay forward, UpdateCommandListPopup() can handle it.
+                Popup->Update((SHORT)(pCommandHistory->GetNumberOfCommands()));
+                break;
+            case VK_HOME:
+                // Move waaay back, UpdateCommandListPopup() can handle it.
+                Popup->Update(-(SHORT)(pCommandHistory->GetNumberOfCommands()));
+                break;
+            case VK_PRIOR:
+                Popup->Update(-(SHORT)Popup->Height());
+                break;
+            case VK_NEXT:
+                Popup->Update((SHORT)Popup->Height());
+                break;
+            case VK_LEFT:
+            case VK_RIGHT:
+                Index = Popup->CurrentCommand;
+                pCookedReadData->EndCurrentPopup();
+                SetCurrentCommandLine(pCookedReadData, (SHORT)Index);
+                return CONSOLE_STATUS_WAIT_NO_BLOCK;
+            default:
+                break;
+            }
+        }
+        else if (Char == UNICODE_CARRIAGERETURN)
+        {
+            DWORD LineCount = 1;
+            Index = Popup->CurrentCommand;
+            pCookedReadData->EndCurrentPopup();
+            SetCurrentCommandLine(pCookedReadData, (SHORT)Index);
+            pCookedReadData->ProcessInput(UNICODE_CARRIAGERETURN, 0, Status);
+            // complete read
+            if (pCookedReadData->_Echo)
+            {
+                // check for alias
+                pCookedReadData->ProcessAliases(LineCount);
+            }
+
+            Status = STATUS_SUCCESS;
+            size_t NumBytes;
+            if (pCookedReadData->_BytesRead > pCookedReadData->_UserBufferSize || LineCount > 1)
+            {
+                if (LineCount > 1)
+                {
+                    PWSTR Tmp;
+                    for (Tmp = pCookedReadData->_BackupLimit; *Tmp != UNICODE_LINEFEED; Tmp++)
+                    {
+                        FAIL_FAST_IF_FALSE(Tmp < (pCookedReadData->_BackupLimit + pCookedReadData->_BytesRead));
+                    }
+                    NumBytes = (Tmp - pCookedReadData->_BackupLimit + 1) * sizeof(*Tmp);
+                }
+                else
+                {
+                    NumBytes = pCookedReadData->_UserBufferSize;
+                }
+
+                // Copy what we can fit into the user buffer
+                memmove(pCookedReadData->_UserBuffer, pCookedReadData->_BackupLimit, NumBytes);
+
+                // Store all of the remaining as pending until the next read operation.
+                const std::string_view pending{ ((char*)pCookedReadData->_BackupLimit + NumBytes), pCookedReadData->_BytesRead - NumBytes };
+                if (LineCount > 1)
+                {
+                    pInputReadHandleData->SaveMultilinePendingInput(pending);
+                }
+                else
+                {
+                    pInputReadHandleData->SavePendingInput(pending);
+                }
+            }
+            else
+            {
+                NumBytes = pCookedReadData->_BytesRead;
+                memmove(pCookedReadData->_UserBuffer, pCookedReadData->_BackupLimit, NumBytes);
+            }
+
+            if (!pCookedReadData->_fIsUnicode)
+            {
+                PCHAR TransBuffer;
+
+                // If ansi, translate string.
+                TransBuffer = (PCHAR) new(std::nothrow) BYTE[NumBytes];
+                if (TransBuffer == nullptr)
+                {
+                    return STATUS_NO_MEMORY;
+                }
+
+                NumBytes = ConvertToOem(gci.CP,
+                                        pCookedReadData->_UserBuffer,
+                                        gsl::narrow<UINT>(NumBytes / sizeof(WCHAR)),
+                                        TransBuffer,
+                                        gsl::narrow<UINT>(NumBytes));
+                memmove(pCookedReadData->_UserBuffer, TransBuffer, NumBytes);
+                delete[] TransBuffer;
+            }
+
+            *(pCookedReadData->pdwNumBytes) = NumBytes;
+
+            return CONSOLE_STATUS_READ_COMPLETE;
+        }
+        else
+        {
+            if (pCookedReadData->_CommandHistory->FindMatchingCommand({ &Char, 1 }, Popup->CurrentCommand, Index, CommandHistory::MatchOptions::JustLooking))
+            {
+                Popup->Update((SHORT)(Index - Popup->CurrentCommand), true);
+            }
+        }
+    }
+}
+
+// Routine Description:
+// - This routine handles the delete from cursor to char char popup.  It returns when we're out of input or the user has entered a char.
+// Return Value:
+// - CONSOLE_STATUS_WAIT - we ran out of input, so a wait block was created
+// - CONSOLE_STATUS_READ_COMPLETE - user hit return
+[[nodiscard]]
+NTSTATUS ProcessCopyFromCharInput(_In_ COOKED_READ_DATA* const pCookedReadData)
+{
+    NTSTATUS Status = STATUS_SUCCESS;
+    InputBuffer* const pInputBuffer = pCookedReadData->GetInputBuffer();
+    for (;;)
+    {
+        WCHAR Char;
+        bool PopupKeys = false;
+        Status = GetChar(pInputBuffer,
+                         &Char,
+                         TRUE,
+                         nullptr,
+                         &PopupKeys,
+                         nullptr);
+        if (!NT_SUCCESS(Status))
+        {
+            if (Status != CONSOLE_STATUS_WAIT)
+            {
+                pCookedReadData->_BytesRead = 0;
+            }
+
+            return Status;
+        }
+
+        if (PopupKeys)
+        {
+            switch (Char)
+            {
+            case VK_ESCAPE:
+                pCookedReadData->EndCurrentPopup();
+                return CONSOLE_STATUS_WAIT_NO_BLOCK;
+            }
+        }
+
+        pCookedReadData->EndCurrentPopup();
+
+        size_t i;  // char index (not byte)
+        // delete from cursor up to specified char
+        for (i = pCookedReadData->_CurrentPosition + 1; i < (int)(pCookedReadData->_BytesRead / sizeof(WCHAR)); i++)
+        {
+            if (pCookedReadData->_BackupLimit[i] == Char)
+            {
+                break;
+            }
+        }
+
+        if (i != (int)(pCookedReadData->_BytesRead / sizeof(WCHAR) + 1))
+        {
+            COORD CursorPosition;
+
+            // save cursor position
+            CursorPosition = pCookedReadData->_screenInfo.GetTextBuffer().GetCursor().GetPosition();
+
+            // Delete commandline.
+            DeleteCommandLine(pCookedReadData, FALSE);
+
+            // Delete chars.
+            memmove(&pCookedReadData->_BackupLimit[pCookedReadData->_CurrentPosition],
+                    &pCookedReadData->_BackupLimit[i],
+                    pCookedReadData->_BytesRead - (i * sizeof(WCHAR)));
+            pCookedReadData->_BytesRead -= (i - pCookedReadData->_CurrentPosition) * sizeof(WCHAR);
+
+            // Write commandline.
+            if (pCookedReadData->_Echo)
+            {
+                Status = WriteCharsLegacy(pCookedReadData->_screenInfo,
+                                          pCookedReadData->_BackupLimit,
+                                          pCookedReadData->_BackupLimit,
+                                          pCookedReadData->_BackupLimit,
+                                          &pCookedReadData->_BytesRead,
+                                          &pCookedReadData->_NumberOfVisibleChars,
+                                          pCookedReadData->_OriginalCursorPosition.X,
+                                          WC_DESTRUCTIVE_BACKSPACE | WC_KEEP_CURSOR_VISIBLE | WC_ECHO,
+                                          nullptr);
+                FAIL_FAST_IF_NTSTATUS_FAILED(Status);
+            }
+
+            // restore cursor position
+            Status = pCookedReadData->_screenInfo.SetCursorPosition(CursorPosition, TRUE);
+            FAIL_FAST_IF_NTSTATUS_FAILED(Status);
+        }
+
+        return CONSOLE_STATUS_WAIT_NO_BLOCK;
+    }
+}
+
+// Routine Description:
+// - This routine handles the delete char popup.  It returns when we're out of input or the user has entered a char.
+// Return Value:
+// - CONSOLE_STATUS_WAIT - we ran out of input, so a wait block was created
+// - CONSOLE_STATUS_READ_COMPLETE - user hit return
+[[nodiscard]]
+NTSTATUS ProcessCopyToCharInput(_In_ COOKED_READ_DATA* const pCookedReadData)
+{
+    NTSTATUS Status = STATUS_SUCCESS;
+    InputBuffer* const pInputBuffer = pCookedReadData->GetInputBuffer();
+    for (;;)
+    {
+        WCHAR Char;
+        bool PopupKeys = false;
+        Status = GetChar(pInputBuffer,
+                         &Char,
+                         true,
+                         nullptr,
+                         &PopupKeys,
+                         nullptr);
+        if (!NT_SUCCESS(Status))
+        {
+            if (Status != CONSOLE_STATUS_WAIT)
+            {
+                pCookedReadData->_BytesRead = 0;
+            }
+            return Status;
+        }
+
+        if (PopupKeys)
+        {
+            switch (Char)
+            {
+            case VK_ESCAPE:
+                pCookedReadData->EndCurrentPopup();
+                return CONSOLE_STATUS_WAIT_NO_BLOCK;
+            }
+        }
+
+        pCookedReadData->EndCurrentPopup();
+
+        // copy up to specified char
+        const auto LastCommand = pCookedReadData->_CommandHistory->GetLastCommand();
+        if (!LastCommand.empty())
+        {
+            size_t i;
+
+            // find specified char in last command
+            for (i = pCookedReadData->_CurrentPosition + 1; i < LastCommand.size(); i++)
+            {
+                if (LastCommand[i] == Char)
+                {
+                    break;
+                }
+            }
+
+            // If we found it, copy up to it.
+            if (i < LastCommand.size() &&
+                (LastCommand.size() > pCookedReadData->_CurrentPosition))
+            {
+                size_t j = i - pCookedReadData->_CurrentPosition;
+                FAIL_FAST_IF_FALSE(j > 0);
+                const auto bufferSpan = pCookedReadData->SpanAtPointer();
+                std::copy_n(LastCommand.cbegin() + pCookedReadData->_CurrentPosition,
+                            j,
+                            bufferSpan.begin());
+                pCookedReadData->_CurrentPosition += j;
+                j *= sizeof(WCHAR);
+                pCookedReadData->_BytesRead = std::max(pCookedReadData->_BytesRead,
+                                                       pCookedReadData->_CurrentPosition * sizeof(WCHAR));
+                if (pCookedReadData->_Echo)
+                {
+                    size_t NumSpaces;
+                    SHORT ScrollY = 0;
+
+                    Status = WriteCharsLegacy(pCookedReadData->_screenInfo,
+                                              pCookedReadData->_BackupLimit,
+                                              pCookedReadData->_BufPtr,
+                                              pCookedReadData->_BufPtr,
+                                              &j,
+                                              &NumSpaces,
+                                              pCookedReadData->_OriginalCursorPosition.X,
+                                              WC_DESTRUCTIVE_BACKSPACE | WC_KEEP_CURSOR_VISIBLE | WC_ECHO,
+                                              &ScrollY);
+                    FAIL_FAST_IF_NTSTATUS_FAILED(Status);
+                    pCookedReadData->_OriginalCursorPosition.Y += ScrollY;
+                    pCookedReadData->_NumberOfVisibleChars += NumSpaces;
+                }
+
+                pCookedReadData->_BufPtr += j / sizeof(WCHAR);
+            }
+        }
+
+        return CONSOLE_STATUS_WAIT_NO_BLOCK;
+    }
+}
+
+// Routine Description:
+// - This routine handles the command number selection popup.
+// Return Value:
+// - CONSOLE_STATUS_WAIT - we ran out of input, so a wait block was created
+// - CONSOLE_STATUS_READ_COMPLETE - user hit return
+[[nodiscard]]
+NTSTATUS ProcessCommandNumberInput(_In_ COOKED_READ_DATA* const pCookedReadData)
+{
+    CommandHistory* const CommandHistory = pCookedReadData->_CommandHistory;
+    Popup* const Popup = CommandHistory->PopupList.front();
+    NTSTATUS Status = STATUS_SUCCESS;
+    InputBuffer* const pInputBuffer = pCookedReadData->GetInputBuffer();
+    for (;;)
+    {
+        WCHAR Char;
+        bool PopupKeys = false;
+
+        Status = GetChar(pInputBuffer,
+                         &Char,
+                         TRUE,
+                         nullptr,
+                         &PopupKeys,
+                         nullptr);
+        if (!NT_SUCCESS(Status))
+        {
+            if (Status != CONSOLE_STATUS_WAIT)
+            {
+                pCookedReadData->_BytesRead = 0;
+            }
+            return Status;
+        }
+
+        if (Char >= L'0' && Char <= L'9')
+        {
+            if (Popup->NumberRead < 5)
+            {
+                size_t CharsToWrite = sizeof(WCHAR);
+                const TextAttribute realAttributes = pCookedReadData->_screenInfo.GetAttributes();
+                pCookedReadData->_screenInfo.SetAttributes(Popup->Attributes);
+                size_t NumSpaces;
+                Status = WriteCharsLegacy(pCookedReadData->_screenInfo,
+                                          Popup->NumberBuffer,
+                                          &Popup->NumberBuffer[Popup->NumberRead],
+                                          &Char,
+                                          &CharsToWrite,
+                                          &NumSpaces,
+                                          pCookedReadData->_OriginalCursorPosition.X,
+                                          WC_DESTRUCTIVE_BACKSPACE | WC_KEEP_CURSOR_VISIBLE | WC_ECHO,
+                                          nullptr);
+                FAIL_FAST_IF_NTSTATUS_FAILED(Status);
+                pCookedReadData->_screenInfo.SetAttributes(realAttributes);
+                Popup->NumberBuffer[Popup->NumberRead] = Char;
+                Popup->NumberRead += 1;
+            }
+        }
+        else if (Char == UNICODE_BACKSPACE)
+        {
+            if (Popup->NumberRead > 0)
+            {
+                size_t CharsToWrite = sizeof(WCHAR);
+                const TextAttribute realAttributes = pCookedReadData->_screenInfo.GetAttributes();
+                pCookedReadData->_screenInfo.SetAttributes(Popup->Attributes);
+                size_t NumSpaces;
+                Status = WriteCharsLegacy(pCookedReadData->_screenInfo,
+                                          Popup->NumberBuffer,
+                                          &Popup->NumberBuffer[Popup->NumberRead],
+                                          &Char,
+                                          &CharsToWrite,
+                                          &NumSpaces,
+                                          pCookedReadData->_OriginalCursorPosition.X,
+                                          WC_DESTRUCTIVE_BACKSPACE | WC_KEEP_CURSOR_VISIBLE | WC_ECHO,
+                                          nullptr);
+
+                FAIL_FAST_IF_NTSTATUS_FAILED(Status);
+                pCookedReadData->_screenInfo.SetAttributes(realAttributes);
+                Popup->NumberBuffer[Popup->NumberRead] = (WCHAR)' ';
+                Popup->NumberRead -= 1;
+            }
+        }
+        else if (Char == (WCHAR)VK_ESCAPE)
+        {
+            pCookedReadData->EndCurrentPopup();
+            if (!CommandHistory->PopupList.empty())
+            {
+                pCookedReadData->EndCurrentPopup();
+            }
+
+            // Note that CookedReadData's OriginalCursorPosition is the position before ANY text was entered on the edit line.
+            // We want to use the position before the cursor was moved for this popup handler specifically, which may be *anywhere* in the edit line
+            // and will be synchronized with the pointers in the CookedReadData structure (BufPtr, etc.)
+            LOG_IF_FAILED(pCookedReadData->_screenInfo.SetCursorPosition(pCookedReadData->BeforeDialogCursorPosition, TRUE));
+        }
+        else if (Char == UNICODE_CARRIAGERETURN)
+        {
+            CHAR NumberBuffer[6];
+            int i;
+
+            // This is guaranteed above.
+            __analysis_assume(Popup->NumberRead < 6);
+            for (i = 0; i < Popup->NumberRead; i++)
+            {
+                FAIL_FAST_IF_FALSE(i < ARRAYSIZE(NumberBuffer));
+                NumberBuffer[i] = (CHAR)Popup->NumberBuffer[i];
+            }
+            NumberBuffer[i] = 0;
+
+            SHORT CommandNumber = (SHORT)atoi(NumberBuffer);
+            if ((WORD)CommandNumber >= (WORD)pCookedReadData->_CommandHistory->GetNumberOfCommands())
+            {
+                CommandNumber = (SHORT)(pCookedReadData->_CommandHistory->GetNumberOfCommands() - 1);
+            }
+
+            pCookedReadData->EndCurrentPopup();
+            if (!CommandHistory->PopupList.empty())
+            {
+                pCookedReadData->EndCurrentPopup();
+            }
+            SetCurrentCommandLine(pCookedReadData, CommandNumber);
+        }
+        return CONSOLE_STATUS_WAIT_NO_BLOCK;
+    }
+}
+
+// Routine Description:
+// - This routine handles the command list popup.  It puts up the popup, then calls ProcessCommandListInput to get and process input.
+// Return Value:
+// - CONSOLE_STATUS_WAIT - we ran out of input, so a wait block was created
+// - STATUS_SUCCESS - read was fully completed (user hit return)
+[[nodiscard]]
+NTSTATUS CommandListPopup(_In_ COOKED_READ_DATA* const CookedReadData)
+{
+    CommandHistory* const CommandHistory = CookedReadData->_CommandHistory;
+    if (CommandHistory &&
+        CommandHistory->GetNumberOfCommands())
+    {
+        COORD PopupSize;
+        PopupSize.X = 40;
+        PopupSize.Y = 10;
+        
+        const auto Popup = CommandHistory->BeginPopup(CookedReadData->_screenInfo, PopupSize, Popup::PopFunc::CommandList);
+
+        SHORT const CurrentCommand = CommandHistory->LastDisplayed;
+        if (CurrentCommand < (SHORT)(CommandHistory->GetNumberOfCommands() - Popup->Height()))
+        {
+            Popup->BottomIndex = std::max(CurrentCommand, gsl::narrow<SHORT>(Popup->Height() - 1i16));
+        }
+        else
+        {
+            Popup->BottomIndex = (SHORT)(CommandHistory->GetNumberOfCommands() - 1);
+        }
+
+        Popup->Draw();
+
+        return ProcessCommandListInput(CookedReadData);
+    }
+    else
+    {
+        return S_FALSE;
+    }
+}
+
+// Routine Description:
+// - This routine handles the "delete up to this char" popup.  It puts up the popup, then calls ProcessCopyFromCharInput to get and process input.
+// Return Value:
+// - CONSOLE_STATUS_WAIT - we ran out of input, so a wait block was created
+// - STATUS_SUCCESS - read was fully completed (user hit return)
+[[nodiscard]]
+NTSTATUS CopyFromCharPopup(_In_ COOKED_READ_DATA* CookedReadData)
+{
+    // Delete the current command from cursor position to the
+    // letter specified by the user. The user is prompted via
+    // popup to enter a character.
+    if (CookedReadData->_CommandHistory)
+    {
+        COORD PopupSize;
+
+        PopupSize.X = COPY_FROM_CHAR_PROMPT_LENGTH + 2;
+        PopupSize.Y = 1;
+
+        CommandHistory* const CommandHistory = CookedReadData->_CommandHistory;
+        const auto Popup = CommandHistory->BeginPopup(CookedReadData->_screenInfo, PopupSize, Popup::PopFunc::CopyFromChar);
+        Popup->Draw();
+
+        return ProcessCopyFromCharInput(CookedReadData);
+    }
+    else
+    {
+        return S_FALSE;
+    }
+}
+
+// Routine Description:
+// - This routine handles the "copy up to this char" popup.  It puts up the popup, then calls ProcessCopyToCharInput to get and process input.
+// Return Value:
+// - CONSOLE_STATUS_WAIT - we ran out of input, so a wait block was created
+// - STATUS_SUCCESS - read was fully completed (user hit return)
+// - S_FALSE - if we couldn't make a popup because we had no commands
+[[nodiscard]]
+NTSTATUS CopyToCharPopup(_In_ COOKED_READ_DATA* CookedReadData)
+{
+    // copy the previous command to the current command, up to but
+    // not including the character specified by the user.  the user
+    // is prompted via popup to enter a character.
+    if (CookedReadData->_CommandHistory)
+    {
+        COORD PopupSize;
+        PopupSize.X = COPY_TO_CHAR_PROMPT_LENGTH + 2;
+        PopupSize.Y = 1;
+
+        CommandHistory* const CommandHistory = CookedReadData->_CommandHistory;
+        const auto Popup = CommandHistory->BeginPopup(CookedReadData->_screenInfo, PopupSize, Popup::PopFunc::CopyToChar);
+        Popup->Draw();
+
+        return ProcessCopyToCharInput(CookedReadData);
+    }
+    else
+    {
+        return S_FALSE;
+    }
+}
+
+// Routine Description:
+// - This routine handles the "enter command number" popup.  It puts up the popup, then calls ProcessCommandNumberInput to get and process input.
+// Return Value:
+// - CONSOLE_STATUS_WAIT - we ran out of input, so a wait block was created
+// - STATUS_SUCCESS - read was fully completed (user hit return)
+// - S_FALSE - if we couldn't make a popup because we had no commands or it wouldn't fit.
+[[nodiscard]]
+HRESULT CommandNumberPopup(_In_ COOKED_READ_DATA* const CookedReadData)
+{
+    if (CookedReadData->_CommandHistory &&
+        CookedReadData->_CommandHistory->GetNumberOfCommands() &&
+        CookedReadData->_screenInfo.GetScreenBufferSize().X >= MINIMUM_COMMAND_PROMPT_SIZE + 2)
+    {
+        COORD PopupSize;
+        // 2 is for border
+        PopupSize.X = COMMAND_NUMBER_PROMPT_LENGTH + COMMAND_NUMBER_LENGTH;
+        PopupSize.Y = 1;
+
+        CommandHistory* const CommandHistory = CookedReadData->_CommandHistory;
+        const auto Popup = CommandHistory->BeginPopup(CookedReadData->_screenInfo, PopupSize, Popup::PopFunc::CommandNumber);
+        Popup->Draw();
+
+        // Save the original cursor position in case the user cancels out of the dialog
+        CookedReadData->BeforeDialogCursorPosition = CookedReadData->_screenInfo.GetTextBuffer().GetCursor().GetPosition();
+
+        // Move the cursor into the dialog so the user can type multiple characters for the command number
+        const COORD CursorPosition = Popup->GetCursorPosition();
+        LOG_IF_FAILED(CookedReadData->_screenInfo.SetCursorPosition(CursorPosition, TRUE));
+
+        // Transfer control to the handler routine
+        return ProcessCommandNumberInput(CookedReadData);
+    }
+    else
+    {
+        return S_FALSE;
+    }
+}
+
+
+// TODO: [MSFT:4586207] Clean up this mess -- needs helpers. http://osgvsowi/4586207
+// Routine Description:
+// - This routine process command line editing keys.
+// Return Value:
+// - CONSOLE_STATUS_WAIT - CommandListPopup ran out of input
+// - CONSOLE_STATUS_READ_COMPLETE - user hit <enter> in CommandListPopup
+// - STATUS_SUCCESS - everything's cool
+[[nodiscard]]
+NTSTATUS ProcessCommandLine(_In_ COOKED_READ_DATA* pCookedReadData,
+                            _In_ WCHAR wch,
+                            const DWORD dwKeyState)
+{
+    const CONSOLE_INFORMATION& gci = ServiceLocator::LocateGlobals().getConsoleInformation();
+    COORD CurrentPosition = { 0 };
+    size_t CharsToWrite;
+    NTSTATUS Status;
+    SHORT ScrollY = 0;
+    const SHORT sScreenBufferSizeX = pCookedReadData->_screenInfo.GetScreenBufferSize().X;
+
+    bool UpdateCursorPosition = false;
+    if (wch == VK_F7 && (dwKeyState & (RIGHT_CTRL_PRESSED | LEFT_CTRL_PRESSED | RIGHT_ALT_PRESSED | LEFT_ALT_PRESSED)) == 0)
+    {
+        HRESULT hr = CommandListPopup(pCookedReadData);
+        if (S_FALSE != hr)
+        {
+            return hr;
+        }
+        // Fall down if we couldn't process the popup.
+    }
+    else
+    {
+        switch (wch)
+        {
+        case VK_ESCAPE:
+            DeleteCommandLine(pCookedReadData, true);
+            break;
+        case VK_UP:
+        case VK_DOWN:
+        case VK_F5:
+            if (wch == VK_F5)
+                wch = VK_UP;
+            // for doskey compatibility, buffer isn't circular
+            if (wch == VK_UP && !pCookedReadData->_CommandHistory->AtFirstCommand() || wch == VK_DOWN && !pCookedReadData->_CommandHistory->AtLastCommand())
+            {
+                DeleteCommandLine(pCookedReadData, true);
+                Status = NTSTATUS_FROM_HRESULT(pCookedReadData->_CommandHistory->Retrieve(wch,
+                                                                                          pCookedReadData->SpanWholeBuffer(),
+                                                                                          pCookedReadData->_BytesRead));
+                FAIL_FAST_IF_FALSE(pCookedReadData->_BackupLimit == pCookedReadData->_BufPtr);
+                if (pCookedReadData->_Echo)
+                {
+                    Status = WriteCharsLegacy(pCookedReadData->_screenInfo,
+                                              pCookedReadData->_BackupLimit,
+                                              pCookedReadData->_BufPtr,
+                                              pCookedReadData->_BufPtr,
+                                              &pCookedReadData->_BytesRead,
+                                              &pCookedReadData->_NumberOfVisibleChars,
+                                              pCookedReadData->_OriginalCursorPosition.X,
+                                              WC_DESTRUCTIVE_BACKSPACE | WC_KEEP_CURSOR_VISIBLE | WC_ECHO,
+                                              &ScrollY);
+                    FAIL_FAST_IF_NTSTATUS_FAILED(Status);
+                    pCookedReadData->_OriginalCursorPosition.Y += ScrollY;
+                }
+                CharsToWrite = pCookedReadData->_BytesRead / sizeof(WCHAR);
+                pCookedReadData->_CurrentPosition = CharsToWrite;
+                pCookedReadData->_BufPtr = pCookedReadData->_BackupLimit + CharsToWrite;
+            }
+            break;
+        case VK_PRIOR:
+        case VK_NEXT:
+            if (pCookedReadData->_CommandHistory && pCookedReadData->_CommandHistory->GetNumberOfCommands())
+            {
+                // display oldest or newest command
+                SHORT CommandNumber;
+                if (wch == VK_PRIOR)
+                {
+                    CommandNumber = 0;
+                }
+                else
+                {
+                    CommandNumber = (SHORT)(pCookedReadData->_CommandHistory->GetNumberOfCommands() - 1);
+                }
+                DeleteCommandLine(pCookedReadData, true);
+                Status = NTSTATUS_FROM_HRESULT(pCookedReadData->_CommandHistory->RetrieveNth(CommandNumber,
+                                                                                             pCookedReadData->SpanWholeBuffer(),
+                                                                                             pCookedReadData->_BytesRead));
+                FAIL_FAST_IF_FALSE(pCookedReadData->_BackupLimit == pCookedReadData->_BufPtr);
+                if (pCookedReadData->_Echo)
+                {
+                    Status = WriteCharsLegacy(pCookedReadData->_screenInfo,
+                                              pCookedReadData->_BackupLimit,
+                                              pCookedReadData->_BufPtr,
+                                              pCookedReadData->_BufPtr,
+                                              &pCookedReadData->_BytesRead,
+                                              &pCookedReadData->_NumberOfVisibleChars,
+                                              pCookedReadData->_OriginalCursorPosition.X,
+                                              WC_DESTRUCTIVE_BACKSPACE | WC_KEEP_CURSOR_VISIBLE | WC_ECHO,
+                                              &ScrollY);
+                    FAIL_FAST_IF_NTSTATUS_FAILED(Status);
+                    pCookedReadData->_OriginalCursorPosition.Y += ScrollY;
+                }
+                CharsToWrite = pCookedReadData->_BytesRead / sizeof(WCHAR);
+                pCookedReadData->_CurrentPosition = CharsToWrite;
+                pCookedReadData->_BufPtr = pCookedReadData->_BackupLimit + CharsToWrite;
+            }
+            break;
+        case VK_END:
+            if (dwKeyState & (RIGHT_CTRL_PRESSED | LEFT_CTRL_PRESSED))
+            {
+                DeleteCommandLine(pCookedReadData, false);
+                pCookedReadData->_BytesRead = pCookedReadData->_CurrentPosition * sizeof(WCHAR);
+                if (pCookedReadData->_Echo)
+                {
+                    Status = WriteCharsLegacy(pCookedReadData->_screenInfo,
+                                              pCookedReadData->_BackupLimit,
+                                              pCookedReadData->_BackupLimit,
+                                              pCookedReadData->_BackupLimit,
+                                              &pCookedReadData->_BytesRead,
+                                              &pCookedReadData->_NumberOfVisibleChars,
+                                              pCookedReadData->_OriginalCursorPosition.X,
+                                              WC_DESTRUCTIVE_BACKSPACE | WC_KEEP_CURSOR_VISIBLE | WC_ECHO,
+                                              nullptr);
+                    FAIL_FAST_IF_NTSTATUS_FAILED(Status);
+                }
+            }
+            else
+            {
+                pCookedReadData->_CurrentPosition = pCookedReadData->_BytesRead / sizeof(WCHAR);
+                pCookedReadData->_BufPtr = pCookedReadData->_BackupLimit + pCookedReadData->_CurrentPosition;
+                CurrentPosition.X = (SHORT)(pCookedReadData->_OriginalCursorPosition.X + pCookedReadData->_NumberOfVisibleChars);
+                CurrentPosition.Y = pCookedReadData->_OriginalCursorPosition.Y;
+                if (CheckBisectProcessW(pCookedReadData->_screenInfo,
+                                        pCookedReadData->_BackupLimit,
+                                        pCookedReadData->_CurrentPosition,
+                                        sScreenBufferSizeX - pCookedReadData->_OriginalCursorPosition.X,
+                                        pCookedReadData->_OriginalCursorPosition.X,
+                                        true))
+                {
+                    CurrentPosition.X++;
+                }
+                UpdateCursorPosition = true;
+            }
+            break;
+        case VK_HOME:
+            if (dwKeyState & (RIGHT_CTRL_PRESSED | LEFT_CTRL_PRESSED))
+            {
+                DeleteCommandLine(pCookedReadData, false);
+                pCookedReadData->_BytesRead -= pCookedReadData->_CurrentPosition * sizeof(WCHAR);
+                pCookedReadData->_CurrentPosition = 0;
+                memmove(pCookedReadData->_BackupLimit, pCookedReadData->_BufPtr, pCookedReadData->_BytesRead);
+                pCookedReadData->_BufPtr = pCookedReadData->_BackupLimit;
+                if (pCookedReadData->_Echo)
+                {
+                    Status = WriteCharsLegacy(pCookedReadData->_screenInfo,
+                                              pCookedReadData->_BackupLimit,
+                                              pCookedReadData->_BackupLimit,
+                                              pCookedReadData->_BackupLimit,
+                                              &pCookedReadData->_BytesRead,
+                                              &pCookedReadData->_NumberOfVisibleChars,
+                                              pCookedReadData->_OriginalCursorPosition.X,
+                                              WC_DESTRUCTIVE_BACKSPACE | WC_KEEP_CURSOR_VISIBLE | WC_ECHO,
+                                              nullptr);
+                    FAIL_FAST_IF_NTSTATUS_FAILED(Status);
+                }
+                CurrentPosition = pCookedReadData->_OriginalCursorPosition;
+                UpdateCursorPosition = true;
+            }
+            else
+            {
+                pCookedReadData->_CurrentPosition = 0;
+                pCookedReadData->_BufPtr = pCookedReadData->_BackupLimit;
+                CurrentPosition = pCookedReadData->_OriginalCursorPosition;
+                UpdateCursorPosition = true;
+            }
+            break;
+        case VK_LEFT:
+            if (dwKeyState & (RIGHT_CTRL_PRESSED | LEFT_CTRL_PRESSED))
+            {
+                PWCHAR LastWord;
+                if (pCookedReadData->_BufPtr != pCookedReadData->_BackupLimit)
+                {
+                    // A bit better word skipping.
+                    LastWord = pCookedReadData->_BufPtr - 1;
+                    if (LastWord != pCookedReadData->_BackupLimit)
+                    {
+                        if (*LastWord == L' ')
+                        {
+                            // Skip spaces, until the non-space character is found.
+                            while (--LastWord != pCookedReadData->_BackupLimit)
+                            {
+                                FAIL_FAST_IF_FALSE(LastWord > pCookedReadData->_BackupLimit);
+                                if (*LastWord != L' ')
+                                {
+                                    break;
+                                }
+                            }
+                        }
+                        if (LastWord != pCookedReadData->_BackupLimit)
+                        {
+                            if (IsWordDelim(*LastWord))
+                            {
+                                // Skip WORD_DELIMs until space or non WORD_DELIM is found.
+                                while (--LastWord != pCookedReadData->_BackupLimit)
+                                {
+                                    FAIL_FAST_IF_FALSE(LastWord > pCookedReadData->_BackupLimit);
+                                    if (*LastWord == L' ' || !IsWordDelim(*LastWord))
+                                    {
+                                        break;
+                                    }
+                                }
+                            }
+                            else
+                            {
+                                // Skip the regular words
+                                while (--LastWord != pCookedReadData->_BackupLimit)
+                                {
+                                    FAIL_FAST_IF_FALSE(LastWord > pCookedReadData->_BackupLimit);
+                                    if (IsWordDelim(*LastWord))
+                                    {
+                                        break;
+                                    }
+                                }
+                            }
+                        }
+                        FAIL_FAST_IF_FALSE(LastWord >= pCookedReadData->_BackupLimit);
+                        if (LastWord != pCookedReadData->_BackupLimit)
+                        {
+                            /*
+                             * LastWord is currently pointing to the last character
+                             * of the previous word, unless it backed up to the beginning
+                             * of the buffer.
+                             * Let's increment LastWord so that it points to the expeced
+                             * insertion point.
+                             */
+                            ++LastWord;
+                        }
+                        pCookedReadData->_BufPtr = LastWord;
+                    }
+                    pCookedReadData->_CurrentPosition = (ULONG)(pCookedReadData->_BufPtr - pCookedReadData->_BackupLimit);
+                    CurrentPosition = pCookedReadData->_OriginalCursorPosition;
+                    CurrentPosition.X = (SHORT)(CurrentPosition.X +
+                                                RetrieveTotalNumberOfSpaces(pCookedReadData->_OriginalCursorPosition.X,
+                                                                            pCookedReadData->_BackupLimit, pCookedReadData->_CurrentPosition));
+                    if (CheckBisectStringW(pCookedReadData->_BackupLimit,
+                                           pCookedReadData->_CurrentPosition + 1,
+                                           sScreenBufferSizeX - pCookedReadData->_OriginalCursorPosition.X))
+                    {
+                        CurrentPosition.X++;
+                    }
+
+                    UpdateCursorPosition = true;
+                }
+            }
+            else
+            {
+                if (pCookedReadData->_BufPtr != pCookedReadData->_BackupLimit)
+                {
+                    pCookedReadData->_BufPtr--;
+                    pCookedReadData->_CurrentPosition--;
+                    CurrentPosition.X = pCookedReadData->_screenInfo.GetTextBuffer().GetCursor().GetPosition().X;
+                    CurrentPosition.Y = pCookedReadData->_screenInfo.GetTextBuffer().GetCursor().GetPosition().Y;
+                    CurrentPosition.X = (SHORT)(CurrentPosition.X -
+                                                RetrieveNumberOfSpaces(pCookedReadData->_OriginalCursorPosition.X,
+                                                                       pCookedReadData->_BackupLimit,
+                                                                       pCookedReadData->_CurrentPosition));
+                    if (CheckBisectProcessW(pCookedReadData->_screenInfo,
+                                            pCookedReadData->_BackupLimit,
+                                            pCookedReadData->_CurrentPosition + 2,
+                                            sScreenBufferSizeX - pCookedReadData->_OriginalCursorPosition.X,
+                                            pCookedReadData->_OriginalCursorPosition.X,
+                                            true))
+                    {
+                        if ((CurrentPosition.X == -2) || (CurrentPosition.X == -1))
+                        {
+                            CurrentPosition.X--;
+                        }
+                    }
+
+                    UpdateCursorPosition = true;
+                }
+            }
+            break;
+        case VK_RIGHT:
+        case VK_F1:
+            // we don't need to check for end of buffer here because we've
+            // already done it.
+            if (dwKeyState & (RIGHT_CTRL_PRESSED | LEFT_CTRL_PRESSED))
+            {
+                if (wch != VK_F1)
+                {
+                    if (pCookedReadData->_CurrentPosition < (pCookedReadData->_BytesRead / sizeof(WCHAR)))
+                    {
+                        PWCHAR NextWord = pCookedReadData->_BufPtr;
+
+                        // A bit better word skipping.
+                        PWCHAR BufLast = pCookedReadData->_BackupLimit + pCookedReadData->_BytesRead / sizeof(WCHAR);
+
+                        FAIL_FAST_IF_FALSE(NextWord < BufLast);
+                        if (*NextWord == L' ')
+                        {
+                            // If the current character is space, skip to the next non-space character.
+                            while (NextWord < BufLast)
+                            {
+                                if (*NextWord != L' ')
+                                {
+                                    break;
+                                }
+                                ++NextWord;
+                            }
+                        }
+                        else
+                        {
+                            // Skip the body part.
+                            bool fStartFromDelim = IsWordDelim(*NextWord);
+
+                            while (++NextWord < BufLast)
+                            {
+                                if (fStartFromDelim != IsWordDelim(*NextWord))
+                                {
+
+                                    break;
+                                }
+                            }
+
+                            // Skip the space block.
+                            if (NextWord < BufLast && *NextWord == L' ')
+                            {
+                                while (++NextWord < BufLast)
+                                {
+                                    if (*NextWord != L' ')
+                                    {
+                                        break;
+                                    }
+                                }
+                            }
+                        }
+
+                        pCookedReadData->_BufPtr = NextWord;
+                        pCookedReadData->_CurrentPosition = (ULONG)(pCookedReadData->_BufPtr - pCookedReadData->_BackupLimit);
+                        CurrentPosition = pCookedReadData->_OriginalCursorPosition;
+                        CurrentPosition.X = (SHORT)(CurrentPosition.X +
+                                                    RetrieveTotalNumberOfSpaces(pCookedReadData->_OriginalCursorPosition.X,
+                                                                                pCookedReadData->_BackupLimit,
+                                                                                pCookedReadData->_CurrentPosition));
+                        if (CheckBisectStringW(pCookedReadData->_BackupLimit,
+                                               pCookedReadData->_CurrentPosition + 1,
+                                               sScreenBufferSizeX - pCookedReadData->_OriginalCursorPosition.X))
+                        {
+                            CurrentPosition.X++;
+                        }
+                        UpdateCursorPosition = true;
+                    }
+                }
+            }
+            else
+            {
+                // If not at the end of the line, move cursor position right.
+                if (pCookedReadData->_CurrentPosition < (pCookedReadData->_BytesRead / sizeof(WCHAR)))
+                {
+                    CurrentPosition = pCookedReadData->_screenInfo.GetTextBuffer().GetCursor().GetPosition();
+                    CurrentPosition.X = (SHORT)(CurrentPosition.X +
+                                                RetrieveNumberOfSpaces(pCookedReadData->_OriginalCursorPosition.X,
+                                                                       pCookedReadData->_BackupLimit,
+                                                                       pCookedReadData->_CurrentPosition));
+                    if (CheckBisectProcessW(pCookedReadData->_screenInfo,
+                                            pCookedReadData->_BackupLimit,
+                                            pCookedReadData->_CurrentPosition + 2,
+                                            sScreenBufferSizeX - pCookedReadData->_OriginalCursorPosition.X,
+                                            pCookedReadData->_OriginalCursorPosition.X,
+                                            true))
+                    {
+                        if (CurrentPosition.X == (sScreenBufferSizeX - 1))
+                            CurrentPosition.X++;
+                    }
+
+                    pCookedReadData->_BufPtr++;
+                    pCookedReadData->_CurrentPosition++;
+                    UpdateCursorPosition = true;
+
+                    // if at the end of the line, copy a character from the same position in the last command
+                }
+                else if (pCookedReadData->_CommandHistory)
+                {
+                    size_t NumSpaces;
+                    const auto LastCommand = pCookedReadData->_CommandHistory->GetLastCommand();
+                    if (!LastCommand.empty() && LastCommand.size() > pCookedReadData->_CurrentPosition)
+                    {
+                        *pCookedReadData->_BufPtr = LastCommand[pCookedReadData->_CurrentPosition];
+                        pCookedReadData->_BytesRead += sizeof(WCHAR);
+                        pCookedReadData->_CurrentPosition++;
+                        if (pCookedReadData->_Echo)
+                        {
+                            CharsToWrite = sizeof(WCHAR);
+                            Status = WriteCharsLegacy(pCookedReadData->_screenInfo,
+                                                      pCookedReadData->_BackupLimit,
+                                                      pCookedReadData->_BufPtr,
+                                                      pCookedReadData->_BufPtr,
+                                                      &CharsToWrite,
+                                                      &NumSpaces,
+                                                      pCookedReadData->_OriginalCursorPosition.X,
+                                                      WC_DESTRUCTIVE_BACKSPACE | WC_KEEP_CURSOR_VISIBLE | WC_ECHO,
+                                                      &ScrollY);
+                            FAIL_FAST_IF_NTSTATUS_FAILED(Status);
+                            pCookedReadData->_OriginalCursorPosition.Y += ScrollY;
+                            pCookedReadData->_NumberOfVisibleChars += NumSpaces;
+                        }
+                        pCookedReadData->_BufPtr += 1;
+                    }
+                }
+            }
+            break;
+
+        case VK_F2:
+        {
+            const HRESULT hr = CopyToCharPopup(pCookedReadData);
+            if (S_FALSE == hr)
+            {
+                // We couldn't make the popup, so loop around and read the next character.
+                break;
+            }
+            else
+            {
+                return hr;
+            }
+        }
+        case VK_F3:
+            // Copy the remainder of the previous command to the current command.
+            if (pCookedReadData->_CommandHistory)
+            {
+                size_t NumSpaces, cchCount;
+
+                const auto LastCommand = pCookedReadData->_CommandHistory->GetLastCommand();
+                if (!LastCommand.empty() && LastCommand.size() > pCookedReadData->_CurrentPosition)
+                {
+                    cchCount = LastCommand.size() - pCookedReadData->_CurrentPosition;
+                    const auto bufferSpan = pCookedReadData->SpanAtPointer();
+                    std::copy_n(LastCommand.cbegin() + pCookedReadData->_CurrentPosition, cchCount, bufferSpan.begin());
+                    pCookedReadData->_CurrentPosition += cchCount;
+                    cchCount *= sizeof(WCHAR);
+                    pCookedReadData->_BytesRead = std::max(LastCommand.size() * sizeof(wchar_t), pCookedReadData->_BytesRead);
+                    if (pCookedReadData->_Echo)
+                    {
+                        Status = WriteCharsLegacy(pCookedReadData->_screenInfo,
+                                                  pCookedReadData->_BackupLimit,
+                                                  pCookedReadData->_BufPtr,
+                                                  pCookedReadData->_BufPtr,
+                                                  &cchCount,
+                                                  &NumSpaces,
+                                                  pCookedReadData->_OriginalCursorPosition.X,
+                                                  WC_DESTRUCTIVE_BACKSPACE | WC_KEEP_CURSOR_VISIBLE | WC_ECHO,
+                                                  &ScrollY);
+                        FAIL_FAST_IF_NTSTATUS_FAILED(Status);
+                        pCookedReadData->_OriginalCursorPosition.Y += ScrollY;
+                        pCookedReadData->_NumberOfVisibleChars += NumSpaces;
+                    }
+                    pCookedReadData->_BufPtr += cchCount / sizeof(WCHAR);
+                }
+
+            }
+            break;
+
+        case VK_F4:
+        {
+            const HRESULT hr = CopyFromCharPopup(pCookedReadData);
+            if (S_FALSE == hr)
+            {
+                // We couldn't display a popup. Go around a loop behind.
+                break;
+            }
+            else
+            {
+                return hr;
+            }
+        }
+        case VK_F6:
+        {
+            // place a ctrl-z in the current command line
+            size_t NumSpaces = 0;
+
+            *pCookedReadData->_BufPtr = (WCHAR)0x1a;  // ctrl-z
+            pCookedReadData->_BytesRead += sizeof(WCHAR);
+            pCookedReadData->_CurrentPosition++;
+            if (pCookedReadData->_Echo)
+            {
+                CharsToWrite = sizeof(WCHAR);
+                Status = WriteCharsLegacy(pCookedReadData->_screenInfo,
+                                          pCookedReadData->_BackupLimit,
+                                          pCookedReadData->_BufPtr,
+                                          pCookedReadData->_BufPtr,
+                                          &CharsToWrite,
+                                          &NumSpaces,
+                                          pCookedReadData->_OriginalCursorPosition.X,
+                                          WC_DESTRUCTIVE_BACKSPACE | WC_KEEP_CURSOR_VISIBLE | WC_ECHO,
+                                          &ScrollY);
+                FAIL_FAST_IF_NTSTATUS_FAILED(Status);
+                pCookedReadData->_OriginalCursorPosition.Y += ScrollY;
+                pCookedReadData->_NumberOfVisibleChars += NumSpaces;
+            }
+            pCookedReadData->_BufPtr += 1;
+            break;
+        }
+        case VK_F7:
+            if (dwKeyState & (RIGHT_ALT_PRESSED | LEFT_ALT_PRESSED))
+            {
+                if (pCookedReadData->_CommandHistory)
+                {
+                    pCookedReadData->_CommandHistory->Empty();
+                    pCookedReadData->_CommandHistory->Flags |= CLE_ALLOCATED;
+                }
+            }
+            break;
+
+        case VK_F8:
+            if (pCookedReadData->_CommandHistory)
+            {
+                // Cycles through the stored commands that start with the characters in the current command.
+                SHORT index;
+                if (pCookedReadData->_CommandHistory->FindMatchingCommand({ pCookedReadData->_BackupLimit, pCookedReadData->_CurrentPosition },
+                                                                          pCookedReadData->_CommandHistory->LastDisplayed,
+                                                                          index,
+                                                                          CommandHistory::MatchOptions::None))
+                {
+                    SHORT CurrentPos;
+                    COORD CursorPosition;
+
+                    // save cursor position
+                    CurrentPos = (SHORT)pCookedReadData->_CurrentPosition;
+                    CursorPosition = pCookedReadData->_screenInfo.GetTextBuffer().GetCursor().GetPosition();
+
+                    DeleteCommandLine(pCookedReadData, true);
+                    Status = NTSTATUS_FROM_HRESULT(pCookedReadData->_CommandHistory->RetrieveNth((SHORT)index,
+                                                                                                 pCookedReadData->SpanWholeBuffer(),
+                                                                                                 pCookedReadData->_BytesRead));
+                    FAIL_FAST_IF_FALSE(pCookedReadData->_BackupLimit == pCookedReadData->_BufPtr);
+                    if (pCookedReadData->_Echo)
+                    {
+                        Status = WriteCharsLegacy(pCookedReadData->_screenInfo,
+                                                  pCookedReadData->_BackupLimit,
+                                                  pCookedReadData->_BufPtr,
+                                                  pCookedReadData->_BufPtr,
+                                                  &pCookedReadData->_BytesRead,
+                                                  &pCookedReadData->_NumberOfVisibleChars,
+                                                  pCookedReadData->_OriginalCursorPosition.X,
+                                                  WC_DESTRUCTIVE_BACKSPACE | WC_KEEP_CURSOR_VISIBLE | WC_ECHO,
+                                                  &ScrollY);
+                        FAIL_FAST_IF_NTSTATUS_FAILED(Status);
+                        pCookedReadData->_OriginalCursorPosition.Y += ScrollY;
+                    }
+                    CursorPosition.Y += ScrollY;
+
+                    // restore cursor position
+                    pCookedReadData->_BufPtr = pCookedReadData->_BackupLimit + CurrentPos;
+                    pCookedReadData->_CurrentPosition = CurrentPos;
+                    Status = pCookedReadData->_screenInfo.SetCursorPosition(CursorPosition, true);
+                    FAIL_FAST_IF_NTSTATUS_FAILED(Status);
+                }
+            }
+            break;
+        case VK_F9:
+        {
+            const HRESULT hr = CommandNumberPopup(pCookedReadData);
+            if (S_FALSE == hr)
+            {
+                // If we couldn't make the popup, break and go around to read another input character.
+                break;
+            }
+            else
+            {
+                return hr;
+            }
+        }
+        case VK_F10:
+            // Alt+F10 clears the aliases for specifically cmd.exe.
+            if (dwKeyState & (RIGHT_ALT_PRESSED | LEFT_ALT_PRESSED))
+            {
+                Alias::s_ClearCmdExeAliases();
+            }
+            break;
+        case VK_INSERT:
+            pCookedReadData->_InsertMode = !pCookedReadData->_InsertMode;
+            pCookedReadData->_screenInfo.SetCursorDBMode((!!pCookedReadData->_InsertMode != gci.GetInsertMode()));
+            break;
+        case VK_DELETE:
+            if (!pCookedReadData->AtEol())
+            {
+                COORD CursorPosition;
+
+                bool fStartFromDelim = IsWordDelim(*pCookedReadData->_BufPtr);
+
+            del_repeat:
+                // save cursor position
+                CursorPosition = pCookedReadData->_screenInfo.GetTextBuffer().GetCursor().GetPosition();
+
+                // Delete commandline.
+#pragma prefast(suppress:__WARNING_BUFFER_OVERFLOW, "Not sure why prefast is getting confused here")
+                DeleteCommandLine(pCookedReadData, false);
+
+                // Delete char.
+                pCookedReadData->_BytesRead -= sizeof(WCHAR);
+                memmove(pCookedReadData->_BufPtr,
+                        pCookedReadData->_BufPtr + 1,
+                        pCookedReadData->_BytesRead - (pCookedReadData->_CurrentPosition * sizeof(WCHAR)));
+
+                {
+                    PWCHAR buf = (PWCHAR)((PBYTE)pCookedReadData->_BackupLimit + pCookedReadData->_BytesRead);
+                    *buf = (WCHAR)' ';
+                }
+
+                // Write commandline.
+                if (pCookedReadData->_Echo)
+                {
+                    Status = WriteCharsLegacy(pCookedReadData->_screenInfo,
+                                              pCookedReadData->_BackupLimit,
+                                              pCookedReadData->_BackupLimit,
+                                              pCookedReadData->_BackupLimit,
+                                              &pCookedReadData->_BytesRead,
+                                              &pCookedReadData->_NumberOfVisibleChars,
+                                              pCookedReadData->_OriginalCursorPosition.X,
+                                              WC_DESTRUCTIVE_BACKSPACE | WC_KEEP_CURSOR_VISIBLE | WC_ECHO,
+                                              nullptr);
+                    FAIL_FAST_IF_NTSTATUS_FAILED(Status);
+                }
+
+                // restore cursor position
+                if (CheckBisectProcessW(pCookedReadData->_screenInfo,
+                                        pCookedReadData->_BackupLimit,
+                                        pCookedReadData->_CurrentPosition + 1,
+                                        sScreenBufferSizeX - pCookedReadData->_OriginalCursorPosition.X,
+                                        pCookedReadData->_OriginalCursorPosition.X,
+                                        true))
+                {
+                    CursorPosition.X++;
+                }
+                CurrentPosition = CursorPosition;
+                if (pCookedReadData->_Echo)
+                {
+                    Status = AdjustCursorPosition(pCookedReadData->_screenInfo, CurrentPosition, true, nullptr);
+                    FAIL_FAST_IF_NTSTATUS_FAILED(Status);
+                }
+
+                // If Ctrl key is pressed, delete a word.
+                // If the start point was word delimiter, just remove delimiters portion only.
+                if ((dwKeyState & CTRL_PRESSED) &&
+                    !pCookedReadData->AtEol() &&
+                    fStartFromDelim ^ !IsWordDelim(*pCookedReadData->_BufPtr))
+                {
+                    goto del_repeat;
+                }
+            }
+            break;
+        default:
+            FAIL_FAST_HR(E_NOTIMPL);
+            break;
+        }
+    }
+
+    if (UpdateCursorPosition && pCookedReadData->_Echo)
+    {
+        Status = AdjustCursorPosition(pCookedReadData->_screenInfo, CurrentPosition, true, nullptr);
+        FAIL_FAST_IF_NTSTATUS_FAILED(Status);
+    }
+
+    return STATUS_SUCCESS;
+}