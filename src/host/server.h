--- conflicted
+++ resolved
@@ -1,172 +1,166 @@
-/*++
-Copyright (c) Microsoft Corporation
-
-Module Name:
-- server.h
-
-Abstract:
-- This module contains the internal structures and definitions used by the console server.
-
-Author:
-- Therese Stowell (ThereseS) 12-Nov-1990
-
-Revision History:
---*/
-
-#pragma once
-
-#include "IIoProvider.hpp"
-
-#include "settings.hpp"
-
-#include "conimeinfo.h"
-#include "..\terminal\adapter\MouseInput.hpp"
-#include "VtIo.hpp"
-
-#include "..\server\ProcessList.h"
-#include "..\server\WaitQueue.h"
-
-#include "..\inc\IDefaultColorProvider.hpp"
-
-// Flags flags
-#define CONSOLE_IS_ICONIC               0x00000001
-#define CONSOLE_OUTPUT_SUSPENDED        0x00000002
-#define CONSOLE_HAS_FOCUS               0x00000004
-#define CONSOLE_IGNORE_NEXT_MOUSE_INPUT 0x00000008
-#define CONSOLE_SELECTING               0x00000010
-#define CONSOLE_SCROLLING               0x00000020
-// unused (CONSOLE_DISABLE_CLOSE)       0x00000040
-// unused (CONSOLE_USE_POLY_TEXT)       0x00000080
-
-// Removed Oct 2017 - added a headless mode, which revealed that the consumption
-//      of this flag was redundant.
-// unused (CONSOLE_NO_WINDOW)               0x00000100
-
-// unused (CONSOLE_VDM_REGISTERED)      0x00000200
-#define CONSOLE_UPDATING_SCROLL_BARS    0x00000400
-#define CONSOLE_QUICK_EDIT_MODE         0x00000800
-#define CONSOLE_CONNECTED_TO_EMULATOR   0x00002000
-// unused (CONSOLE_FULLSCREEN_NOPAINT)  0x00004000
-#define CONSOLE_QUIT_POSTED             0x00008000
-#define CONSOLE_AUTO_POSITION           0x00010000
-#define CONSOLE_IGNORE_NEXT_KEYUP       0x00020000
-// unused (CONSOLE_WOW_REGISTERED)      0x00040000
-#define CONSOLE_HISTORY_NODUP           0x00100000
-#define CONSOLE_SCROLLBAR_TRACKING      0x00200000
-#define CONSOLE_SETTING_WINDOW_SIZE     0x00800000
-// unused (CONSOLE_VDM_HIDDEN_WINDOW)   0x01000000
-// unused (CONSOLE_OS2_REGISTERED)      0x02000000
-// unused (CONSOLE_OS2_OEM_FORMAT)      0x04000000
-// unused (CONSOLE_JUST_VDM_UNREGISTERED)  0x08000000
-// unused (CONSOLE_FULLSCREEN_INITIALIZED) 0x10000000
-#define CONSOLE_USE_PRIVATE_FLAGS       0x20000000
-// unused (CONSOLE_TSF_ACTIVATED)       0x40000000
-#define CONSOLE_INITIALIZED             0x80000000
-
-#define CONSOLE_SUSPENDED (CONSOLE_OUTPUT_SUSPENDED)
-
-class COOKED_READ_DATA;
-
-class CONSOLE_INFORMATION :
-    public Settings,
-    public Microsoft::Console::IIoProvider,
-    public Microsoft::Console::IDefaultColorProvider
-{
-public:
-    CONSOLE_INFORMATION();
-    ~CONSOLE_INFORMATION();
-    CONSOLE_INFORMATION(const CONSOLE_INFORMATION& c) = delete;
-    CONSOLE_INFORMATION& operator=(const CONSOLE_INFORMATION& c) = delete;
-
-    ConsoleProcessList ProcessHandleList;
-    InputBuffer* pInputBuffer;
-
-    SCREEN_INFORMATION* ScreenBuffers;  // singly linked list
-    ConsoleWaitQueue OutputQueue;
-    LIST_ENTRY CommandHistoryList;
-    UINT NumCommandHistories;
-
-    DWORD Flags;
-
-    WORD PopupCount;
-
-    // the following fields are used for ansi-unicode translation
-    UINT CP;
-    UINT OutputCP;
-
-    ULONG CtrlFlags;    // indicates outstanding ctrl requests
-    ULONG LimitingProcessId;
-
-    CPINFO CPInfo;
-    CPINFO OutputCPInfo;
-
-    COOKED_READ_DATA* lpCookedReadData;
-
-    ConsoleImeInfo ConsoleIme;
-
-    Microsoft::Console::VirtualTerminal::MouseInput terminalMouseInput;
-
-    void LockConsole();
-    bool TryLockConsole();
-    void UnlockConsole();
-    bool IsConsoleLocked() const;
-    ULONG GetCSRecursionCount();
-
-    Microsoft::Console::VirtualTerminal::VtIo* GetVtIo();
-
-    static void HandleTerminalKeyEventCallback(_Inout_ std::deque<std::unique_ptr<IInputEvent>>& events);
-
-    SCREEN_INFORMATION& GetActiveOutputBuffer() override;
-    const SCREEN_INFORMATION& GetActiveOutputBuffer() const override;
-    bool HasActiveOutputBuffer() const;
-
-    InputBuffer* const GetActiveInputBuffer() const;
-
-    bool IsInVtIoMode() const;
-
-    COLORREF GetDefaultForeground() const;
-    COLORREF GetDefaultBackground() const;
-
-<<<<<<< HEAD
-    void SetTitle(const std::wstring& newTitle);
-    void SetTitlePrefix(const std::wstring& newTitlePrefix);
-    void SetOriginalTitle(const std::wstring& originalTitle);
-    void SetLinkTitle(const std::wstring& linkTitle);
-    const std::wstring& GetTitle() const noexcept;
-    const std::wstring& GetOriginalTitle() const noexcept;
-    const std::wstring& GetLinkTitle() const noexcept;
-    const std::wstring GetTitleAndPrefix() const;
-
-private:
-    CRITICAL_SECTION _csConsoleLock;   // serialize input and output using this
-    std::wstring _Title;
-    std::wstring _TitlePrefix; // Eg Select, Mark - things that we manually prepend to the title.
-    std::wstring _OriginalTitle;
-    std::wstring _LinkTitle;   // Path to .lnk file
-=======
-    [[nodiscard]]
-    static NTSTATUS AllocateConsole(_In_reads_bytes_(cbTitle) const WCHAR * const pwchTitle, const DWORD cbTitle);
-    // MSFT:16886775 : get rid of friends
-    friend void SetActiveScreenBuffer(_Inout_ SCREEN_INFORMATION& screenInfo);
-    friend class SCREEN_INFORMATION;
-    friend class CommonState;
-
-
-private:
-    CRITICAL_SECTION _csConsoleLock;   // serialize input and output using this
-    SCREEN_INFORMATION* pCurrentScreenBuffer;
-
->>>>>>> f66966ff
-    Microsoft::Console::VirtualTerminal::VtIo _vtIo;
-};
-
-#define ConsoleLocked() (ServiceLocator::LocateGlobals()->getConsoleInformation()->ConsoleLock.OwningThread == NtCurrentTeb()->ClientId.UniqueThread)
-
-#define CONSOLE_STATUS_WAIT 0xC0030001
-#define CONSOLE_STATUS_READ_COMPLETE 0xC0030002
-#define CONSOLE_STATUS_WAIT_NO_BLOCK 0xC0030003
-
-#include "..\server\ObjectHandle.h"
-
-
-void SetActiveScreenBuffer(SCREEN_INFORMATION& screenInfo);
+/*++
+Copyright (c) Microsoft Corporation
+
+Module Name:
+- server.h
+
+Abstract:
+- This module contains the internal structures and definitions used by the console server.
+
+Author:
+- Therese Stowell (ThereseS) 12-Nov-1990
+
+Revision History:
+--*/
+
+#pragma once
+
+#include "IIoProvider.hpp"
+
+#include "settings.hpp"
+
+#include "conimeinfo.h"
+#include "..\terminal\adapter\MouseInput.hpp"
+#include "VtIo.hpp"
+
+#include "..\server\ProcessList.h"
+#include "..\server\WaitQueue.h"
+
+#include "..\inc\IDefaultColorProvider.hpp"
+
+// Flags flags
+#define CONSOLE_IS_ICONIC               0x00000001
+#define CONSOLE_OUTPUT_SUSPENDED        0x00000002
+#define CONSOLE_HAS_FOCUS               0x00000004
+#define CONSOLE_IGNORE_NEXT_MOUSE_INPUT 0x00000008
+#define CONSOLE_SELECTING               0x00000010
+#define CONSOLE_SCROLLING               0x00000020
+// unused (CONSOLE_DISABLE_CLOSE)       0x00000040
+// unused (CONSOLE_USE_POLY_TEXT)       0x00000080
+
+// Removed Oct 2017 - added a headless mode, which revealed that the consumption
+//      of this flag was redundant.
+// unused (CONSOLE_NO_WINDOW)               0x00000100
+
+// unused (CONSOLE_VDM_REGISTERED)      0x00000200
+#define CONSOLE_UPDATING_SCROLL_BARS    0x00000400
+#define CONSOLE_QUICK_EDIT_MODE         0x00000800
+#define CONSOLE_CONNECTED_TO_EMULATOR   0x00002000
+// unused (CONSOLE_FULLSCREEN_NOPAINT)  0x00004000
+#define CONSOLE_QUIT_POSTED             0x00008000
+#define CONSOLE_AUTO_POSITION           0x00010000
+#define CONSOLE_IGNORE_NEXT_KEYUP       0x00020000
+// unused (CONSOLE_WOW_REGISTERED)      0x00040000
+#define CONSOLE_HISTORY_NODUP           0x00100000
+#define CONSOLE_SCROLLBAR_TRACKING      0x00200000
+#define CONSOLE_SETTING_WINDOW_SIZE     0x00800000
+// unused (CONSOLE_VDM_HIDDEN_WINDOW)   0x01000000
+// unused (CONSOLE_OS2_REGISTERED)      0x02000000
+// unused (CONSOLE_OS2_OEM_FORMAT)      0x04000000
+// unused (CONSOLE_JUST_VDM_UNREGISTERED)  0x08000000
+// unused (CONSOLE_FULLSCREEN_INITIALIZED) 0x10000000
+#define CONSOLE_USE_PRIVATE_FLAGS       0x20000000
+// unused (CONSOLE_TSF_ACTIVATED)       0x40000000
+#define CONSOLE_INITIALIZED             0x80000000
+
+#define CONSOLE_SUSPENDED (CONSOLE_OUTPUT_SUSPENDED)
+
+class COOKED_READ_DATA;
+
+class CONSOLE_INFORMATION :
+    public Settings,
+    public Microsoft::Console::IIoProvider,
+    public Microsoft::Console::IDefaultColorProvider
+{
+public:
+    CONSOLE_INFORMATION();
+    ~CONSOLE_INFORMATION();
+    CONSOLE_INFORMATION(const CONSOLE_INFORMATION& c) = delete;
+    CONSOLE_INFORMATION& operator=(const CONSOLE_INFORMATION& c) = delete;
+
+    ConsoleProcessList ProcessHandleList;
+    InputBuffer* pInputBuffer;
+
+    SCREEN_INFORMATION* ScreenBuffers;  // singly linked list
+    ConsoleWaitQueue OutputQueue;
+    LIST_ENTRY CommandHistoryList;
+    UINT NumCommandHistories;
+
+    DWORD Flags;
+
+    WORD PopupCount;
+
+    // the following fields are used for ansi-unicode translation
+    UINT CP;
+    UINT OutputCP;
+
+    ULONG CtrlFlags;    // indicates outstanding ctrl requests
+    ULONG LimitingProcessId;
+
+    CPINFO CPInfo;
+    CPINFO OutputCPInfo;
+
+    COOKED_READ_DATA* lpCookedReadData;
+
+    ConsoleImeInfo ConsoleIme;
+
+    Microsoft::Console::VirtualTerminal::MouseInput terminalMouseInput;
+
+    void LockConsole();
+    bool TryLockConsole();
+    void UnlockConsole();
+    bool IsConsoleLocked() const;
+    ULONG GetCSRecursionCount();
+
+    Microsoft::Console::VirtualTerminal::VtIo* GetVtIo();
+
+    static void HandleTerminalKeyEventCallback(_Inout_ std::deque<std::unique_ptr<IInputEvent>>& events);
+
+    SCREEN_INFORMATION& GetActiveOutputBuffer() override;
+    const SCREEN_INFORMATION& GetActiveOutputBuffer() const override;
+    bool HasActiveOutputBuffer() const;
+
+    InputBuffer* const GetActiveInputBuffer() const;
+
+    bool IsInVtIoMode() const;
+
+    COLORREF GetDefaultForeground() const;
+    COLORREF GetDefaultBackground() const;
+
+    void SetTitle(const std::wstring& newTitle);
+    void SetTitlePrefix(const std::wstring& newTitlePrefix);
+    void SetOriginalTitle(const std::wstring& originalTitle);
+    void SetLinkTitle(const std::wstring& linkTitle);
+    const std::wstring& GetTitle() const noexcept;
+    const std::wstring& GetOriginalTitle() const noexcept;
+    const std::wstring& GetLinkTitle() const noexcept;
+    const std::wstring GetTitleAndPrefix() const;
+
+    [[nodiscard]]
+    static NTSTATUS AllocateConsole(_In_reads_bytes_(cbTitle) const WCHAR * const pwchTitle, const DWORD cbTitle);
+    // MSFT:16886775 : get rid of friends
+    friend void SetActiveScreenBuffer(_Inout_ SCREEN_INFORMATION& screenInfo);
+    friend class SCREEN_INFORMATION;
+    friend class CommonState;
+
+private:
+    CRITICAL_SECTION _csConsoleLock;   // serialize input and output using this
+    std::wstring _Title;
+    std::wstring _TitlePrefix; // Eg Select, Mark - things that we manually prepend to the title.
+    std::wstring _OriginalTitle;
+    std::wstring _LinkTitle;   // Path to .lnk file
+    SCREEN_INFORMATION* pCurrentScreenBuffer;
+
+    Microsoft::Console::VirtualTerminal::VtIo _vtIo;
+};
+
+#define ConsoleLocked() (ServiceLocator::LocateGlobals()->getConsoleInformation()->ConsoleLock.OwningThread == NtCurrentTeb()->ClientId.UniqueThread)
+
+#define CONSOLE_STATUS_WAIT 0xC0030001
+#define CONSOLE_STATUS_READ_COMPLETE 0xC0030002
+#define CONSOLE_STATUS_WAIT_NO_BLOCK 0xC0030003
+
+#include "..\server\ObjectHandle.h"
+
+
+void SetActiveScreenBuffer(SCREEN_INFORMATION& screenInfo);