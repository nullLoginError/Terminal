--- conflicted
+++ resolved
@@ -88,11 +88,7 @@
 class COOKED_READ_DATA
 {
 public:
-<<<<<<< HEAD
-    INPUT_INFORMATION* pInputInfo;
-=======
     InputBuffer* pInputBuffer;
->>>>>>> 01df02b5
     PSCREEN_INFORMATION pScreenInfo;
     ConsoleHandleData* pTempHandle;
     ULONG UserBufferSize;   // doubled size in ansi case
