--- conflicted
+++ resolved
@@ -1,1080 +1,1040 @@
-/********************************************************
-*                                                       *
-*   Copyright (C) Microsoft. All rights reserved.       *
-*                                                       *
-********************************************************/
-
-#include "precomp.h"
-#include "..\inc\conattrs.hpp"
-#include "settings.hpp"
-
-#include "..\interactivity\inc\ServiceLocator.hpp"
-
-#pragma hdrstop
-
-Settings::Settings() :
-    _dwHotKey(0),
-    _dwStartupFlags(0),
-    _wFillAttribute(FOREGROUND_RED | FOREGROUND_GREEN | FOREGROUND_BLUE), // White (not bright) on black by default
-    _wPopupFillAttribute(FOREGROUND_RED | FOREGROUND_BLUE | BACKGROUND_RED | BACKGROUND_GREEN | BACKGROUND_BLUE | BACKGROUND_INTENSITY), // Purple on white (bright) by default
-    _wShowWindow(SW_SHOWNORMAL),
-    _wReserved(0),
-    // dwScreenBufferSize initialized below
-    // dwWindowSize initialized below
-    // dwWindowOrigin initialized below
-    _nFont(0),
-    // dwFontSize initialized below
-    _uFontFamily(0),
-    _uFontWeight(0),
-    // FaceName initialized below
-    _uCursorSize(CURSOR_SMALL_SIZE),
-    _bFullScreen(false),
-    _bQuickEdit(true),
-    _bInsertMode(true),
-    _bAutoPosition(true),
-    _uHistoryBufferSize(DEFAULT_NUMBER_OF_COMMANDS),
-    _uNumberOfHistoryBuffers(DEFAULT_NUMBER_OF_BUFFERS),
-    _bHistoryNoDup(false),
-    // ColorTable initialized below
-    _uCodePage(ServiceLocator::LocateGlobals().uiOEMCP),
-    _uScrollScale(1),
-    _bLineSelection(true),
-    _bWrapText(true),
-    _fCtrlKeyShortcutsDisabled(false),
-    _bWindowAlpha(BYTE_MAX), // 255 alpha = opaque. 0 = transparent.
-    _fFilterOnPaste(false),
-    _fTrimLeadingZeros(FALSE),
-    _fEnableColorSelection(FALSE),
-    _fAllowAltF4Close(true),
-    _dwVirtTermLevel(0),
-    _fUseWindowSizePixels(false),
-    _fAutoReturnOnNewline(true), // the historic Windows behavior defaults this to on.
-    _fRenderGridWorldwide(false) // historically grid lines were only rendered in DBCS codepages, so this is false by default unless otherwise specified.
-    // window size pixels initialized below
-{
-    _dwScreenBufferSize.X = 80;
-    _dwScreenBufferSize.Y = 25;
-
-    _dwWindowSize.X = _dwScreenBufferSize.X;
-    _dwWindowSize.Y = _dwScreenBufferSize.Y;
-
-    _dwWindowSizePixels = { 0 };
-
-    _dwWindowOrigin.X = 0;
-    _dwWindowOrigin.Y = 0;
-
-    _dwFontSize.X = 0;
-    _dwFontSize.Y = 16;
-
-    ZeroMemory((void*)&_FaceName, sizeof(_FaceName));
-    wcscpy_s(_FaceName, DEFAULT_TT_FONT_FACENAME);
-
-    ZeroMemory((void*)&_LaunchFaceName, sizeof(_LaunchFaceName));
-
-    _CursorColor = Cursor::s_InvertCursorColor;
-    _CursorType = CursorType::Legacy;
-
-    _InitColorTable();
-
-    _InitXtermTableValue(0,   0x00, 0x00, 0x00);
-    _InitXtermTableValue(1,   0x80, 0x00, 0x00);
-    _InitXtermTableValue(2,   0x00, 0x80, 0x00);
-    _InitXtermTableValue(3,   0x80, 0x80, 0x00);
-    _InitXtermTableValue(4,   0x00, 0x00, 0x80);
-    _InitXtermTableValue(5,   0x80, 0x00, 0x80);
-    _InitXtermTableValue(6,   0x00, 0x80, 0x80);
-    _InitXtermTableValue(7,   0xc0, 0xc0, 0xc0);
-    _InitXtermTableValue(8,   0x80, 0x80, 0x80);
-    _InitXtermTableValue(9,   0xff, 0x00, 0x00);
-    _InitXtermTableValue(10,  0x00, 0xff, 0x00);
-    _InitXtermTableValue(11,  0xff, 0xff, 0x00);
-    _InitXtermTableValue(12,  0x00, 0x00, 0xff);
-    _InitXtermTableValue(13,  0xff, 0x00, 0xff);
-    _InitXtermTableValue(14,  0x00, 0xff, 0xff);
-    _InitXtermTableValue(15,  0xff, 0xff, 0xff);
-    _InitXtermTableValue(16,  0x00, 0x00, 0x00);
-    _InitXtermTableValue(17,  0x00, 0x00, 0x5f);
-    _InitXtermTableValue(18,  0x00, 0x00, 0x87);
-    _InitXtermTableValue(19,  0x00, 0x00, 0xaf);
-    _InitXtermTableValue(20,  0x00, 0x00, 0xd7);
-    _InitXtermTableValue(21,  0x00, 0x00, 0xff);
-    _InitXtermTableValue(22,  0x00, 0x5f, 0x00);
-    _InitXtermTableValue(23,  0x00, 0x5f, 0x5f);
-    _InitXtermTableValue(24,  0x00, 0x5f, 0x87);
-    _InitXtermTableValue(25,  0x00, 0x5f, 0xaf);
-    _InitXtermTableValue(26,  0x00, 0x5f, 0xd7);
-    _InitXtermTableValue(27,  0x00, 0x5f, 0xff);
-    _InitXtermTableValue(28,  0x00, 0x87, 0x00);
-    _InitXtermTableValue(29,  0x00, 0x87, 0x5f);
-    _InitXtermTableValue(30,  0x00, 0x87, 0x87);
-    _InitXtermTableValue(31,  0x00, 0x87, 0xaf);
-    _InitXtermTableValue(32,  0x00, 0x87, 0xd7);
-    _InitXtermTableValue(33,  0x00, 0x87, 0xff);
-    _InitXtermTableValue(34,  0x00, 0xaf, 0x00);
-    _InitXtermTableValue(35,  0x00, 0xaf, 0x5f);
-    _InitXtermTableValue(36,  0x00, 0xaf, 0x87);
-    _InitXtermTableValue(37,  0x00, 0xaf, 0xaf);
-    _InitXtermTableValue(38,  0x00, 0xaf, 0xd7);
-    _InitXtermTableValue(39,  0x00, 0xaf, 0xff);
-    _InitXtermTableValue(40,  0x00, 0xd7, 0x00);
-    _InitXtermTableValue(41,  0x00, 0xd7, 0x5f);
-    _InitXtermTableValue(42,  0x00, 0xd7, 0x87);
-    _InitXtermTableValue(43,  0x00, 0xd7, 0xaf);
-    _InitXtermTableValue(44,  0x00, 0xd7, 0xd7);
-    _InitXtermTableValue(45,  0x00, 0xd7, 0xff);
-    _InitXtermTableValue(46,  0x00, 0xff, 0x00);
-    _InitXtermTableValue(47,  0x00, 0xff, 0x5f);
-    _InitXtermTableValue(48,  0x00, 0xff, 0x87);
-    _InitXtermTableValue(49,  0x00, 0xff, 0xaf);
-    _InitXtermTableValue(50,  0x00, 0xff, 0xd7);
-    _InitXtermTableValue(51,  0x00, 0xff, 0xff);
-    _InitXtermTableValue(52,  0x5f, 0x00, 0x00);
-    _InitXtermTableValue(53,  0x5f, 0x00, 0x5f);
-    _InitXtermTableValue(54,  0x5f, 0x00, 0x87);
-    _InitXtermTableValue(55,  0x5f, 0x00, 0xaf);
-    _InitXtermTableValue(56,  0x5f, 0x00, 0xd7);
-    _InitXtermTableValue(57,  0x5f, 0x00, 0xff);
-    _InitXtermTableValue(58,  0x5f, 0x5f, 0x00);
-    _InitXtermTableValue(59,  0x5f, 0x5f, 0x5f);
-    _InitXtermTableValue(60,  0x5f, 0x5f, 0x87);
-    _InitXtermTableValue(61,  0x5f, 0x5f, 0xaf);
-    _InitXtermTableValue(62,  0x5f, 0x5f, 0xd7);
-    _InitXtermTableValue(63,  0x5f, 0x5f, 0xff);
-    _InitXtermTableValue(64,  0x5f, 0x87, 0x00);
-    _InitXtermTableValue(65,  0x5f, 0x87, 0x5f);
-    _InitXtermTableValue(66,  0x5f, 0x87, 0x87);
-    _InitXtermTableValue(67,  0x5f, 0x87, 0xaf);
-    _InitXtermTableValue(68,  0x5f, 0x87, 0xd7);
-    _InitXtermTableValue(69,  0x5f, 0x87, 0xff);
-    _InitXtermTableValue(70,  0x5f, 0xaf, 0x00);
-    _InitXtermTableValue(71,  0x5f, 0xaf, 0x5f);
-    _InitXtermTableValue(72,  0x5f, 0xaf, 0x87);
-    _InitXtermTableValue(73,  0x5f, 0xaf, 0xaf);
-    _InitXtermTableValue(74,  0x5f, 0xaf, 0xd7);
-    _InitXtermTableValue(75,  0x5f, 0xaf, 0xff);
-    _InitXtermTableValue(76,  0x5f, 0xd7, 0x00);
-    _InitXtermTableValue(77,  0x5f, 0xd7, 0x5f);
-    _InitXtermTableValue(78,  0x5f, 0xd7, 0x87);
-    _InitXtermTableValue(79,  0x5f, 0xd7, 0xaf);
-    _InitXtermTableValue(80,  0x5f, 0xd7, 0xd7);
-    _InitXtermTableValue(81,  0x5f, 0xd7, 0xff);
-    _InitXtermTableValue(82,  0x5f, 0xff, 0x00);
-    _InitXtermTableValue(83,  0x5f, 0xff, 0x5f);
-    _InitXtermTableValue(84,  0x5f, 0xff, 0x87);
-    _InitXtermTableValue(85,  0x5f, 0xff, 0xaf);
-    _InitXtermTableValue(86,  0x5f, 0xff, 0xd7);
-    _InitXtermTableValue(87,  0x5f, 0xff, 0xff);
-    _InitXtermTableValue(88,  0x87, 0x00, 0x00);
-    _InitXtermTableValue(89,  0x87, 0x00, 0x5f);
-    _InitXtermTableValue(90,  0x87, 0x00, 0x87);
-    _InitXtermTableValue(91,  0x87, 0x00, 0xaf);
-    _InitXtermTableValue(92,  0x87, 0x00, 0xd7);
-    _InitXtermTableValue(93,  0x87, 0x00, 0xff);
-    _InitXtermTableValue(94,  0x87, 0x5f, 0x00);
-    _InitXtermTableValue(95,  0x87, 0x5f, 0x5f);
-    _InitXtermTableValue(96,  0x87, 0x5f, 0x87);
-    _InitXtermTableValue(97,  0x87, 0x5f, 0xaf);
-    _InitXtermTableValue(98,  0x87, 0x5f, 0xd7);
-    _InitXtermTableValue(99,  0x87, 0x5f, 0xff);
-    _InitXtermTableValue(100, 0x87, 0x87, 0x00);
-    _InitXtermTableValue(101, 0x87, 0x87, 0x5f);
-    _InitXtermTableValue(102, 0x87, 0x87, 0x87);
-    _InitXtermTableValue(103, 0x87, 0x87, 0xaf);
-    _InitXtermTableValue(104, 0x87, 0x87, 0xd7);
-    _InitXtermTableValue(105, 0x87, 0x87, 0xff);
-    _InitXtermTableValue(106, 0x87, 0xaf, 0x00);
-    _InitXtermTableValue(107, 0x87, 0xaf, 0x5f);
-    _InitXtermTableValue(108, 0x87, 0xaf, 0x87);
-    _InitXtermTableValue(109, 0x87, 0xaf, 0xaf);
-    _InitXtermTableValue(110, 0x87, 0xaf, 0xd7);
-    _InitXtermTableValue(111, 0x87, 0xaf, 0xff);
-    _InitXtermTableValue(112, 0x87, 0xd7, 0x00);
-    _InitXtermTableValue(113, 0x87, 0xd7, 0x5f);
-    _InitXtermTableValue(114, 0x87, 0xd7, 0x87);
-    _InitXtermTableValue(115, 0x87, 0xd7, 0xaf);
-    _InitXtermTableValue(116, 0x87, 0xd7, 0xd7);
-    _InitXtermTableValue(117, 0x87, 0xd7, 0xff);
-    _InitXtermTableValue(118, 0x87, 0xff, 0x00);
-    _InitXtermTableValue(119, 0x87, 0xff, 0x5f);
-    _InitXtermTableValue(120, 0x87, 0xff, 0x87);
-    _InitXtermTableValue(121, 0x87, 0xff, 0xaf);
-    _InitXtermTableValue(122, 0x87, 0xff, 0xd7);
-    _InitXtermTableValue(123, 0x87, 0xff, 0xff);
-    _InitXtermTableValue(124, 0xaf, 0x00, 0x00);
-    _InitXtermTableValue(125, 0xaf, 0x00, 0x5f);
-    _InitXtermTableValue(126, 0xaf, 0x00, 0x87);
-    _InitXtermTableValue(127, 0xaf, 0x00, 0xaf);
-    _InitXtermTableValue(128, 0xaf, 0x00, 0xd7);
-    _InitXtermTableValue(129, 0xaf, 0x00, 0xff);
-    _InitXtermTableValue(130, 0xaf, 0x5f, 0x00);
-    _InitXtermTableValue(131, 0xaf, 0x5f, 0x5f);
-    _InitXtermTableValue(132, 0xaf, 0x5f, 0x87);
-    _InitXtermTableValue(133, 0xaf, 0x5f, 0xaf);
-    _InitXtermTableValue(134, 0xaf, 0x5f, 0xd7);
-    _InitXtermTableValue(135, 0xaf, 0x5f, 0xff);
-    _InitXtermTableValue(136, 0xaf, 0x87, 0x00);
-    _InitXtermTableValue(137, 0xaf, 0x87, 0x5f);
-    _InitXtermTableValue(138, 0xaf, 0x87, 0x87);
-    _InitXtermTableValue(139, 0xaf, 0x87, 0xaf);
-    _InitXtermTableValue(140, 0xaf, 0x87, 0xd7);
-    _InitXtermTableValue(141, 0xaf, 0x87, 0xff);
-    _InitXtermTableValue(142, 0xaf, 0xaf, 0x00);
-    _InitXtermTableValue(143, 0xaf, 0xaf, 0x5f);
-    _InitXtermTableValue(144, 0xaf, 0xaf, 0x87);
-    _InitXtermTableValue(145, 0xaf, 0xaf, 0xaf);
-    _InitXtermTableValue(146, 0xaf, 0xaf, 0xd7);
-    _InitXtermTableValue(147, 0xaf, 0xaf, 0xff);
-    _InitXtermTableValue(148, 0xaf, 0xd7, 0x00);
-    _InitXtermTableValue(149, 0xaf, 0xd7, 0x5f);
-    _InitXtermTableValue(150, 0xaf, 0xd7, 0x87);
-    _InitXtermTableValue(151, 0xaf, 0xd7, 0xaf);
-    _InitXtermTableValue(152, 0xaf, 0xd7, 0xd7);
-    _InitXtermTableValue(153, 0xaf, 0xd7, 0xff);
-    _InitXtermTableValue(154, 0xaf, 0xff, 0x00);
-    _InitXtermTableValue(155, 0xaf, 0xff, 0x5f);
-    _InitXtermTableValue(156, 0xaf, 0xff, 0x87);
-    _InitXtermTableValue(157, 0xaf, 0xff, 0xaf);
-    _InitXtermTableValue(158, 0xaf, 0xff, 0xd7);
-    _InitXtermTableValue(159, 0xaf, 0xff, 0xff);
-    _InitXtermTableValue(160, 0xd7, 0x00, 0x00);
-    _InitXtermTableValue(161, 0xd7, 0x00, 0x5f);
-    _InitXtermTableValue(162, 0xd7, 0x00, 0x87);
-    _InitXtermTableValue(163, 0xd7, 0x00, 0xaf);
-    _InitXtermTableValue(164, 0xd7, 0x00, 0xd7);
-    _InitXtermTableValue(165, 0xd7, 0x00, 0xff);
-    _InitXtermTableValue(166, 0xd7, 0x5f, 0x00);
-    _InitXtermTableValue(167, 0xd7, 0x5f, 0x5f);
-    _InitXtermTableValue(168, 0xd7, 0x5f, 0x87);
-    _InitXtermTableValue(169, 0xd7, 0x5f, 0xaf);
-    _InitXtermTableValue(170, 0xd7, 0x5f, 0xd7);
-    _InitXtermTableValue(171, 0xd7, 0x5f, 0xff);
-    _InitXtermTableValue(172, 0xd7, 0x87, 0x00);
-    _InitXtermTableValue(173, 0xd7, 0x87, 0x5f);
-    _InitXtermTableValue(174, 0xd7, 0x87, 0x87);
-    _InitXtermTableValue(175, 0xd7, 0x87, 0xaf);
-    _InitXtermTableValue(176, 0xd7, 0x87, 0xd7);
-    _InitXtermTableValue(177, 0xd7, 0x87, 0xff);
-    _InitXtermTableValue(178, 0xdf, 0xaf, 0x00);
-    _InitXtermTableValue(179, 0xdf, 0xaf, 0x5f);
-    _InitXtermTableValue(180, 0xdf, 0xaf, 0x87);
-    _InitXtermTableValue(181, 0xdf, 0xaf, 0xaf);
-    _InitXtermTableValue(182, 0xdf, 0xaf, 0xd7);
-    _InitXtermTableValue(183, 0xdf, 0xaf, 0xff);
-    _InitXtermTableValue(184, 0xdf, 0xd7, 0x00);
-    _InitXtermTableValue(185, 0xdf, 0xd7, 0x5f);
-    _InitXtermTableValue(186, 0xdf, 0xd7, 0x87);
-    _InitXtermTableValue(187, 0xdf, 0xd7, 0xaf);
-    _InitXtermTableValue(188, 0xdf, 0xd7, 0xd7);
-    _InitXtermTableValue(189, 0xdf, 0xd7, 0xff);
-    _InitXtermTableValue(190, 0xdf, 0xff, 0x00);
-    _InitXtermTableValue(191, 0xdf, 0xff, 0x5f);
-    _InitXtermTableValue(192, 0xdf, 0xff, 0x87);
-    _InitXtermTableValue(193, 0xdf, 0xff, 0xaf);
-    _InitXtermTableValue(194, 0xdf, 0xff, 0xd7);
-    _InitXtermTableValue(195, 0xdf, 0xff, 0xff);
-    _InitXtermTableValue(196, 0xff, 0x00, 0x00);
-    _InitXtermTableValue(197, 0xff, 0x00, 0x5f);
-    _InitXtermTableValue(198, 0xff, 0x00, 0x87);
-    _InitXtermTableValue(199, 0xff, 0x00, 0xaf);
-    _InitXtermTableValue(200, 0xff, 0x00, 0xd7);
-    _InitXtermTableValue(201, 0xff, 0x00, 0xff);
-    _InitXtermTableValue(202, 0xff, 0x5f, 0x00);
-    _InitXtermTableValue(203, 0xff, 0x5f, 0x5f);
-    _InitXtermTableValue(204, 0xff, 0x5f, 0x87);
-    _InitXtermTableValue(205, 0xff, 0x5f, 0xaf);
-    _InitXtermTableValue(206, 0xff, 0x5f, 0xd7);
-    _InitXtermTableValue(207, 0xff, 0x5f, 0xff);
-    _InitXtermTableValue(208, 0xff, 0x87, 0x00);
-    _InitXtermTableValue(209, 0xff, 0x87, 0x5f);
-    _InitXtermTableValue(210, 0xff, 0x87, 0x87);
-    _InitXtermTableValue(211, 0xff, 0x87, 0xaf);
-    _InitXtermTableValue(212, 0xff, 0x87, 0xd7);
-    _InitXtermTableValue(213, 0xff, 0x87, 0xff);
-    _InitXtermTableValue(214, 0xff, 0xaf, 0x00);
-    _InitXtermTableValue(215, 0xff, 0xaf, 0x5f);
-    _InitXtermTableValue(216, 0xff, 0xaf, 0x87);
-    _InitXtermTableValue(217, 0xff, 0xaf, 0xaf);
-    _InitXtermTableValue(218, 0xff, 0xaf, 0xd7);
-    _InitXtermTableValue(219, 0xff, 0xaf, 0xff);
-    _InitXtermTableValue(220, 0xff, 0xd7, 0x00);
-    _InitXtermTableValue(221, 0xff, 0xd7, 0x5f);
-    _InitXtermTableValue(222, 0xff, 0xd7, 0x87);
-    _InitXtermTableValue(223, 0xff, 0xd7, 0xaf);
-    _InitXtermTableValue(224, 0xff, 0xd7, 0xd7);
-    _InitXtermTableValue(225, 0xff, 0xd7, 0xff);
-    _InitXtermTableValue(226, 0xff, 0xff, 0x00);
-    _InitXtermTableValue(227, 0xff, 0xff, 0x5f);
-    _InitXtermTableValue(228, 0xff, 0xff, 0x87);
-    _InitXtermTableValue(229, 0xff, 0xff, 0xaf);
-    _InitXtermTableValue(230, 0xff, 0xff, 0xd7);
-    _InitXtermTableValue(231, 0xff, 0xff, 0xff);
-    _InitXtermTableValue(232, 0x08, 0x08, 0x08);
-    _InitXtermTableValue(233, 0x12, 0x12, 0x12);
-    _InitXtermTableValue(234, 0x1c, 0x1c, 0x1c);
-    _InitXtermTableValue(235, 0x26, 0x26, 0x26);
-    _InitXtermTableValue(236, 0x30, 0x30, 0x30);
-    _InitXtermTableValue(237, 0x3a, 0x3a, 0x3a);
-    _InitXtermTableValue(238, 0x44, 0x44, 0x44);
-    _InitXtermTableValue(239, 0x4e, 0x4e, 0x4e);
-    _InitXtermTableValue(240, 0x58, 0x58, 0x58);
-    _InitXtermTableValue(241, 0x62, 0x62, 0x62);
-    _InitXtermTableValue(242, 0x6c, 0x6c, 0x6c);
-    _InitXtermTableValue(243, 0x76, 0x76, 0x76);
-    _InitXtermTableValue(244, 0x80, 0x80, 0x80);
-    _InitXtermTableValue(245, 0x8a, 0x8a, 0x8a);
-    _InitXtermTableValue(246, 0x94, 0x94, 0x94);
-    _InitXtermTableValue(247, 0x9e, 0x9e, 0x9e);
-    _InitXtermTableValue(248, 0xa8, 0xa8, 0xa8);
-    _InitXtermTableValue(249, 0xb2, 0xb2, 0xb2);
-    _InitXtermTableValue(250, 0xbc, 0xbc, 0xbc);
-    _InitXtermTableValue(251, 0xc6, 0xc6, 0xc6);
-    _InitXtermTableValue(252, 0xd0, 0xd0, 0xd0);
-    _InitXtermTableValue(253, 0xda, 0xda, 0xda);
-    _InitXtermTableValue(254, 0xe4, 0xe4, 0xe4);
-    _InitXtermTableValue(255, 0xee, 0xee, 0xee);
-}
-
-void Settings::_InitXtermTableValue(const size_t iIndex, const byte bRed, const byte bGreen, const byte bBlue)
-{
-    _XtermColorTable[iIndex] = RGB(bRed, bGreen, bBlue);
-}
-
-// Routine Description:
-// - Assigns default colors to the color table. These match the manifest file for the registry.
-// Arguments:
-// - <none> - Operates on internal state
-// Return Value:
-// - <none>
-void Settings::_InitColorTable()
-{
-    // Default hardcoded colors for use in console. These are used when there are no overriding colors to load from the
-    // registry or shortcut files.
-    _ColorTable[0] = RGB(12, 12, 12); // Black
-    _ColorTable[1] = RGB(0, 55, 218); // Dark Blue
-    _ColorTable[2] = RGB(19, 161, 14); // Dark Green
-    _ColorTable[3] = RGB(58, 150, 221); // Dark Cyan
-    _ColorTable[4] = RGB(197, 15, 31); // Dark Red
-    _ColorTable[5] = RGB(136, 23, 152); // Dark Magenta
-    _ColorTable[6] = RGB(193, 156, 0); // Dark Yellow
-    _ColorTable[7] = RGB(204, 204, 204); // Dark White
-    _ColorTable[8] = RGB(118, 118, 118); // Bright Black
-    _ColorTable[9] = RGB(59, 120, 255); // Bright Blue
-    _ColorTable[10] = RGB(22, 198, 12); // Bright Green
-    _ColorTable[11] = RGB(97, 214, 214); // Bright Cyan
-    _ColorTable[12] = RGB(231, 72, 86); // Bright Red
-    _ColorTable[13] = RGB(180, 0, 158); // Bright Magenta
-    _ColorTable[14] = RGB(249, 241, 165); // Bright Yellow
-    _ColorTable[15] = RGB(242, 242, 242); // White
-}
-
-// Routine Description:
-// - Applies hardcoded default settings that are in line with what is defined
-//   in our Windows edition manifest (living in win32k-settings.man).
-// - NOTE: This exists in case we cannot access the registry on desktop platforms.
-//   We will use this to provide better defaults than the constructor values which
-//   are optimized for OneCore.
-// Arguments:
-// - <none>
-// Return Value:
-// - <none> - Adjusts internal state only.
-void Settings::ApplyDesktopSpecificDefaults()
-{
-    _dwFontSize.X = 0;
-    _dwFontSize.Y = 16;
-    _uFontFamily = 0;
-    _dwScreenBufferSize.X = 120;
-    _dwScreenBufferSize.Y = 9001;
-    _uCursorSize = 25;
-    _dwWindowSize.X = 120;
-    _dwWindowSize.Y = 30;
-    _wFillAttribute = 0x7;
-    _wPopupFillAttribute = 0xf5;
-    wcscpy_s(_FaceName, L"__DefaultTTFont__");
-    _uFontWeight = 0;
-    _bInsertMode = TRUE;
-    _bFullScreen = FALSE;
-    _fCtrlKeyShortcutsDisabled = false;
-    _bWrapText = true;
-    _bLineSelection = TRUE;
-    _bWindowAlpha = 255;
-    _fFilterOnPaste = TRUE;
-    _bQuickEdit = TRUE;
-    _uHistoryBufferSize = 50;
-    _uNumberOfHistoryBuffers = 4;
-    _bHistoryNoDup = FALSE;
-
-    _InitColorTable();
-
-    _fTrimLeadingZeros = false;
-    _fEnableColorSelection = false;
-    _uScrollScale = 1;
-}
-
-void Settings::ApplyStartupInfo(const Settings* const pStartupSettings)
-{
-    const DWORD dwFlags = pStartupSettings->_dwStartupFlags;
-
-    // See: http://msdn.microsoft.com/en-us/library/windows/desktop/ms686331(v=vs.85).aspx
-
-    // Note: These attributes do not get sent to us if we started conhost
-    //      directly.  See minkernel/console/client/dllinit for the
-    //      initialization of these values for cmdline applications.
-
-    if (IsFlagSet(dwFlags, STARTF_USECOUNTCHARS))
-    {
-        _dwScreenBufferSize = pStartupSettings->_dwScreenBufferSize;
-    }
-
-    if (IsFlagSet(dwFlags, STARTF_USESIZE))
-    {
-        // WARNING: This size is in pixels when passed in the create process call.
-        // It will need to be divided by the font size before use.
-        // All other Window Size values (from registry/shortcuts) are stored in characters.
-        _dwWindowSizePixels = pStartupSettings->_dwWindowSize;
-        _fUseWindowSizePixels = true;
-    }
-
-    if (IsFlagSet(dwFlags, STARTF_USEPOSITION))
-    {
-        _dwWindowOrigin = pStartupSettings->_dwWindowOrigin;
-        _bAutoPosition = FALSE;
-    }
-
-    if (IsFlagSet(dwFlags, STARTF_USEFILLATTRIBUTE))
-    {
-        _wFillAttribute = pStartupSettings->_wFillAttribute;
-    }
-
-    if (IsFlagSet(dwFlags, STARTF_USESHOWWINDOW))
-    {
-        _wShowWindow = pStartupSettings->_wShowWindow;
-    }
-}
-
-// Method Description:
-// - Applies settings passed on the commandline to this settings structure.
-//      Currently, the only settings that can be passed on the commandline are
-//      the initial width and height of the screenbuffer/viewport.
-// Arguments:
-// - consoleArgs: A reference to a parsed command-line args object.
-// Return Value:
-// - <none>
-void Settings::ApplyCommandlineArguments(const ConsoleArguments& consoleArgs)
-{
-    const short width = consoleArgs.GetWidth();
-    const short height = consoleArgs.GetHeight();
-
-    if (width > 0)
-    {
-        _dwScreenBufferSize.X = width;
-        _dwWindowSize.X = width;
-    }
-    if (height > 0)
-    {
-        _dwScreenBufferSize.Y = height;
-        _dwWindowSize.Y = height;
-    }
-}
-
-// WARNING: this function doesn't perform any validation or conversion
-void Settings::InitFromStateInfo(_In_ PCONSOLE_STATE_INFO pStateInfo)
-{
-    _wFillAttribute = pStateInfo->ScreenAttributes;
-    _wPopupFillAttribute = pStateInfo->PopupAttributes;
-    _dwScreenBufferSize = pStateInfo->ScreenBufferSize;
-    _dwWindowSize = pStateInfo->WindowSize;
-    _dwWindowOrigin.X = (SHORT)pStateInfo->WindowPosX;
-    _dwWindowOrigin.Y = (SHORT)pStateInfo->WindowPosY;
-    _dwFontSize = pStateInfo->FontSize;
-    _uFontFamily = pStateInfo->FontFamily;
-    _uFontWeight = pStateInfo->FontWeight;
-    StringCchCopyW(_FaceName, ARRAYSIZE(_FaceName), pStateInfo->FaceName);
-    _uCursorSize = pStateInfo->CursorSize;
-    _bFullScreen = pStateInfo->FullScreen;
-    _bQuickEdit = pStateInfo->QuickEdit;
-    _bAutoPosition = pStateInfo->AutoPosition;
-    _bInsertMode = pStateInfo->InsertMode;
-    _bHistoryNoDup = pStateInfo->HistoryNoDup;
-    _uHistoryBufferSize = pStateInfo->HistoryBufferSize;
-    _uNumberOfHistoryBuffers = pStateInfo->NumberOfHistoryBuffers;
-    memmove(_ColorTable, pStateInfo->ColorTable, sizeof(_ColorTable));
-    _uCodePage = pStateInfo->CodePage;
-    _bWrapText = !!pStateInfo->fWrapText;
-    _fFilterOnPaste = pStateInfo->fFilterOnPaste;
-    _fCtrlKeyShortcutsDisabled = pStateInfo->fCtrlKeyShortcutsDisabled;
-    _bLineSelection = pStateInfo->fLineSelection;
-    _bWindowAlpha = pStateInfo->bWindowTransparency;
-}
-
-void Settings::Validate()
-{
-    // If we were explicitly given a size in pixels from the startup info, divide by the font to turn it into characters.
-    // See: https://msdn.microsoft.com/en-us/library/windows/desktop/ms686331%28v=vs.85%29.aspx
-    if (IsFlagSet(_dwStartupFlags, STARTF_USESIZE))
-    {
-        // TODO: FIX
-        //// Get the font that we're going to use to convert pixels to characters.
-        //DWORD const dwFontIndexWant = FindCreateFont(_uFontFamily,
-        //                                             _FaceName,
-        //                                             _dwFontSize,
-        //                                             _uFontWeight,
-        //                                             _uCodePage);
-
-        //_dwWindowSize.X /= g_pfiFontInfo[dwFontIndexWant].Size.X;
-        //_dwWindowSize.Y /= g_pfiFontInfo[dwFontIndexWant].Size.Y;
-    }
-
-    // minimum screen buffer size 1x1
-    _dwScreenBufferSize.X = std::max(_dwScreenBufferSize.X, 1i16);
-    _dwScreenBufferSize.Y = std::max(_dwScreenBufferSize.Y, 1i16);
-
-    // minimum window size size 1x1
-    _dwWindowSize.X = std::max(_dwWindowSize.X, 1i16);
-    _dwWindowSize.Y = std::max(_dwWindowSize.Y, 1i16);
-
-    // if buffer size is less than window size, increase buffer size to meet window size
-    _dwScreenBufferSize.X = std::max(_dwWindowSize.X, _dwScreenBufferSize.X);
-    _dwScreenBufferSize.Y = std::max(_dwWindowSize.Y, _dwScreenBufferSize.Y);
-
-    // ensure that the window alpha value is not below the minimum. (no invisible windows)
-    // if it's below minimum, just set it to the opaque value
-    if (_bWindowAlpha < MIN_WINDOW_OPACITY)
-    {
-        _bWindowAlpha = BYTE_MAX;
-    }
-
-    // If text wrapping is on, ensure that the window width is the same as the buffer width.
-    if (_bWrapText)
-    {
-        _dwWindowSize.X = _dwScreenBufferSize.X;
-    }
-
-    // Ensure that our fill attributes only contain colors and not any box drawing or invert attributes.
-    ClearAllFlags(_wFillAttribute, ~(FG_ATTRS | BG_ATTRS));
-    ClearAllFlags(_wPopupFillAttribute, ~(FG_ATTRS | BG_ATTRS));
-
-    ASSERT(_dwWindowSize.X > 0);
-    ASSERT(_dwWindowSize.Y > 0);
-    ASSERT(_dwScreenBufferSize.X > 0);
-    ASSERT(_dwScreenBufferSize.Y > 0);
-}
-
-DWORD Settings::GetVirtTermLevel() const
-{
-    return _dwVirtTermLevel;
-}
-void Settings::SetVirtTermLevel(const DWORD dwVirtTermLevel)
-{
-    _dwVirtTermLevel = dwVirtTermLevel;
-}
-
-bool Settings::IsAltF4CloseAllowed() const
-{
-    return _fAllowAltF4Close;
-}
-void Settings::SetAltF4CloseAllowed(const bool fAllowAltF4Close)
-{
-    _fAllowAltF4Close = fAllowAltF4Close;
-}
-
-bool Settings::IsReturnOnNewlineAutomatic() const
-{
-    return _fAutoReturnOnNewline;
-}
-void Settings::SetAutomaticReturnOnNewline(const bool fAutoReturnOnNewline)
-{
-    _fAutoReturnOnNewline = fAutoReturnOnNewline;
-}
-
-bool Settings::IsGridRenderingAllowedWorldwide() const
-{
-    return _fRenderGridWorldwide;
-}
-void Settings::SetGridRenderingAllowedWorldwide(const bool fGridRenderingAllowed)
-{
-    // Only trigger a notification and update the status if something has changed.
-    if (_fRenderGridWorldwide != fGridRenderingAllowed)
-    {
-        _fRenderGridWorldwide = fGridRenderingAllowed;
-
-        if (ServiceLocator::LocateGlobals().pRender != nullptr)
-        {
-            ServiceLocator::LocateGlobals().pRender->TriggerRedrawAll();
-        }
-    }
-}
-
-bool Settings::GetFilterOnPaste() const
-{
-    return _fFilterOnPaste;
-}
-<<<<<<< HEAD
-void Settings::SetFilterOnPaste(const BOOL fFilterOnPaste)
-=======
-void Settings::SetFilterOnPaste(_In_ bool const fFilterOnPaste)
->>>>>>> 52ba82ab
-{
-    _fFilterOnPaste = fFilterOnPaste;
-}
-
-const WCHAR* const Settings::GetLaunchFaceName() const
-{
-    return _LaunchFaceName;
-}
-void Settings::SetLaunchFaceName(_In_ PCWSTR const LaunchFaceName, const size_t cchLength)
-{
-    StringCchCopyW(_LaunchFaceName, cchLength, LaunchFaceName);
-}
-
-UINT Settings::GetCodePage() const
-{
-    return _uCodePage;
-}
-void Settings::SetCodePage(const UINT uCodePage)
-{
-    _uCodePage = uCodePage;
-}
-
-UINT Settings::GetScrollScale() const
-{
-    return _uScrollScale;
-}
-void Settings::SetScrollScale(const UINT uScrollScale)
-{
-    _uScrollScale = uScrollScale;
-}
-
-bool Settings::GetTrimLeadingZeros() const
-{
-    return _fTrimLeadingZeros;
-}
-<<<<<<< HEAD
-void Settings::SetTrimLeadingZeros(const BOOL fTrimLeadingZeros)
-=======
-void Settings::SetTrimLeadingZeros(_In_ const bool fTrimLeadingZeros)
->>>>>>> 52ba82ab
-{
-    _fTrimLeadingZeros = fTrimLeadingZeros;
-}
-
-bool Settings::GetEnableColorSelection() const
-{
-    return _fEnableColorSelection;
-}
-<<<<<<< HEAD
-void Settings::SetEnableColorSelection(const BOOL fEnableColorSelection)
-=======
-void Settings::SetEnableColorSelection(_In_ const bool fEnableColorSelection)
->>>>>>> 52ba82ab
-{
-    _fEnableColorSelection = fEnableColorSelection;
-}
-
-bool Settings::GetLineSelection() const
-{
-    return _bLineSelection;
-}
-<<<<<<< HEAD
-void Settings::SetLineSelection(const BOOL bLineSelection)
-=======
-void Settings::SetLineSelection(_In_ const bool bLineSelection)
->>>>>>> 52ba82ab
-{
-    _bLineSelection = bLineSelection;
-}
-
-bool Settings::GetWrapText () const
-{
-    return _bWrapText;
-}
-void Settings::SetWrapText (const bool bWrapText )
-{
-    _bWrapText = bWrapText;
-}
-
-bool Settings::GetCtrlKeyShortcutsDisabled () const
-{
-    return _fCtrlKeyShortcutsDisabled;
-}
-<<<<<<< HEAD
-void Settings::SetCtrlKeyShortcutsDisabled (const BOOL fCtrlKeyShortcutsDisabled )
-=======
-void Settings::SetCtrlKeyShortcutsDisabled (_In_ const bool fCtrlKeyShortcutsDisabled )
->>>>>>> 52ba82ab
-{
-    _fCtrlKeyShortcutsDisabled = fCtrlKeyShortcutsDisabled;
-}
-
-BYTE Settings::GetWindowAlpha() const
-{
-    return _bWindowAlpha;
-}
-void Settings::SetWindowAlpha(const BYTE bWindowAlpha)
-{
-    // if we're out of bounds, set it to 100% opacity so it appears as if nothing happened.
-    _bWindowAlpha = (bWindowAlpha < MIN_WINDOW_OPACITY)? BYTE_MAX : bWindowAlpha;
-}
-
-DWORD Settings::GetHotKey() const
-{
-    return _dwHotKey;
-}
-void Settings::SetHotKey(const DWORD dwHotKey)
-{
-    _dwHotKey = dwHotKey;
-}
-
-DWORD Settings::GetStartupFlags() const
-{
-    return _dwStartupFlags;
-}
-void Settings::SetStartupFlags(const DWORD dwStartupFlags)
-{
-    _dwStartupFlags = dwStartupFlags;
-}
-
-WORD Settings::GetFillAttribute() const
-{
-    return _wFillAttribute;
-}
-void Settings::SetFillAttribute(const WORD wFillAttribute)
-{
-    _wFillAttribute = wFillAttribute;
-
-    // Do not allow the default fill attribute to use any attrs other than fg/bg colors.
-    // This prevents us from accidentally inverting everything or suddenly drawing lines
-    // everywhere by defualt.
-    ClearAllFlags(_wFillAttribute, ~(FG_ATTRS | BG_ATTRS));
-}
-
-WORD Settings::GetPopupFillAttribute() const
-{
-    return _wPopupFillAttribute;
-}
-void Settings::SetPopupFillAttribute(const WORD wPopupFillAttribute)
-{
-    _wPopupFillAttribute = wPopupFillAttribute;
-
-    // Do not allow the default popup fill attribute to use any attrs other than fg/bg colors.
-    // This prevents us from accidentally inverting everything or suddenly drawing lines
-    // everywhere by defualt.
-    ClearAllFlags(_wPopupFillAttribute, ~(FG_ATTRS | BG_ATTRS));
-}
-
-WORD Settings::GetShowWindow() const
-{
-    return _wShowWindow;
-}
-void Settings::SetShowWindow(const WORD wShowWindow)
-{
-    _wShowWindow = wShowWindow;
-}
-
-WORD Settings::GetReserved() const
-{
-    return _wReserved;
-}
-void Settings::SetReserved(const WORD wReserved)
-{
-    _wReserved = wReserved;
-}
-
-COORD Settings::GetScreenBufferSize() const
-{
-    return _dwScreenBufferSize;
-}
-void Settings::SetScreenBufferSize(const COORD dwScreenBufferSize)
-{
-    _dwScreenBufferSize = dwScreenBufferSize;
-}
-
-COORD Settings::GetWindowSize() const
-{
-    return _dwWindowSize;
-}
-void Settings::SetWindowSize(const COORD dwWindowSize)
-{
-    _dwWindowSize = dwWindowSize;
-}
-
-bool Settings::IsWindowSizePixelsValid() const
-{
-    return _fUseWindowSizePixels;
-}
-COORD Settings::GetWindowSizePixels() const
-{
-    return _dwWindowSizePixels;
-}
-void Settings::SetWindowSizePixels(const COORD dwWindowSizePixels)
-{
-    _dwWindowSizePixels = dwWindowSizePixels;
-}
-
-COORD Settings::GetWindowOrigin() const
-{
-    return _dwWindowOrigin;
-}
-void Settings::SetWindowOrigin(const COORD dwWindowOrigin)
-{
-    _dwWindowOrigin = dwWindowOrigin;
-}
-
-DWORD Settings::GetFont() const
-{
-    return _nFont;
-}
-void Settings::SetFont(const DWORD nFont)
-{
-    _nFont = nFont;
-}
-
-COORD Settings::GetFontSize() const
-{
-    return _dwFontSize;
-}
-void Settings::SetFontSize(const COORD dwFontSize)
-{
-    _dwFontSize = dwFontSize;
-}
-
-UINT Settings::GetFontFamily() const
-{
-    return _uFontFamily;
-}
-void Settings::SetFontFamily(const UINT uFontFamily)
-{
-    _uFontFamily = uFontFamily;
-}
-
-UINT Settings::GetFontWeight() const
-{
-    return _uFontWeight;
-}
-void Settings::SetFontWeight(const UINT uFontWeight)
-{
-    _uFontWeight = uFontWeight;
-}
-
-const WCHAR* const Settings::GetFaceName() const
-{
-    return _FaceName;
-}
-void Settings::SetFaceName(_In_ PCWSTR const pcszFaceName, const size_t cchLength)
-{
-    StringCchCopyW(_FaceName, cchLength, pcszFaceName);
-}
-
-UINT Settings::GetCursorSize() const
-{
-    return _uCursorSize;
-}
-void Settings::SetCursorSize(const UINT uCursorSize)
-{
-    _uCursorSize = uCursorSize;
-}
-
-bool Settings::GetFullScreen() const
-{
-    return _bFullScreen;
-}
-<<<<<<< HEAD
-void Settings::SetFullScreen(const BOOL bFullScreen)
-=======
-void Settings::SetFullScreen(_In_ const bool bFullScreen)
->>>>>>> 52ba82ab
-{
-    _bFullScreen = bFullScreen;
-}
-
-bool Settings::GetQuickEdit() const
-{
-    return _bQuickEdit;
-}
-<<<<<<< HEAD
-void Settings::SetQuickEdit(const BOOL bQuickEdit)
-=======
-void Settings::SetQuickEdit(_In_ const bool bQuickEdit)
->>>>>>> 52ba82ab
-{
-    _bQuickEdit = bQuickEdit;
-}
-
-bool Settings::GetInsertMode() const
-{
-    return _bInsertMode;
-}
-<<<<<<< HEAD
-void Settings::SetInsertMode(const BOOL bInsertMode)
-=======
-void Settings::SetInsertMode(_In_ const bool bInsertMode)
->>>>>>> 52ba82ab
-{
-    _bInsertMode = bInsertMode;
-}
-
-bool Settings::GetAutoPosition() const
-{
-    return _bAutoPosition;
-}
-<<<<<<< HEAD
-void Settings::SetAutoPosition(const BOOL bAutoPosition)
-=======
-void Settings::SetAutoPosition(_In_ const bool bAutoPosition)
->>>>>>> 52ba82ab
-{
-    _bAutoPosition = bAutoPosition;
-}
-
-UINT Settings::GetHistoryBufferSize() const
-{
-    return _uHistoryBufferSize;
-}
-void Settings::SetHistoryBufferSize(const UINT uHistoryBufferSize)
-{
-    _uHistoryBufferSize = uHistoryBufferSize;
-}
-
-UINT Settings::GetNumberOfHistoryBuffers() const
-{
-    return _uNumberOfHistoryBuffers;
-}
-void Settings::SetNumberOfHistoryBuffers(const UINT uNumberOfHistoryBuffers)
-{
-    _uNumberOfHistoryBuffers = uNumberOfHistoryBuffers;
-}
-
-bool Settings::GetHistoryNoDup() const
-{
-    return _bHistoryNoDup;
-}
-<<<<<<< HEAD
-void Settings::SetHistoryNoDup(const BOOL bHistoryNoDup)
-=======
-void Settings::SetHistoryNoDup(_In_ const bool bHistoryNoDup)
->>>>>>> 52ba82ab
-{
-    _bHistoryNoDup = bHistoryNoDup;
-}
-
-const COLORREF* const Settings::GetColorTable() const
-{
-    return _ColorTable;
-}
-void Settings::SetColorTable(_In_reads_(cSize) const COLORREF* const pColorTable, const size_t cSize)
-{
-    size_t cSizeWritten = std::min(cSize, static_cast<size_t>(COLOR_TABLE_SIZE));
-
-    memmove(_ColorTable, pColorTable, cSizeWritten * sizeof(COLORREF));
-}
-void Settings::SetColorTableEntry(const size_t index, const COLORREF ColorValue)
-{
-    if (index < ARRAYSIZE(_ColorTable))
-    {
-        _ColorTable[index] = ColorValue;
-    }
-    else
-    {
-        _XtermColorTable[index] = ColorValue;
-    }
-}
-
-bool Settings::IsStartupTitleIsLinkNameSet() const
-{
-    return IsFlagSet(_dwStartupFlags, STARTF_TITLEISLINKNAME);
-}
-
-bool Settings::IsFaceNameSet() const
-{
-    return GetFaceName()[0] != '\0';
-}
-
-void Settings::UnsetStartupFlag(const DWORD dwFlagToUnset)
-{
-    _dwStartupFlags &= ~dwFlagToUnset;
-}
-
-const size_t Settings::GetColorTableSize() const
-{
-    return ARRAYSIZE(_ColorTable);
-}
-
-COLORREF Settings::GetColorTableEntry(const size_t index) const
-{
-    if (index < ARRAYSIZE(_ColorTable))
-    {
-        return _ColorTable[index];
-    }
-    else
-    {
-        return _XtermColorTable[index];
-    }
-}
-
-
-// Routine Description:
-// - Generates a legacy attribute from the given TextAttributes.
-//     This needs to be a method on the Settings because the generated index
-//     is dependent upon the particular values of the color table at the time of reading.
-// Parameters:
-// - attributes - The TextAttributes to generate a legacy attribute for.
-// Return value:
-// - A WORD representing the entry in the color table that most closely represents the given fullcolor attributes.
-WORD Settings::GenerateLegacyAttributes(const TextAttribute attributes) const
-{
-    const WORD wLegacyOriginal = attributes.GetLegacyAttributes();
-    if (attributes.IsLegacy())
-    {
-        return wLegacyOriginal;
-    }
-    // Get the Line drawing attributes and stash those, we'll need to preserve them.
-    const WORD wNonColorAttributes = wLegacyOriginal & (~0xFF);
-    const COLORREF rgbForeground = attributes.GetRgbForeground();
-    const COLORREF rgbBackground = attributes.GetRgbBackground();
-    const WORD wForegroundIndex = FindNearestTableIndex(rgbForeground);
-    const WORD wBackgroundIndex = FindNearestTableIndex(rgbBackground);
-    const WORD wCompleteAttr = (wNonColorAttributes) | (wBackgroundIndex << 4) | (wForegroundIndex);
-    return wCompleteAttr;
-}
-
-//Routine Description:
-// For a given RGB color Color, finds the nearest color from the array ColorTable, and returns the index of that match.
-//Arguments:
-// - Color - The RGB color to fine the nearest color to.
-// - ColorTable - The array of colors to find a nearest color from.
-// - cColorTable - The number of elements in ColorTable
-// Return value:
-// The index in ColorTable of the nearest match to Color.
-WORD Settings::FindNearestTableIndex(const COLORREF Color) const
-{
-    return ::FindNearestTableIndex(Color, _ColorTable, ARRAYSIZE(_ColorTable));
-}
-
-COLORREF Settings::GetCursorColor() const noexcept
-{
-    return _CursorColor;
-}
-
-CursorType Settings::GetCursorType() const noexcept
-{
-    return _CursorType;
-}
-
-void Settings::SetCursorColor(const COLORREF CursorColor) noexcept
-{
-    _CursorColor = CursorColor;
-}
-
-void Settings::SetCursorType(const CursorType cursorType) noexcept
-{
-    _CursorType = cursorType;
-}
-
-bool Settings::GetInterceptCopyPaste() const noexcept
-{
-    return _fInterceptCopyPaste;
-}
-
-void Settings::SetInterceptCopyPaste(const bool interceptCopyPaste) noexcept
-{
-    _fInterceptCopyPaste = interceptCopyPaste;
-}
+/********************************************************
+*                                                       *
+*   Copyright (C) Microsoft. All rights reserved.       *
+*                                                       *
+********************************************************/
+
+#include "precomp.h"
+#include "..\inc\conattrs.hpp"
+#include "settings.hpp"
+
+#include "..\interactivity\inc\ServiceLocator.hpp"
+
+#pragma hdrstop
+
+Settings::Settings() :
+    _dwHotKey(0),
+    _dwStartupFlags(0),
+    _wFillAttribute(FOREGROUND_RED | FOREGROUND_GREEN | FOREGROUND_BLUE), // White (not bright) on black by default
+    _wPopupFillAttribute(FOREGROUND_RED | FOREGROUND_BLUE | BACKGROUND_RED | BACKGROUND_GREEN | BACKGROUND_BLUE | BACKGROUND_INTENSITY), // Purple on white (bright) by default
+    _wShowWindow(SW_SHOWNORMAL),
+    _wReserved(0),
+    // dwScreenBufferSize initialized below
+    // dwWindowSize initialized below
+    // dwWindowOrigin initialized below
+    _nFont(0),
+    // dwFontSize initialized below
+    _uFontFamily(0),
+    _uFontWeight(0),
+    // FaceName initialized below
+    _uCursorSize(CURSOR_SMALL_SIZE),
+    _bFullScreen(false),
+    _bQuickEdit(true),
+    _bInsertMode(true),
+    _bAutoPosition(true),
+    _uHistoryBufferSize(DEFAULT_NUMBER_OF_COMMANDS),
+    _uNumberOfHistoryBuffers(DEFAULT_NUMBER_OF_BUFFERS),
+    _bHistoryNoDup(false),
+    // ColorTable initialized below
+    _uCodePage(ServiceLocator::LocateGlobals().uiOEMCP),
+    _uScrollScale(1),
+    _bLineSelection(true),
+    _bWrapText(true),
+    _fCtrlKeyShortcutsDisabled(false),
+    _bWindowAlpha(BYTE_MAX), // 255 alpha = opaque. 0 = transparent.
+    _fFilterOnPaste(false),
+    _fTrimLeadingZeros(FALSE),
+    _fEnableColorSelection(FALSE),
+    _fAllowAltF4Close(true),
+    _dwVirtTermLevel(0),
+    _fUseWindowSizePixels(false),
+    _fAutoReturnOnNewline(true), // the historic Windows behavior defaults this to on.
+    _fRenderGridWorldwide(false) // historically grid lines were only rendered in DBCS codepages, so this is false by default unless otherwise specified.
+    // window size pixels initialized below
+{
+    _dwScreenBufferSize.X = 80;
+    _dwScreenBufferSize.Y = 25;
+
+    _dwWindowSize.X = _dwScreenBufferSize.X;
+    _dwWindowSize.Y = _dwScreenBufferSize.Y;
+
+    _dwWindowSizePixels = { 0 };
+
+    _dwWindowOrigin.X = 0;
+    _dwWindowOrigin.Y = 0;
+
+    _dwFontSize.X = 0;
+    _dwFontSize.Y = 16;
+
+    ZeroMemory((void*)&_FaceName, sizeof(_FaceName));
+    wcscpy_s(_FaceName, DEFAULT_TT_FONT_FACENAME);
+
+    ZeroMemory((void*)&_LaunchFaceName, sizeof(_LaunchFaceName));
+
+    _CursorColor = Cursor::s_InvertCursorColor;
+    _CursorType = CursorType::Legacy;
+
+    _InitColorTable();
+
+    _InitXtermTableValue(0,   0x00, 0x00, 0x00);
+    _InitXtermTableValue(1,   0x80, 0x00, 0x00);
+    _InitXtermTableValue(2,   0x00, 0x80, 0x00);
+    _InitXtermTableValue(3,   0x80, 0x80, 0x00);
+    _InitXtermTableValue(4,   0x00, 0x00, 0x80);
+    _InitXtermTableValue(5,   0x80, 0x00, 0x80);
+    _InitXtermTableValue(6,   0x00, 0x80, 0x80);
+    _InitXtermTableValue(7,   0xc0, 0xc0, 0xc0);
+    _InitXtermTableValue(8,   0x80, 0x80, 0x80);
+    _InitXtermTableValue(9,   0xff, 0x00, 0x00);
+    _InitXtermTableValue(10,  0x00, 0xff, 0x00);
+    _InitXtermTableValue(11,  0xff, 0xff, 0x00);
+    _InitXtermTableValue(12,  0x00, 0x00, 0xff);
+    _InitXtermTableValue(13,  0xff, 0x00, 0xff);
+    _InitXtermTableValue(14,  0x00, 0xff, 0xff);
+    _InitXtermTableValue(15,  0xff, 0xff, 0xff);
+    _InitXtermTableValue(16,  0x00, 0x00, 0x00);
+    _InitXtermTableValue(17,  0x00, 0x00, 0x5f);
+    _InitXtermTableValue(18,  0x00, 0x00, 0x87);
+    _InitXtermTableValue(19,  0x00, 0x00, 0xaf);
+    _InitXtermTableValue(20,  0x00, 0x00, 0xd7);
+    _InitXtermTableValue(21,  0x00, 0x00, 0xff);
+    _InitXtermTableValue(22,  0x00, 0x5f, 0x00);
+    _InitXtermTableValue(23,  0x00, 0x5f, 0x5f);
+    _InitXtermTableValue(24,  0x00, 0x5f, 0x87);
+    _InitXtermTableValue(25,  0x00, 0x5f, 0xaf);
+    _InitXtermTableValue(26,  0x00, 0x5f, 0xd7);
+    _InitXtermTableValue(27,  0x00, 0x5f, 0xff);
+    _InitXtermTableValue(28,  0x00, 0x87, 0x00);
+    _InitXtermTableValue(29,  0x00, 0x87, 0x5f);
+    _InitXtermTableValue(30,  0x00, 0x87, 0x87);
+    _InitXtermTableValue(31,  0x00, 0x87, 0xaf);
+    _InitXtermTableValue(32,  0x00, 0x87, 0xd7);
+    _InitXtermTableValue(33,  0x00, 0x87, 0xff);
+    _InitXtermTableValue(34,  0x00, 0xaf, 0x00);
+    _InitXtermTableValue(35,  0x00, 0xaf, 0x5f);
+    _InitXtermTableValue(36,  0x00, 0xaf, 0x87);
+    _InitXtermTableValue(37,  0x00, 0xaf, 0xaf);
+    _InitXtermTableValue(38,  0x00, 0xaf, 0xd7);
+    _InitXtermTableValue(39,  0x00, 0xaf, 0xff);
+    _InitXtermTableValue(40,  0x00, 0xd7, 0x00);
+    _InitXtermTableValue(41,  0x00, 0xd7, 0x5f);
+    _InitXtermTableValue(42,  0x00, 0xd7, 0x87);
+    _InitXtermTableValue(43,  0x00, 0xd7, 0xaf);
+    _InitXtermTableValue(44,  0x00, 0xd7, 0xd7);
+    _InitXtermTableValue(45,  0x00, 0xd7, 0xff);
+    _InitXtermTableValue(46,  0x00, 0xff, 0x00);
+    _InitXtermTableValue(47,  0x00, 0xff, 0x5f);
+    _InitXtermTableValue(48,  0x00, 0xff, 0x87);
+    _InitXtermTableValue(49,  0x00, 0xff, 0xaf);
+    _InitXtermTableValue(50,  0x00, 0xff, 0xd7);
+    _InitXtermTableValue(51,  0x00, 0xff, 0xff);
+    _InitXtermTableValue(52,  0x5f, 0x00, 0x00);
+    _InitXtermTableValue(53,  0x5f, 0x00, 0x5f);
+    _InitXtermTableValue(54,  0x5f, 0x00, 0x87);
+    _InitXtermTableValue(55,  0x5f, 0x00, 0xaf);
+    _InitXtermTableValue(56,  0x5f, 0x00, 0xd7);
+    _InitXtermTableValue(57,  0x5f, 0x00, 0xff);
+    _InitXtermTableValue(58,  0x5f, 0x5f, 0x00);
+    _InitXtermTableValue(59,  0x5f, 0x5f, 0x5f);
+    _InitXtermTableValue(60,  0x5f, 0x5f, 0x87);
+    _InitXtermTableValue(61,  0x5f, 0x5f, 0xaf);
+    _InitXtermTableValue(62,  0x5f, 0x5f, 0xd7);
+    _InitXtermTableValue(63,  0x5f, 0x5f, 0xff);
+    _InitXtermTableValue(64,  0x5f, 0x87, 0x00);
+    _InitXtermTableValue(65,  0x5f, 0x87, 0x5f);
+    _InitXtermTableValue(66,  0x5f, 0x87, 0x87);
+    _InitXtermTableValue(67,  0x5f, 0x87, 0xaf);
+    _InitXtermTableValue(68,  0x5f, 0x87, 0xd7);
+    _InitXtermTableValue(69,  0x5f, 0x87, 0xff);
+    _InitXtermTableValue(70,  0x5f, 0xaf, 0x00);
+    _InitXtermTableValue(71,  0x5f, 0xaf, 0x5f);
+    _InitXtermTableValue(72,  0x5f, 0xaf, 0x87);
+    _InitXtermTableValue(73,  0x5f, 0xaf, 0xaf);
+    _InitXtermTableValue(74,  0x5f, 0xaf, 0xd7);
+    _InitXtermTableValue(75,  0x5f, 0xaf, 0xff);
+    _InitXtermTableValue(76,  0x5f, 0xd7, 0x00);
+    _InitXtermTableValue(77,  0x5f, 0xd7, 0x5f);
+    _InitXtermTableValue(78,  0x5f, 0xd7, 0x87);
+    _InitXtermTableValue(79,  0x5f, 0xd7, 0xaf);
+    _InitXtermTableValue(80,  0x5f, 0xd7, 0xd7);
+    _InitXtermTableValue(81,  0x5f, 0xd7, 0xff);
+    _InitXtermTableValue(82,  0x5f, 0xff, 0x00);
+    _InitXtermTableValue(83,  0x5f, 0xff, 0x5f);
+    _InitXtermTableValue(84,  0x5f, 0xff, 0x87);
+    _InitXtermTableValue(85,  0x5f, 0xff, 0xaf);
+    _InitXtermTableValue(86,  0x5f, 0xff, 0xd7);
+    _InitXtermTableValue(87,  0x5f, 0xff, 0xff);
+    _InitXtermTableValue(88,  0x87, 0x00, 0x00);
+    _InitXtermTableValue(89,  0x87, 0x00, 0x5f);
+    _InitXtermTableValue(90,  0x87, 0x00, 0x87);
+    _InitXtermTableValue(91,  0x87, 0x00, 0xaf);
+    _InitXtermTableValue(92,  0x87, 0x00, 0xd7);
+    _InitXtermTableValue(93,  0x87, 0x00, 0xff);
+    _InitXtermTableValue(94,  0x87, 0x5f, 0x00);
+    _InitXtermTableValue(95,  0x87, 0x5f, 0x5f);
+    _InitXtermTableValue(96,  0x87, 0x5f, 0x87);
+    _InitXtermTableValue(97,  0x87, 0x5f, 0xaf);
+    _InitXtermTableValue(98,  0x87, 0x5f, 0xd7);
+    _InitXtermTableValue(99,  0x87, 0x5f, 0xff);
+    _InitXtermTableValue(100, 0x87, 0x87, 0x00);
+    _InitXtermTableValue(101, 0x87, 0x87, 0x5f);
+    _InitXtermTableValue(102, 0x87, 0x87, 0x87);
+    _InitXtermTableValue(103, 0x87, 0x87, 0xaf);
+    _InitXtermTableValue(104, 0x87, 0x87, 0xd7);
+    _InitXtermTableValue(105, 0x87, 0x87, 0xff);
+    _InitXtermTableValue(106, 0x87, 0xaf, 0x00);
+    _InitXtermTableValue(107, 0x87, 0xaf, 0x5f);
+    _InitXtermTableValue(108, 0x87, 0xaf, 0x87);
+    _InitXtermTableValue(109, 0x87, 0xaf, 0xaf);
+    _InitXtermTableValue(110, 0x87, 0xaf, 0xd7);
+    _InitXtermTableValue(111, 0x87, 0xaf, 0xff);
+    _InitXtermTableValue(112, 0x87, 0xd7, 0x00);
+    _InitXtermTableValue(113, 0x87, 0xd7, 0x5f);
+    _InitXtermTableValue(114, 0x87, 0xd7, 0x87);
+    _InitXtermTableValue(115, 0x87, 0xd7, 0xaf);
+    _InitXtermTableValue(116, 0x87, 0xd7, 0xd7);
+    _InitXtermTableValue(117, 0x87, 0xd7, 0xff);
+    _InitXtermTableValue(118, 0x87, 0xff, 0x00);
+    _InitXtermTableValue(119, 0x87, 0xff, 0x5f);
+    _InitXtermTableValue(120, 0x87, 0xff, 0x87);
+    _InitXtermTableValue(121, 0x87, 0xff, 0xaf);
+    _InitXtermTableValue(122, 0x87, 0xff, 0xd7);
+    _InitXtermTableValue(123, 0x87, 0xff, 0xff);
+    _InitXtermTableValue(124, 0xaf, 0x00, 0x00);
+    _InitXtermTableValue(125, 0xaf, 0x00, 0x5f);
+    _InitXtermTableValue(126, 0xaf, 0x00, 0x87);
+    _InitXtermTableValue(127, 0xaf, 0x00, 0xaf);
+    _InitXtermTableValue(128, 0xaf, 0x00, 0xd7);
+    _InitXtermTableValue(129, 0xaf, 0x00, 0xff);
+    _InitXtermTableValue(130, 0xaf, 0x5f, 0x00);
+    _InitXtermTableValue(131, 0xaf, 0x5f, 0x5f);
+    _InitXtermTableValue(132, 0xaf, 0x5f, 0x87);
+    _InitXtermTableValue(133, 0xaf, 0x5f, 0xaf);
+    _InitXtermTableValue(134, 0xaf, 0x5f, 0xd7);
+    _InitXtermTableValue(135, 0xaf, 0x5f, 0xff);
+    _InitXtermTableValue(136, 0xaf, 0x87, 0x00);
+    _InitXtermTableValue(137, 0xaf, 0x87, 0x5f);
+    _InitXtermTableValue(138, 0xaf, 0x87, 0x87);
+    _InitXtermTableValue(139, 0xaf, 0x87, 0xaf);
+    _InitXtermTableValue(140, 0xaf, 0x87, 0xd7);
+    _InitXtermTableValue(141, 0xaf, 0x87, 0xff);
+    _InitXtermTableValue(142, 0xaf, 0xaf, 0x00);
+    _InitXtermTableValue(143, 0xaf, 0xaf, 0x5f);
+    _InitXtermTableValue(144, 0xaf, 0xaf, 0x87);
+    _InitXtermTableValue(145, 0xaf, 0xaf, 0xaf);
+    _InitXtermTableValue(146, 0xaf, 0xaf, 0xd7);
+    _InitXtermTableValue(147, 0xaf, 0xaf, 0xff);
+    _InitXtermTableValue(148, 0xaf, 0xd7, 0x00);
+    _InitXtermTableValue(149, 0xaf, 0xd7, 0x5f);
+    _InitXtermTableValue(150, 0xaf, 0xd7, 0x87);
+    _InitXtermTableValue(151, 0xaf, 0xd7, 0xaf);
+    _InitXtermTableValue(152, 0xaf, 0xd7, 0xd7);
+    _InitXtermTableValue(153, 0xaf, 0xd7, 0xff);
+    _InitXtermTableValue(154, 0xaf, 0xff, 0x00);
+    _InitXtermTableValue(155, 0xaf, 0xff, 0x5f);
+    _InitXtermTableValue(156, 0xaf, 0xff, 0x87);
+    _InitXtermTableValue(157, 0xaf, 0xff, 0xaf);
+    _InitXtermTableValue(158, 0xaf, 0xff, 0xd7);
+    _InitXtermTableValue(159, 0xaf, 0xff, 0xff);
+    _InitXtermTableValue(160, 0xd7, 0x00, 0x00);
+    _InitXtermTableValue(161, 0xd7, 0x00, 0x5f);
+    _InitXtermTableValue(162, 0xd7, 0x00, 0x87);
+    _InitXtermTableValue(163, 0xd7, 0x00, 0xaf);
+    _InitXtermTableValue(164, 0xd7, 0x00, 0xd7);
+    _InitXtermTableValue(165, 0xd7, 0x00, 0xff);
+    _InitXtermTableValue(166, 0xd7, 0x5f, 0x00);
+    _InitXtermTableValue(167, 0xd7, 0x5f, 0x5f);
+    _InitXtermTableValue(168, 0xd7, 0x5f, 0x87);
+    _InitXtermTableValue(169, 0xd7, 0x5f, 0xaf);
+    _InitXtermTableValue(170, 0xd7, 0x5f, 0xd7);
+    _InitXtermTableValue(171, 0xd7, 0x5f, 0xff);
+    _InitXtermTableValue(172, 0xd7, 0x87, 0x00);
+    _InitXtermTableValue(173, 0xd7, 0x87, 0x5f);
+    _InitXtermTableValue(174, 0xd7, 0x87, 0x87);
+    _InitXtermTableValue(175, 0xd7, 0x87, 0xaf);
+    _InitXtermTableValue(176, 0xd7, 0x87, 0xd7);
+    _InitXtermTableValue(177, 0xd7, 0x87, 0xff);
+    _InitXtermTableValue(178, 0xdf, 0xaf, 0x00);
+    _InitXtermTableValue(179, 0xdf, 0xaf, 0x5f);
+    _InitXtermTableValue(180, 0xdf, 0xaf, 0x87);
+    _InitXtermTableValue(181, 0xdf, 0xaf, 0xaf);
+    _InitXtermTableValue(182, 0xdf, 0xaf, 0xd7);
+    _InitXtermTableValue(183, 0xdf, 0xaf, 0xff);
+    _InitXtermTableValue(184, 0xdf, 0xd7, 0x00);
+    _InitXtermTableValue(185, 0xdf, 0xd7, 0x5f);
+    _InitXtermTableValue(186, 0xdf, 0xd7, 0x87);
+    _InitXtermTableValue(187, 0xdf, 0xd7, 0xaf);
+    _InitXtermTableValue(188, 0xdf, 0xd7, 0xd7);
+    _InitXtermTableValue(189, 0xdf, 0xd7, 0xff);
+    _InitXtermTableValue(190, 0xdf, 0xff, 0x00);
+    _InitXtermTableValue(191, 0xdf, 0xff, 0x5f);
+    _InitXtermTableValue(192, 0xdf, 0xff, 0x87);
+    _InitXtermTableValue(193, 0xdf, 0xff, 0xaf);
+    _InitXtermTableValue(194, 0xdf, 0xff, 0xd7);
+    _InitXtermTableValue(195, 0xdf, 0xff, 0xff);
+    _InitXtermTableValue(196, 0xff, 0x00, 0x00);
+    _InitXtermTableValue(197, 0xff, 0x00, 0x5f);
+    _InitXtermTableValue(198, 0xff, 0x00, 0x87);
+    _InitXtermTableValue(199, 0xff, 0x00, 0xaf);
+    _InitXtermTableValue(200, 0xff, 0x00, 0xd7);
+    _InitXtermTableValue(201, 0xff, 0x00, 0xff);
+    _InitXtermTableValue(202, 0xff, 0x5f, 0x00);
+    _InitXtermTableValue(203, 0xff, 0x5f, 0x5f);
+    _InitXtermTableValue(204, 0xff, 0x5f, 0x87);
+    _InitXtermTableValue(205, 0xff, 0x5f, 0xaf);
+    _InitXtermTableValue(206, 0xff, 0x5f, 0xd7);
+    _InitXtermTableValue(207, 0xff, 0x5f, 0xff);
+    _InitXtermTableValue(208, 0xff, 0x87, 0x00);
+    _InitXtermTableValue(209, 0xff, 0x87, 0x5f);
+    _InitXtermTableValue(210, 0xff, 0x87, 0x87);
+    _InitXtermTableValue(211, 0xff, 0x87, 0xaf);
+    _InitXtermTableValue(212, 0xff, 0x87, 0xd7);
+    _InitXtermTableValue(213, 0xff, 0x87, 0xff);
+    _InitXtermTableValue(214, 0xff, 0xaf, 0x00);
+    _InitXtermTableValue(215, 0xff, 0xaf, 0x5f);
+    _InitXtermTableValue(216, 0xff, 0xaf, 0x87);
+    _InitXtermTableValue(217, 0xff, 0xaf, 0xaf);
+    _InitXtermTableValue(218, 0xff, 0xaf, 0xd7);
+    _InitXtermTableValue(219, 0xff, 0xaf, 0xff);
+    _InitXtermTableValue(220, 0xff, 0xd7, 0x00);
+    _InitXtermTableValue(221, 0xff, 0xd7, 0x5f);
+    _InitXtermTableValue(222, 0xff, 0xd7, 0x87);
+    _InitXtermTableValue(223, 0xff, 0xd7, 0xaf);
+    _InitXtermTableValue(224, 0xff, 0xd7, 0xd7);
+    _InitXtermTableValue(225, 0xff, 0xd7, 0xff);
+    _InitXtermTableValue(226, 0xff, 0xff, 0x00);
+    _InitXtermTableValue(227, 0xff, 0xff, 0x5f);
+    _InitXtermTableValue(228, 0xff, 0xff, 0x87);
+    _InitXtermTableValue(229, 0xff, 0xff, 0xaf);
+    _InitXtermTableValue(230, 0xff, 0xff, 0xd7);
+    _InitXtermTableValue(231, 0xff, 0xff, 0xff);
+    _InitXtermTableValue(232, 0x08, 0x08, 0x08);
+    _InitXtermTableValue(233, 0x12, 0x12, 0x12);
+    _InitXtermTableValue(234, 0x1c, 0x1c, 0x1c);
+    _InitXtermTableValue(235, 0x26, 0x26, 0x26);
+    _InitXtermTableValue(236, 0x30, 0x30, 0x30);
+    _InitXtermTableValue(237, 0x3a, 0x3a, 0x3a);
+    _InitXtermTableValue(238, 0x44, 0x44, 0x44);
+    _InitXtermTableValue(239, 0x4e, 0x4e, 0x4e);
+    _InitXtermTableValue(240, 0x58, 0x58, 0x58);
+    _InitXtermTableValue(241, 0x62, 0x62, 0x62);
+    _InitXtermTableValue(242, 0x6c, 0x6c, 0x6c);
+    _InitXtermTableValue(243, 0x76, 0x76, 0x76);
+    _InitXtermTableValue(244, 0x80, 0x80, 0x80);
+    _InitXtermTableValue(245, 0x8a, 0x8a, 0x8a);
+    _InitXtermTableValue(246, 0x94, 0x94, 0x94);
+    _InitXtermTableValue(247, 0x9e, 0x9e, 0x9e);
+    _InitXtermTableValue(248, 0xa8, 0xa8, 0xa8);
+    _InitXtermTableValue(249, 0xb2, 0xb2, 0xb2);
+    _InitXtermTableValue(250, 0xbc, 0xbc, 0xbc);
+    _InitXtermTableValue(251, 0xc6, 0xc6, 0xc6);
+    _InitXtermTableValue(252, 0xd0, 0xd0, 0xd0);
+    _InitXtermTableValue(253, 0xda, 0xda, 0xda);
+    _InitXtermTableValue(254, 0xe4, 0xe4, 0xe4);
+    _InitXtermTableValue(255, 0xee, 0xee, 0xee);
+}
+
+void Settings::_InitXtermTableValue(const size_t iIndex, const byte bRed, const byte bGreen, const byte bBlue)
+{
+    _XtermColorTable[iIndex] = RGB(bRed, bGreen, bBlue);
+}
+
+// Routine Description:
+// - Assigns default colors to the color table. These match the manifest file for the registry.
+// Arguments:
+// - <none> - Operates on internal state
+// Return Value:
+// - <none>
+void Settings::_InitColorTable()
+{
+    // Default hardcoded colors for use in console. These are used when there are no overriding colors to load from the
+    // registry or shortcut files.
+    _ColorTable[0] = RGB(12, 12, 12); // Black
+    _ColorTable[1] = RGB(0, 55, 218); // Dark Blue
+    _ColorTable[2] = RGB(19, 161, 14); // Dark Green
+    _ColorTable[3] = RGB(58, 150, 221); // Dark Cyan
+    _ColorTable[4] = RGB(197, 15, 31); // Dark Red
+    _ColorTable[5] = RGB(136, 23, 152); // Dark Magenta
+    _ColorTable[6] = RGB(193, 156, 0); // Dark Yellow
+    _ColorTable[7] = RGB(204, 204, 204); // Dark White
+    _ColorTable[8] = RGB(118, 118, 118); // Bright Black
+    _ColorTable[9] = RGB(59, 120, 255); // Bright Blue
+    _ColorTable[10] = RGB(22, 198, 12); // Bright Green
+    _ColorTable[11] = RGB(97, 214, 214); // Bright Cyan
+    _ColorTable[12] = RGB(231, 72, 86); // Bright Red
+    _ColorTable[13] = RGB(180, 0, 158); // Bright Magenta
+    _ColorTable[14] = RGB(249, 241, 165); // Bright Yellow
+    _ColorTable[15] = RGB(242, 242, 242); // White
+}
+
+// Routine Description:
+// - Applies hardcoded default settings that are in line with what is defined
+//   in our Windows edition manifest (living in win32k-settings.man).
+// - NOTE: This exists in case we cannot access the registry on desktop platforms.
+//   We will use this to provide better defaults than the constructor values which
+//   are optimized for OneCore.
+// Arguments:
+// - <none>
+// Return Value:
+// - <none> - Adjusts internal state only.
+void Settings::ApplyDesktopSpecificDefaults()
+{
+    _dwFontSize.X = 0;
+    _dwFontSize.Y = 16;
+    _uFontFamily = 0;
+    _dwScreenBufferSize.X = 120;
+    _dwScreenBufferSize.Y = 9001;
+    _uCursorSize = 25;
+    _dwWindowSize.X = 120;
+    _dwWindowSize.Y = 30;
+    _wFillAttribute = 0x7;
+    _wPopupFillAttribute = 0xf5;
+    wcscpy_s(_FaceName, L"__DefaultTTFont__");
+    _uFontWeight = 0;
+    _bInsertMode = TRUE;
+    _bFullScreen = FALSE;
+    _fCtrlKeyShortcutsDisabled = false;
+    _bWrapText = true;
+    _bLineSelection = TRUE;
+    _bWindowAlpha = 255;
+    _fFilterOnPaste = TRUE;
+    _bQuickEdit = TRUE;
+    _uHistoryBufferSize = 50;
+    _uNumberOfHistoryBuffers = 4;
+    _bHistoryNoDup = FALSE;
+
+    _InitColorTable();
+
+    _fTrimLeadingZeros = false;
+    _fEnableColorSelection = false;
+    _uScrollScale = 1;
+}
+
+void Settings::ApplyStartupInfo(const Settings* const pStartupSettings)
+{
+    const DWORD dwFlags = pStartupSettings->_dwStartupFlags;
+
+    // See: http://msdn.microsoft.com/en-us/library/windows/desktop/ms686331(v=vs.85).aspx
+
+    // Note: These attributes do not get sent to us if we started conhost
+    //      directly.  See minkernel/console/client/dllinit for the
+    //      initialization of these values for cmdline applications.
+
+    if (IsFlagSet(dwFlags, STARTF_USECOUNTCHARS))
+    {
+        _dwScreenBufferSize = pStartupSettings->_dwScreenBufferSize;
+    }
+
+    if (IsFlagSet(dwFlags, STARTF_USESIZE))
+    {
+        // WARNING: This size is in pixels when passed in the create process call.
+        // It will need to be divided by the font size before use.
+        // All other Window Size values (from registry/shortcuts) are stored in characters.
+        _dwWindowSizePixels = pStartupSettings->_dwWindowSize;
+        _fUseWindowSizePixels = true;
+    }
+
+    if (IsFlagSet(dwFlags, STARTF_USEPOSITION))
+    {
+        _dwWindowOrigin = pStartupSettings->_dwWindowOrigin;
+        _bAutoPosition = FALSE;
+    }
+
+    if (IsFlagSet(dwFlags, STARTF_USEFILLATTRIBUTE))
+    {
+        _wFillAttribute = pStartupSettings->_wFillAttribute;
+    }
+
+    if (IsFlagSet(dwFlags, STARTF_USESHOWWINDOW))
+    {
+        _wShowWindow = pStartupSettings->_wShowWindow;
+    }
+}
+
+// Method Description:
+// - Applies settings passed on the commandline to this settings structure.
+//      Currently, the only settings that can be passed on the commandline are
+//      the initial width and height of the screenbuffer/viewport.
+// Arguments:
+// - consoleArgs: A reference to a parsed command-line args object.
+// Return Value:
+// - <none>
+void Settings::ApplyCommandlineArguments(const ConsoleArguments& consoleArgs)
+{
+    const short width = consoleArgs.GetWidth();
+    const short height = consoleArgs.GetHeight();
+
+    if (width > 0)
+    {
+        _dwScreenBufferSize.X = width;
+        _dwWindowSize.X = width;
+    }
+    if (height > 0)
+    {
+        _dwScreenBufferSize.Y = height;
+        _dwWindowSize.Y = height;
+    }
+}
+
+// WARNING: this function doesn't perform any validation or conversion
+void Settings::InitFromStateInfo(_In_ PCONSOLE_STATE_INFO pStateInfo)
+{
+    _wFillAttribute = pStateInfo->ScreenAttributes;
+    _wPopupFillAttribute = pStateInfo->PopupAttributes;
+    _dwScreenBufferSize = pStateInfo->ScreenBufferSize;
+    _dwWindowSize = pStateInfo->WindowSize;
+    _dwWindowOrigin.X = (SHORT)pStateInfo->WindowPosX;
+    _dwWindowOrigin.Y = (SHORT)pStateInfo->WindowPosY;
+    _dwFontSize = pStateInfo->FontSize;
+    _uFontFamily = pStateInfo->FontFamily;
+    _uFontWeight = pStateInfo->FontWeight;
+    StringCchCopyW(_FaceName, ARRAYSIZE(_FaceName), pStateInfo->FaceName);
+    _uCursorSize = pStateInfo->CursorSize;
+    _bFullScreen = pStateInfo->FullScreen;
+    _bQuickEdit = pStateInfo->QuickEdit;
+    _bAutoPosition = pStateInfo->AutoPosition;
+    _bInsertMode = pStateInfo->InsertMode;
+    _bHistoryNoDup = pStateInfo->HistoryNoDup;
+    _uHistoryBufferSize = pStateInfo->HistoryBufferSize;
+    _uNumberOfHistoryBuffers = pStateInfo->NumberOfHistoryBuffers;
+    memmove(_ColorTable, pStateInfo->ColorTable, sizeof(_ColorTable));
+    _uCodePage = pStateInfo->CodePage;
+    _bWrapText = !!pStateInfo->fWrapText;
+    _fFilterOnPaste = pStateInfo->fFilterOnPaste;
+    _fCtrlKeyShortcutsDisabled = pStateInfo->fCtrlKeyShortcutsDisabled;
+    _bLineSelection = pStateInfo->fLineSelection;
+    _bWindowAlpha = pStateInfo->bWindowTransparency;
+}
+
+void Settings::Validate()
+{
+    // If we were explicitly given a size in pixels from the startup info, divide by the font to turn it into characters.
+    // See: https://msdn.microsoft.com/en-us/library/windows/desktop/ms686331%28v=vs.85%29.aspx
+    if (IsFlagSet(_dwStartupFlags, STARTF_USESIZE))
+    {
+        // TODO: FIX
+        //// Get the font that we're going to use to convert pixels to characters.
+        //DWORD const dwFontIndexWant = FindCreateFont(_uFontFamily,
+        //                                             _FaceName,
+        //                                             _dwFontSize,
+        //                                             _uFontWeight,
+        //                                             _uCodePage);
+
+        //_dwWindowSize.X /= g_pfiFontInfo[dwFontIndexWant].Size.X;
+        //_dwWindowSize.Y /= g_pfiFontInfo[dwFontIndexWant].Size.Y;
+    }
+
+    // minimum screen buffer size 1x1
+    _dwScreenBufferSize.X = std::max(_dwScreenBufferSize.X, 1i16);
+    _dwScreenBufferSize.Y = std::max(_dwScreenBufferSize.Y, 1i16);
+
+    // minimum window size size 1x1
+    _dwWindowSize.X = std::max(_dwWindowSize.X, 1i16);
+    _dwWindowSize.Y = std::max(_dwWindowSize.Y, 1i16);
+
+    // if buffer size is less than window size, increase buffer size to meet window size
+    _dwScreenBufferSize.X = std::max(_dwWindowSize.X, _dwScreenBufferSize.X);
+    _dwScreenBufferSize.Y = std::max(_dwWindowSize.Y, _dwScreenBufferSize.Y);
+
+    // ensure that the window alpha value is not below the minimum. (no invisible windows)
+    // if it's below minimum, just set it to the opaque value
+    if (_bWindowAlpha < MIN_WINDOW_OPACITY)
+    {
+        _bWindowAlpha = BYTE_MAX;
+    }
+
+    // If text wrapping is on, ensure that the window width is the same as the buffer width.
+    if (_bWrapText)
+    {
+        _dwWindowSize.X = _dwScreenBufferSize.X;
+    }
+
+    // Ensure that our fill attributes only contain colors and not any box drawing or invert attributes.
+    ClearAllFlags(_wFillAttribute, ~(FG_ATTRS | BG_ATTRS));
+    ClearAllFlags(_wPopupFillAttribute, ~(FG_ATTRS | BG_ATTRS));
+
+    ASSERT(_dwWindowSize.X > 0);
+    ASSERT(_dwWindowSize.Y > 0);
+    ASSERT(_dwScreenBufferSize.X > 0);
+    ASSERT(_dwScreenBufferSize.Y > 0);
+}
+
+DWORD Settings::GetVirtTermLevel() const
+{
+    return _dwVirtTermLevel;
+}
+void Settings::SetVirtTermLevel(const DWORD dwVirtTermLevel)
+{
+    _dwVirtTermLevel = dwVirtTermLevel;
+}
+
+bool Settings::IsAltF4CloseAllowed() const
+{
+    return _fAllowAltF4Close;
+}
+void Settings::SetAltF4CloseAllowed(const bool fAllowAltF4Close)
+{
+    _fAllowAltF4Close = fAllowAltF4Close;
+}
+
+bool Settings::IsReturnOnNewlineAutomatic() const
+{
+    return _fAutoReturnOnNewline;
+}
+void Settings::SetAutomaticReturnOnNewline(const bool fAutoReturnOnNewline)
+{
+    _fAutoReturnOnNewline = fAutoReturnOnNewline;
+}
+
+bool Settings::IsGridRenderingAllowedWorldwide() const
+{
+    return _fRenderGridWorldwide;
+}
+void Settings::SetGridRenderingAllowedWorldwide(const bool fGridRenderingAllowed)
+{
+    // Only trigger a notification and update the status if something has changed.
+    if (_fRenderGridWorldwide != fGridRenderingAllowed)
+    {
+        _fRenderGridWorldwide = fGridRenderingAllowed;
+
+        if (ServiceLocator::LocateGlobals().pRender != nullptr)
+        {
+            ServiceLocator::LocateGlobals().pRender->TriggerRedrawAll();
+        }
+    }
+}
+
+bool Settings::GetFilterOnPaste() const
+{
+    return _fFilterOnPaste;
+}
+void Settings::SetFilterOnPaste(const bool fFilterOnPaste)
+{
+    _fFilterOnPaste = fFilterOnPaste;
+}
+
+const WCHAR* const Settings::GetLaunchFaceName() const
+{
+    return _LaunchFaceName;
+}
+void Settings::SetLaunchFaceName(_In_ PCWSTR const LaunchFaceName, const size_t cchLength)
+{
+    StringCchCopyW(_LaunchFaceName, cchLength, LaunchFaceName);
+}
+
+UINT Settings::GetCodePage() const
+{
+    return _uCodePage;
+}
+void Settings::SetCodePage(const UINT uCodePage)
+{
+    _uCodePage = uCodePage;
+}
+
+UINT Settings::GetScrollScale() const
+{
+    return _uScrollScale;
+}
+void Settings::SetScrollScale(const UINT uScrollScale)
+{
+    _uScrollScale = uScrollScale;
+}
+
+bool Settings::GetTrimLeadingZeros() const
+{
+    return _fTrimLeadingZeros;
+}
+void Settings::SetTrimLeadingZeros(const bool fTrimLeadingZeros)
+{
+    _fTrimLeadingZeros = fTrimLeadingZeros;
+}
+
+bool Settings::GetEnableColorSelection() const
+{
+    return _fEnableColorSelection;
+}
+void Settings::SetEnableColorSelection(const bool fEnableColorSelection)
+{
+    _fEnableColorSelection = fEnableColorSelection;
+}
+
+bool Settings::GetLineSelection() const
+{
+    return _bLineSelection;
+}
+void Settings::SetLineSelection(const bool bLineSelection)
+{
+    _bLineSelection = bLineSelection;
+}
+
+bool Settings::GetWrapText () const
+{
+    return _bWrapText;
+}
+void Settings::SetWrapText (const bool bWrapText )
+{
+    _bWrapText = bWrapText;
+}
+
+bool Settings::GetCtrlKeyShortcutsDisabled () const
+{
+    return _fCtrlKeyShortcutsDisabled;
+}
+void Settings::SetCtrlKeyShortcutsDisabled (const bool fCtrlKeyShortcutsDisabled )
+{
+    _fCtrlKeyShortcutsDisabled = fCtrlKeyShortcutsDisabled;
+}
+
+BYTE Settings::GetWindowAlpha() const
+{
+    return _bWindowAlpha;
+}
+void Settings::SetWindowAlpha(const BYTE bWindowAlpha)
+{
+    // if we're out of bounds, set it to 100% opacity so it appears as if nothing happened.
+    _bWindowAlpha = (bWindowAlpha < MIN_WINDOW_OPACITY)? BYTE_MAX : bWindowAlpha;
+}
+
+DWORD Settings::GetHotKey() const
+{
+    return _dwHotKey;
+}
+void Settings::SetHotKey(const DWORD dwHotKey)
+{
+    _dwHotKey = dwHotKey;
+}
+
+DWORD Settings::GetStartupFlags() const
+{
+    return _dwStartupFlags;
+}
+void Settings::SetStartupFlags(const DWORD dwStartupFlags)
+{
+    _dwStartupFlags = dwStartupFlags;
+}
+
+WORD Settings::GetFillAttribute() const
+{
+    return _wFillAttribute;
+}
+void Settings::SetFillAttribute(const WORD wFillAttribute)
+{
+    _wFillAttribute = wFillAttribute;
+
+    // Do not allow the default fill attribute to use any attrs other than fg/bg colors.
+    // This prevents us from accidentally inverting everything or suddenly drawing lines
+    // everywhere by defualt.
+    ClearAllFlags(_wFillAttribute, ~(FG_ATTRS | BG_ATTRS));
+}
+
+WORD Settings::GetPopupFillAttribute() const
+{
+    return _wPopupFillAttribute;
+}
+void Settings::SetPopupFillAttribute(const WORD wPopupFillAttribute)
+{
+    _wPopupFillAttribute = wPopupFillAttribute;
+
+    // Do not allow the default popup fill attribute to use any attrs other than fg/bg colors.
+    // This prevents us from accidentally inverting everything or suddenly drawing lines
+    // everywhere by defualt.
+    ClearAllFlags(_wPopupFillAttribute, ~(FG_ATTRS | BG_ATTRS));
+}
+
+WORD Settings::GetShowWindow() const
+{
+    return _wShowWindow;
+}
+void Settings::SetShowWindow(const WORD wShowWindow)
+{
+    _wShowWindow = wShowWindow;
+}
+
+WORD Settings::GetReserved() const
+{
+    return _wReserved;
+}
+void Settings::SetReserved(const WORD wReserved)
+{
+    _wReserved = wReserved;
+}
+
+COORD Settings::GetScreenBufferSize() const
+{
+    return _dwScreenBufferSize;
+}
+void Settings::SetScreenBufferSize(const COORD dwScreenBufferSize)
+{
+    _dwScreenBufferSize = dwScreenBufferSize;
+}
+
+COORD Settings::GetWindowSize() const
+{
+    return _dwWindowSize;
+}
+void Settings::SetWindowSize(const COORD dwWindowSize)
+{
+    _dwWindowSize = dwWindowSize;
+}
+
+bool Settings::IsWindowSizePixelsValid() const
+{
+    return _fUseWindowSizePixels;
+}
+COORD Settings::GetWindowSizePixels() const
+{
+    return _dwWindowSizePixels;
+}
+void Settings::SetWindowSizePixels(const COORD dwWindowSizePixels)
+{
+    _dwWindowSizePixels = dwWindowSizePixels;
+}
+
+COORD Settings::GetWindowOrigin() const
+{
+    return _dwWindowOrigin;
+}
+void Settings::SetWindowOrigin(const COORD dwWindowOrigin)
+{
+    _dwWindowOrigin = dwWindowOrigin;
+}
+
+DWORD Settings::GetFont() const
+{
+    return _nFont;
+}
+void Settings::SetFont(const DWORD nFont)
+{
+    _nFont = nFont;
+}
+
+COORD Settings::GetFontSize() const
+{
+    return _dwFontSize;
+}
+void Settings::SetFontSize(const COORD dwFontSize)
+{
+    _dwFontSize = dwFontSize;
+}
+
+UINT Settings::GetFontFamily() const
+{
+    return _uFontFamily;
+}
+void Settings::SetFontFamily(const UINT uFontFamily)
+{
+    _uFontFamily = uFontFamily;
+}
+
+UINT Settings::GetFontWeight() const
+{
+    return _uFontWeight;
+}
+void Settings::SetFontWeight(const UINT uFontWeight)
+{
+    _uFontWeight = uFontWeight;
+}
+
+const WCHAR* const Settings::GetFaceName() const
+{
+    return _FaceName;
+}
+void Settings::SetFaceName(_In_ PCWSTR const pcszFaceName, const size_t cchLength)
+{
+    StringCchCopyW(_FaceName, cchLength, pcszFaceName);
+}
+
+UINT Settings::GetCursorSize() const
+{
+    return _uCursorSize;
+}
+void Settings::SetCursorSize(const UINT uCursorSize)
+{
+    _uCursorSize = uCursorSize;
+}
+
+bool Settings::GetFullScreen() const
+{
+    return _bFullScreen;
+}
+void Settings::SetFullScreen(const bool bFullScreen)
+{
+    _bFullScreen = bFullScreen;
+}
+
+bool Settings::GetQuickEdit() const
+{
+    return _bQuickEdit;
+}
+void Settings::SetQuickEdit(const bool bQuickEdit)
+{
+    _bQuickEdit = bQuickEdit;
+}
+
+bool Settings::GetInsertMode() const
+{
+    return _bInsertMode;
+}
+void Settings::SetInsertMode(const bool bInsertMode)
+{
+    _bInsertMode = bInsertMode;
+}
+
+bool Settings::GetAutoPosition() const
+{
+    return _bAutoPosition;
+}
+void Settings::SetAutoPosition(const bool bAutoPosition)
+{
+    _bAutoPosition = bAutoPosition;
+}
+
+UINT Settings::GetHistoryBufferSize() const
+{
+    return _uHistoryBufferSize;
+}
+void Settings::SetHistoryBufferSize(const UINT uHistoryBufferSize)
+{
+    _uHistoryBufferSize = uHistoryBufferSize;
+}
+
+UINT Settings::GetNumberOfHistoryBuffers() const
+{
+    return _uNumberOfHistoryBuffers;
+}
+void Settings::SetNumberOfHistoryBuffers(const UINT uNumberOfHistoryBuffers)
+{
+    _uNumberOfHistoryBuffers = uNumberOfHistoryBuffers;
+}
+
+bool Settings::GetHistoryNoDup() const
+{
+    return _bHistoryNoDup;
+}
+void Settings::SetHistoryNoDup(const bool bHistoryNoDup)
+{
+    _bHistoryNoDup = bHistoryNoDup;
+}
+
+const COLORREF* const Settings::GetColorTable() const
+{
+    return _ColorTable;
+}
+void Settings::SetColorTable(_In_reads_(cSize) const COLORREF* const pColorTable, const size_t cSize)
+{
+    size_t cSizeWritten = std::min(cSize, static_cast<size_t>(COLOR_TABLE_SIZE));
+
+    memmove(_ColorTable, pColorTable, cSizeWritten * sizeof(COLORREF));
+}
+void Settings::SetColorTableEntry(const size_t index, const COLORREF ColorValue)
+{
+    if (index < ARRAYSIZE(_ColorTable))
+    {
+        _ColorTable[index] = ColorValue;
+    }
+    else
+    {
+        _XtermColorTable[index] = ColorValue;
+    }
+}
+
+bool Settings::IsStartupTitleIsLinkNameSet() const
+{
+    return IsFlagSet(_dwStartupFlags, STARTF_TITLEISLINKNAME);
+}
+
+bool Settings::IsFaceNameSet() const
+{
+    return GetFaceName()[0] != '\0';
+}
+
+void Settings::UnsetStartupFlag(const DWORD dwFlagToUnset)
+{
+    _dwStartupFlags &= ~dwFlagToUnset;
+}
+
+const size_t Settings::GetColorTableSize() const
+{
+    return ARRAYSIZE(_ColorTable);
+}
+
+COLORREF Settings::GetColorTableEntry(const size_t index) const
+{
+    if (index < ARRAYSIZE(_ColorTable))
+    {
+        return _ColorTable[index];
+    }
+    else
+    {
+        return _XtermColorTable[index];
+    }
+}
+
+
+// Routine Description:
+// - Generates a legacy attribute from the given TextAttributes.
+//     This needs to be a method on the Settings because the generated index
+//     is dependent upon the particular values of the color table at the time of reading.
+// Parameters:
+// - attributes - The TextAttributes to generate a legacy attribute for.
+// Return value:
+// - A WORD representing the entry in the color table that most closely represents the given fullcolor attributes.
+WORD Settings::GenerateLegacyAttributes(const TextAttribute attributes) const
+{
+    const WORD wLegacyOriginal = attributes.GetLegacyAttributes();
+    if (attributes.IsLegacy())
+    {
+        return wLegacyOriginal;
+    }
+    // Get the Line drawing attributes and stash those, we'll need to preserve them.
+    const WORD wNonColorAttributes = wLegacyOriginal & (~0xFF);
+    const COLORREF rgbForeground = attributes.GetRgbForeground();
+    const COLORREF rgbBackground = attributes.GetRgbBackground();
+    const WORD wForegroundIndex = FindNearestTableIndex(rgbForeground);
+    const WORD wBackgroundIndex = FindNearestTableIndex(rgbBackground);
+    const WORD wCompleteAttr = (wNonColorAttributes) | (wBackgroundIndex << 4) | (wForegroundIndex);
+    return wCompleteAttr;
+}
+
+//Routine Description:
+// For a given RGB color Color, finds the nearest color from the array ColorTable, and returns the index of that match.
+//Arguments:
+// - Color - The RGB color to fine the nearest color to.
+// - ColorTable - The array of colors to find a nearest color from.
+// - cColorTable - The number of elements in ColorTable
+// Return value:
+// The index in ColorTable of the nearest match to Color.
+WORD Settings::FindNearestTableIndex(const COLORREF Color) const
+{
+    return ::FindNearestTableIndex(Color, _ColorTable, ARRAYSIZE(_ColorTable));
+}
+
+COLORREF Settings::GetCursorColor() const noexcept
+{
+    return _CursorColor;
+}
+
+CursorType Settings::GetCursorType() const noexcept
+{
+    return _CursorType;
+}
+
+void Settings::SetCursorColor(const COLORREF CursorColor) noexcept
+{
+    _CursorColor = CursorColor;
+}
+
+void Settings::SetCursorType(const CursorType cursorType) noexcept
+{
+    _CursorType = cursorType;
+}
+
+bool Settings::GetInterceptCopyPaste() const noexcept
+{
+    return _fInterceptCopyPaste;
+}
+
+void Settings::SetInterceptCopyPaste(const bool interceptCopyPaste) noexcept
+{
+    _fInterceptCopyPaste = interceptCopyPaste;
+}