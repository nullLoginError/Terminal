--- conflicted
+++ resolved
@@ -1,1041 +1,1032 @@
-/********************************************************
-*                                                       *
-*   Copyright (C) Microsoft. All rights reserved.       *
-*                                                       *
-********************************************************/
-#include "precomp.h"
-
-#include "history.h"
-
-#include "_output.h"
-#include "output.h"
-#include "stream.h"
-#include "_stream.h"
-#include "dbcs.h"
-#include "handle.h"
-#include "misc.h"
-#include "../types/inc/convert.hpp"
-#include "srvinit.h"
-#include "resource.h"
-
-#include "ApiRoutines.h"
-
-#include "..\interactivity\inc\ServiceLocator.hpp"
-
-#pragma hdrstop
-
-
-// Routine Description:
-// - This routine marks the command history buffer freed.
-// Arguments:
-// - Console - pointer to console.
-// - ProcessHandle - handle to client process.
-// Return Value:
-// - <none>
-PCOMMAND_HISTORY FindCommandHistory(const HANDLE hProcess)
-{
-    CONSOLE_INFORMATION& gci = ServiceLocator::LocateGlobals().getConsoleInformation();
-    PLIST_ENTRY const ListHead = &gci.CommandHistoryList;
-    PLIST_ENTRY ListNext = ListHead->Flink;
-    while (ListNext != ListHead)
-    {
-        PCOMMAND_HISTORY const History = CONTAINING_RECORD(ListNext, COMMAND_HISTORY, ListLink);
-        ListNext = ListNext->Flink;
-        if (History->ProcessHandle == hProcess)
-        {
-            ASSERT(History->Flags & CLE_ALLOCATED);
-            return History;
-        }
-    }
-
-    return nullptr;
-}
-
-// Routine Description:
-// - This routine marks the command history buffer freed.
-// Arguments:
-// - hProcess - handle to client process.
-// Return Value:
-// - <none>
-void FreeCommandHistory(const HANDLE hProcess)
-{
-    PCOMMAND_HISTORY const History = FindCommandHistory(hProcess);
-    if (History)
-    {
-        History->Flags &= ~CLE_ALLOCATED;
-        History->ProcessHandle = nullptr;
-    }
-}
-
-void FreeCommandHistoryBuffers()
-{
-    CONSOLE_INFORMATION& gci = ServiceLocator::LocateGlobals().getConsoleInformation();
-    PLIST_ENTRY const ListHead = &gci.CommandHistoryList;
-    PLIST_ENTRY ListNext = ListHead->Flink;
-    while (ListNext != ListHead)
-    {
-        PCOMMAND_HISTORY History = CONTAINING_RECORD(ListNext, COMMAND_HISTORY, ListLink);
-        ListNext = ListNext->Flink;
-
-        if (History)
-        {
-
-            RemoveEntryList(&History->ListLink);
-            if (History->AppName)
-            {
-                delete[] History->AppName;
-                History->AppName = nullptr;
-            }
-
-            for (SHORT i = 0; i < History->NumberOfCommands; i++)
-            {
-                delete[] History->Commands[i];
-                History->Commands[i] = nullptr;
-            }
-
-            delete[] History;
-            History = nullptr;
-        }
-    }
-}
-
-void ResizeCommandHistoryBuffers(const UINT cCommands)
-{
-    CONSOLE_INFORMATION& gci = ServiceLocator::LocateGlobals().getConsoleInformation();
-    ASSERT(cCommands <= SHORT_MAX);
-    gci.SetHistoryBufferSize(cCommands);
-
-    PLIST_ENTRY const ListHead = &gci.CommandHistoryList;
-    PLIST_ENTRY ListNext = ListHead->Flink;
-    while (ListNext != ListHead)
-    {
-        PCOMMAND_HISTORY const History = CONTAINING_RECORD(ListNext, COMMAND_HISTORY, ListLink);
-        ListNext = ListNext->Flink;
-
-        PCOMMAND_HISTORY const NewHistory = ReallocCommandHistory(History, cCommands);
-        COOKED_READ_DATA* const CookedReadData = gci.lpCookedReadData;
-        if (CookedReadData && CookedReadData->_CommandHistory == History)
-        {
-            CookedReadData->_CommandHistory = NewHistory;
-        }
-    }
-}
-
-
-
-// Routine Description:
-// - This routine is called when escape is entered or a command is added.
-void ResetCommandHistory(_In_opt_ PCOMMAND_HISTORY CommandHistory)
-{
-    if (CommandHistory == nullptr)
-    {
-        return;
-    }
-    CommandHistory->LastDisplayed = CommandHistory->LastAdded;
-    CommandHistory->Flags |= CLE_RESET;
-}
-
-[[nodiscard]]
-NTSTATUS AddCommand(_In_ PCOMMAND_HISTORY pCmdHistory,
-                    _In_reads_bytes_(cbCommand) PCWCHAR pwchCommand,
-<<<<<<< HEAD
-                    const USHORT cbCommand,
-                    const BOOL fHistoryNoDup)
-=======
-                    _In_ const USHORT cbCommand,
-                    _In_ const bool fHistoryNoDup)
->>>>>>> 52ba82ab
-{
-    if (pCmdHistory == nullptr || pCmdHistory->MaximumNumberOfCommands == 0)
-    {
-        return STATUS_NO_MEMORY;
-    }
-
-    ASSERT(pCmdHistory->Flags & CLE_ALLOCATED);
-
-    if (cbCommand == 0)
-    {
-        return STATUS_SUCCESS;
-    }
-
-    if (pCmdHistory->NumberOfCommands == 0 ||
-        pCmdHistory->Commands[pCmdHistory->LastAdded]->CommandLength != cbCommand ||
-        memcmp(pCmdHistory->Commands[pCmdHistory->LastAdded]->Command, pwchCommand, cbCommand))
-    {
-
-        PCOMMAND pCmdReuse = nullptr;
-
-        if (fHistoryNoDup)
-        {
-            SHORT i;
-            i = FindMatchingCommand(pCmdHistory, pwchCommand, cbCommand, pCmdHistory->LastDisplayed, FMCFL_EXACT_MATCH);
-            if (i != -1)
-            {
-                pCmdReuse = RemoveCommand(pCmdHistory, i);
-            }
-        }
-
-        // find free record.  if all records are used, free the lru one.
-        if (pCmdHistory->NumberOfCommands < pCmdHistory->MaximumNumberOfCommands)
-        {
-            pCmdHistory->LastAdded += 1;
-            pCmdHistory->NumberOfCommands++;
-        }
-        else
-        {
-            COMMAND_IND_INC(pCmdHistory->LastAdded, pCmdHistory);
-            COMMAND_IND_INC(pCmdHistory->FirstCommand, pCmdHistory);
-            delete[] pCmdHistory->Commands[pCmdHistory->LastAdded];
-            if (pCmdHistory->LastDisplayed == pCmdHistory->LastAdded)
-            {
-                pCmdHistory->LastDisplayed = -1;
-            }
-        }
-
-        // TODO: Fix Commands history accesses. See: http://osgvsowi/614402
-        if (pCmdHistory->LastDisplayed == -1 ||
-            pCmdHistory->Commands[pCmdHistory->LastDisplayed]->CommandLength != cbCommand ||
-            memcmp(pCmdHistory->Commands[pCmdHistory->LastDisplayed]->Command, pwchCommand, cbCommand))
-        {
-            ResetCommandHistory(pCmdHistory);
-        }
-
-        // add command to array
-        PCOMMAND* const ppCmd = &pCmdHistory->Commands[pCmdHistory->LastAdded];
-        if (pCmdReuse)
-        {
-            *ppCmd = pCmdReuse;
-        }
-        else
-        {
-            *ppCmd = (PCOMMAND) new BYTE[cbCommand + sizeof(COMMAND)];
-            if (*ppCmd == nullptr)
-            {
-                COMMAND_IND_PREV(pCmdHistory->LastAdded, pCmdHistory);
-                pCmdHistory->NumberOfCommands -= 1;
-                return STATUS_NO_MEMORY;
-            }
-            (*ppCmd)->CommandLength = cbCommand;
-            memmove((*ppCmd)->Command, pwchCommand, cbCommand);
-        }
-    }
-    pCmdHistory->Flags |= CLE_RESET; // remember that we've returned a cmd
-    return STATUS_SUCCESS;
-}
-
-[[nodiscard]]
-NTSTATUS RetrieveNthCommand(_In_ PCOMMAND_HISTORY CommandHistory,
-                            _In_ SHORT Index, // index, not command number
-                            _In_reads_bytes_(BufferSize) PWCHAR Buffer,
-                            _In_ ULONG BufferSize,
-                            _Out_ PULONG CommandSize)
-{
-    ASSERT(Index < CommandHistory->NumberOfCommands);
-    CommandHistory->LastDisplayed = Index;
-    PCOMMAND const CommandRecord = CommandHistory->Commands[Index];
-    if (CommandRecord->CommandLength > (USHORT) BufferSize)
-    {
-        *CommandSize = (USHORT)BufferSize; // room for CRLF?
-    }
-    else
-    {
-        *CommandSize = CommandRecord->CommandLength;
-    }
-
-    memmove(Buffer, CommandRecord->Command, *CommandSize);
-    return STATUS_SUCCESS;
-}
-
-[[nodiscard]]
-NTSTATUS RetrieveCommand(_In_ PCOMMAND_HISTORY CommandHistory,
-                         _In_ WORD VirtualKeyCode,
-                         _In_reads_bytes_(BufferSize) PWCHAR Buffer,
-                         _In_ ULONG BufferSize,
-                         _Out_ PULONG CommandSize)
-{
-    if (CommandHistory == nullptr)
-    {
-        return STATUS_UNSUCCESSFUL;
-    }
-
-    ASSERT(CommandHistory->Flags & CLE_ALLOCATED);
-
-    if (CommandHistory->NumberOfCommands == 0)
-    {
-        return STATUS_UNSUCCESSFUL;
-    }
-
-    if (CommandHistory->NumberOfCommands == 1)
-    {
-        CommandHistory->LastDisplayed = 0;
-    }
-    else if (VirtualKeyCode == VK_UP)
-    {
-        // if this is the first time for this read that a command has
-        // been retrieved, return the current command.  otherwise, return
-        // the previous command.
-        if (CommandHistory->Flags & CLE_RESET)
-        {
-            CommandHistory->Flags &= ~CLE_RESET;
-        }
-        else
-        {
-            COMMAND_IND_PREV(CommandHistory->LastDisplayed, CommandHistory);
-        }
-    }
-    else
-    {
-        COMMAND_IND_NEXT(CommandHistory->LastDisplayed, CommandHistory);
-    }
-
-    return RetrieveNthCommand(CommandHistory, CommandHistory->LastDisplayed, Buffer, BufferSize, CommandSize);
-}
-
-
-PCOMMAND GetLastCommand(_In_ PCOMMAND_HISTORY CommandHistory)
-{
-    if (CommandHistory->NumberOfCommands == 0)
-    {
-        return nullptr;
-    }
-    else
-    {
-        return CommandHistory->Commands[CommandHistory->LastDisplayed];
-    }
-}
-
-void EmptyCommandHistory(_In_opt_ PCOMMAND_HISTORY CommandHistory)
-{
-    if (CommandHistory == nullptr)
-    {
-        return;
-    }
-
-    for (SHORT i = 0; i < CommandHistory->NumberOfCommands; i++)
-    {
-        delete[] CommandHistory->Commands[i];
-    }
-
-    CommandHistory->NumberOfCommands = 0;
-    CommandHistory->LastAdded = -1;
-    CommandHistory->LastDisplayed = -1;
-    CommandHistory->FirstCommand = 0;
-    CommandHistory->Flags = CLE_RESET;
-}
-
-bool AtFirstCommand(_In_ PCOMMAND_HISTORY CommandHistory)
-{
-    if (CommandHistory == nullptr)
-    {
-        return FALSE;
-    }
-
-    if (CommandHistory->Flags & CLE_RESET)
-    {
-        return FALSE;
-    }
-
-    SHORT i = (SHORT)(CommandHistory->LastDisplayed - 1);
-    if (i == -1)
-    {
-        i = (SHORT)(CommandHistory->NumberOfCommands - 1);
-    }
-
-    return (i == CommandHistory->LastAdded);
-}
-
-bool AtLastCommand(_In_ PCOMMAND_HISTORY CommandHistory)
-{
-    if (CommandHistory == nullptr)
-    {
-        return false;
-    }
-    else
-    {
-        return (CommandHistory->LastDisplayed == CommandHistory->LastAdded);
-    }
-}
-
-PCOMMAND_HISTORY ReallocCommandHistory(_In_opt_ PCOMMAND_HISTORY CurrentCommandHistory, const DWORD NumCommands)
-{
-    CONSOLE_INFORMATION& gci = ServiceLocator::LocateGlobals().getConsoleInformation();
-    // To protect ourselves from overflow and general arithmetic errors, a limit of SHORT_MAX is put on the size of the command history.
-    if (CurrentCommandHistory == nullptr || CurrentCommandHistory->MaximumNumberOfCommands == (SHORT)NumCommands || NumCommands > SHORT_MAX)
-    {
-        return CurrentCommandHistory;
-    }
-
-    PCOMMAND_HISTORY const History = (PCOMMAND_HISTORY) new BYTE[sizeof(COMMAND_HISTORY) + NumCommands * sizeof(PCOMMAND)];
-    if (History == nullptr)
-    {
-        return CurrentCommandHistory;
-    }
-
-    *History = *CurrentCommandHistory;
-    History->Flags |= CLE_RESET;
-    History->NumberOfCommands = std::min(History->NumberOfCommands, gsl::narrow<SHORT>(NumCommands));
-    History->LastAdded = History->NumberOfCommands - 1;
-    History->LastDisplayed = History->NumberOfCommands - 1;
-    History->FirstCommand = 0;
-    History->MaximumNumberOfCommands = (SHORT)NumCommands;
-    int i;
-    for (i = 0; i < History->NumberOfCommands; i++)
-    {
-        History->Commands[i] = CurrentCommandHistory->Commands[COMMAND_NUM_TO_INDEX(i, CurrentCommandHistory)];
-    }
-    for (; i < CurrentCommandHistory->NumberOfCommands; i++)
-    {
-#pragma prefast(suppress:6001, "Confused by 0 length array being used. This is fine until 0-size array is refactored.")
-        delete[](CurrentCommandHistory->Commands[COMMAND_NUM_TO_INDEX(i, CurrentCommandHistory)]);
-    }
-
-    RemoveEntryList(&CurrentCommandHistory->ListLink);
-    InitializeListHead(&History->PopupList);
-    InsertHeadList(&gci.CommandHistoryList, &History->ListLink);
-
-    delete[] CurrentCommandHistory;
-    return History;
-}
-
-<<<<<<< HEAD
-PCOMMAND_HISTORY FindExeCommandHistory(_In_reads_(AppNameLength) PVOID AppName, _In_ DWORD AppNameLength, const BOOLEAN Unicode)
-=======
-PCOMMAND_HISTORY FindExeCommandHistory(_In_reads_(AppNameLength) PVOID AppName, _In_ DWORD AppNameLength, _In_ bool const Unicode)
->>>>>>> 52ba82ab
-{
-    CONSOLE_INFORMATION& gci = ServiceLocator::LocateGlobals().getConsoleInformation();
-    PWCHAR AppNamePtr = nullptr;
-    if (!Unicode)
-    {
-        AppNamePtr = new WCHAR[AppNameLength];
-        if (AppNamePtr == nullptr)
-        {
-            return nullptr;
-        }
-        AppNameLength = ConvertInputToUnicode(gci.CP, (PSTR)AppName, AppNameLength, AppNamePtr, AppNameLength);
-        AppNameLength *= 2;
-    }
-    else
-    {
-        AppNamePtr = (PWCHAR)AppName;
-    }
-
-    PLIST_ENTRY const ListHead = &gci.CommandHistoryList;
-    PLIST_ENTRY ListNext = ListHead->Flink;
-    while (ListNext != ListHead)
-    {
-        PCOMMAND_HISTORY const History = CONTAINING_RECORD(ListNext, COMMAND_HISTORY, ListLink);
-        ListNext = ListNext->Flink;
-
-        if (History->Flags & CLE_ALLOCATED && !_wcsnicmp(History->AppName, AppNamePtr, (USHORT)AppNameLength / sizeof(WCHAR)))
-        {
-            if (!Unicode)
-            {
-                delete[] AppNamePtr;
-            }
-            return History;
-        }
-    }
-    if (!Unicode)
-    {
-        delete[] AppNamePtr;
-    }
-    return nullptr;
-}
-
-// Routine Description:
-// - This routine returns the LRU command history buffer, or the command history buffer that corresponds to the app name.
-// Arguments:
-// - Console - pointer to console.
-// Return Value:
-// - Pointer to command history buffer.  if none are available, returns nullptr.
-PCOMMAND_HISTORY AllocateCommandHistory(_In_reads_bytes_(cbAppName) PCWSTR pwszAppName, const DWORD cbAppName, _In_ HANDLE hProcess)
-{
-    CONSOLE_INFORMATION& gci = ServiceLocator::LocateGlobals().getConsoleInformation();
-    // Reuse a history buffer.  The buffer must be !CLE_ALLOCATED.
-    // If possible, the buffer should have the same app name.
-    PLIST_ENTRY const ListHead = &gci.CommandHistoryList;
-    PLIST_ENTRY ListNext = ListHead->Blink;
-    PCOMMAND_HISTORY BestCandidate = nullptr;
-    PCOMMAND_HISTORY History = nullptr;
-    bool SameApp = false;
-    while (ListNext != ListHead)
-    {
-        History = CONTAINING_RECORD(ListNext, COMMAND_HISTORY, ListLink);
-        ListNext = ListNext->Blink;
-
-        if ((History->Flags & CLE_ALLOCATED) == 0)
-        {
-            // use LRU history buffer with same app name
-            if (History->AppName && !_wcsnicmp(History->AppName, pwszAppName, (USHORT)cbAppName / sizeof(WCHAR)))
-            {
-                BestCandidate = History;
-                SameApp = true;
-                break;
-            }
-
-            // second best choice is LRU history buffer
-            if (BestCandidate == nullptr)
-            {
-                BestCandidate = History;
-            }
-        }
-    }
-
-    // if there isn't a free buffer for the app name and the maximum number of
-    // command history buffers hasn't been allocated, allocate a new one.
-    if (!SameApp && gci.NumCommandHistories < gci.GetNumberOfHistoryBuffers())
-    {
-        size_t Size, TotalSize;
-
-        if (FAILED(SizeTMult(gci.GetHistoryBufferSize(), sizeof(PCOMMAND), &Size)))
-        {
-            return nullptr;
-        }
-
-        if (FAILED(SizeTAdd(sizeof(COMMAND_HISTORY), Size, &TotalSize)))
-        {
-            return nullptr;
-        }
-
-        History = (PCOMMAND_HISTORY) new BYTE[TotalSize];
-        if (History == nullptr)
-        {
-            return nullptr;
-        }
-
-        // Length is in bytes. Add 1 so dividing by WCHAR (2) is always rounding up.
-        History->AppName = new WCHAR[(cbAppName + 1) / sizeof(WCHAR)];
-        if (History->AppName == nullptr)
-        {
-            delete[] History;
-            return nullptr;
-        }
-
-        memmove(History->AppName, pwszAppName, cbAppName);
-        History->Flags = CLE_ALLOCATED;
-        History->NumberOfCommands = 0;
-        History->LastAdded = -1;
-        History->LastDisplayed = -1;
-        History->FirstCommand = 0;
-        History->MaximumNumberOfCommands = (SHORT)gci.GetHistoryBufferSize();
-        InsertHeadList(&gci.CommandHistoryList, &History->ListLink);
-        gci.NumCommandHistories += 1;
-        History->ProcessHandle = hProcess;
-        InitializeListHead(&History->PopupList);
-        return History;
-    }
-
-    // If the app name doesn't match, copy in the new app name and free the old commands.
-    if (BestCandidate)
-    {
-        History = BestCandidate;
-        ASSERT(CLE_NO_POPUPS(History));
-        if (!SameApp)
-        {
-            SHORT i;
-            if (History->AppName)
-            {
-                delete[] History->AppName;
-            }
-
-            for (i = 0; i < History->NumberOfCommands; i++)
-            {
-                delete[] History->Commands[i];
-            }
-
-            History->NumberOfCommands = 0;
-            History->LastAdded = -1;
-            History->LastDisplayed = -1;
-            History->FirstCommand = 0;
-            // Length is in bytes. Add 1 so dividing by WCHAR (2) is always rounding up.
-            History->AppName = new WCHAR[(cbAppName + 1) / sizeof(WCHAR)];
-            if (History->AppName == nullptr)
-            {
-                History->Flags &= ~CLE_ALLOCATED;
-                return nullptr;
-            }
-
-            memmove(History->AppName, pwszAppName, cbAppName);
-        }
-
-        History->ProcessHandle = hProcess;
-        History->Flags |= CLE_ALLOCATED;
-
-        // move to the front of the list
-        RemoveEntryList(&BestCandidate->ListLink);
-        InsertHeadList(&gci.CommandHistoryList, &BestCandidate->ListLink);
-    }
-
-    return BestCandidate;
-}
-
-PCOMMAND RemoveCommand(_In_ PCOMMAND_HISTORY CommandHistory, _In_ SHORT iDel)
-{
-    SHORT iFirst = CommandHistory->FirstCommand;
-    SHORT iLast = CommandHistory->LastAdded;
-    SHORT iDisp = CommandHistory->LastDisplayed;
-
-    if (CommandHistory->NumberOfCommands == 0)
-    {
-        return nullptr;
-    }
-
-    SHORT const nDel = COMMAND_INDEX_TO_NUM(iDel, CommandHistory);
-    if ((nDel < COMMAND_INDEX_TO_NUM(iFirst, CommandHistory)) || (nDel > COMMAND_INDEX_TO_NUM(iLast, CommandHistory)))
-    {
-        return nullptr;
-    }
-
-    if (iDisp == iDel)
-    {
-        CommandHistory->LastDisplayed = -1;
-    }
-
-    PCOMMAND* const ppcFirst = &(CommandHistory->Commands[iFirst]);
-    PCOMMAND* const ppcDel = &(CommandHistory->Commands[iDel]);
-    PCOMMAND const pcmdDel = *ppcDel;
-
-    if (iDel < iLast)
-    {
-        memmove(ppcDel, ppcDel + 1, (iLast - iDel) * sizeof(PCOMMAND));
-        if ((iDisp > iDel) && (iDisp <= iLast))
-        {
-            COMMAND_IND_DEC(iDisp, CommandHistory);
-        }
-        COMMAND_IND_DEC(iLast, CommandHistory);
-    }
-    else if (iFirst <= iDel)
-    {
-        memmove(ppcFirst + 1, ppcFirst, (iDel - iFirst) * sizeof(PCOMMAND));
-        if ((iDisp >= iFirst) && (iDisp < iDel))
-        {
-            COMMAND_IND_INC(iDisp, CommandHistory);
-        }
-        COMMAND_IND_INC(iFirst, CommandHistory);
-    }
-
-    CommandHistory->FirstCommand = iFirst;
-    CommandHistory->LastAdded = iLast;
-    CommandHistory->LastDisplayed = iDisp;
-    CommandHistory->NumberOfCommands--;
-    return pcmdDel;
-}
-
-
-// Routine Description:
-// - this routine finds the most recent command that starts with the letters already in the current command.  it returns the array index (no mod needed).
-SHORT FindMatchingCommand(_In_ PCOMMAND_HISTORY CommandHistory,
-                          _In_reads_bytes_(cbIn) PCWCHAR pwchIn,
-                          _In_ ULONG cbIn,
-                          _In_ SHORT CommandIndex,  // where to start from
-                          _In_ DWORD Flags)
-{
-    if (CommandHistory->NumberOfCommands == 0)
-    {
-        return -1;
-    }
-
-    if (!(Flags & FMCFL_JUST_LOOKING) && (CommandHistory->Flags & CLE_RESET))
-    {
-        CommandHistory->Flags &= ~CLE_RESET;
-    }
-    else
-    {
-        COMMAND_IND_PREV(CommandIndex, CommandHistory);
-    }
-
-    if (cbIn == 0)
-    {
-        return CommandIndex;
-    }
-
-    for (SHORT i = 0; i < CommandHistory->NumberOfCommands; i++)
-    {
-        PCOMMAND pcmdT = CommandHistory->Commands[CommandIndex];
-
-        if ((IsFlagClear(Flags, FMCFL_EXACT_MATCH) && (cbIn <= pcmdT->CommandLength)) || ((USHORT)cbIn == pcmdT->CommandLength))
-        {
-            if (!wcsncmp(pcmdT->Command, pwchIn, (USHORT)cbIn / sizeof(WCHAR)))
-            {
-                return CommandIndex;
-            }
-        }
-
-        COMMAND_IND_PREV(CommandIndex, CommandHistory);
-    }
-
-    return -1;
-}
-
-// Routine Description:
-// - Clears all command history for the given EXE name
-// - Will convert input parameters and call the W version of this method
-// Arguments:
-// - psExeNameBuffer - The client EXE application attached to the host whose history we should clear
-// - cchExeNameBufferLength - Length in characters of EXE name buffer
-// Return Value:
-// - Check HRESULT with SUCCEEDED. Can return memory, safe math, safe string, or locale conversion errors.
-HRESULT ApiRoutines::ExpungeConsoleCommandHistoryAImpl(_In_reads_or_z_(cchExeNameBufferLength) const char* const psExeNameBuffer,
-                                                       const size_t cchExeNameBufferLength)
-{
-    const CONSOLE_INFORMATION& gci = ServiceLocator::LocateGlobals().getConsoleInformation();
-    wistd::unique_ptr<wchar_t[]> pwsExeName;
-    size_t cchExeName;
-    RETURN_IF_FAILED(ConvertToW(gci.CP, psExeNameBuffer, cchExeNameBufferLength, pwsExeName, cchExeName));
-
-
-    return ExpungeConsoleCommandHistoryWImpl(pwsExeName.get(),
-                                             cchExeName);
-}
-
-// Routine Description:
-// - Clears all command history for the given EXE name
-// Arguments:
-// - pwsExeNameBuffer - The client EXE application attached to the host whose history we should clear
-// - cchExeNameBufferLength - Length in characters of EXE name buffer
-// Return Value:
-// - Check HRESULT with SUCCEEDED. Can return memory, safe math, safe string, or locale conversion errors.
-HRESULT ApiRoutines::ExpungeConsoleCommandHistoryWImpl(_In_reads_or_z_(cchExeNameBufferLength) const wchar_t* const pwsExeNameBuffer,
-                                                       const size_t cchExeNameBufferLength)
-{
-    // Convert character count to DWORD byte count to interface with existing functions
-    DWORD cbExeNameBufferLength;
-    RETURN_IF_FAILED(GetDwordByteCount(cchExeNameBufferLength, &cbExeNameBufferLength));
-
-    LockConsole();
-    auto Unlock = wil::ScopeExit([&] { UnlockConsole(); });
-
-    EmptyCommandHistory(FindExeCommandHistory((PVOID)pwsExeNameBuffer, cbExeNameBufferLength, TRUE));
-
-    return S_OK;
-}
-
-// Routine Description:
-// - Sets the number of commands that will be stored in history for a given EXE name
-// - Will convert input parameters and call the W version of this method
-// Arguments:
-// - psExeNameBuffer - A client EXE application attached to the host
-// - cchExeNameBufferLength - Length in characters of EXE name buffer
-// - NumberOfCommands - Specifies the maximum length of the associated history buffer
-// Return Value:
-// - Check HRESULT with SUCCEEDED. Can return memory, safe math, safe string, or locale conversion errors.
-HRESULT ApiRoutines::SetConsoleNumberOfCommandsAImpl(_In_reads_or_z_(cchExeNameBufferLength) const char* const psExeNameBuffer,
-                                                     const size_t cchExeNameBufferLength,
-                                                     const size_t NumberOfCommands)
-{
-    const CONSOLE_INFORMATION& gci = ServiceLocator::LocateGlobals().getConsoleInformation();
-    wistd::unique_ptr<wchar_t[]> pwsExeName;
-    size_t cchExeName;
-    RETURN_IF_FAILED(ConvertToW(gci.CP, psExeNameBuffer, cchExeNameBufferLength, pwsExeName, cchExeName));
-
-    return SetConsoleNumberOfCommandsWImpl(pwsExeName.get(),
-                                           cchExeName,
-                                           NumberOfCommands);
-}
-
-// Routine Description:
-// - Sets the number of commands that will be stored in history for a given EXE name
-// Arguments:
-// - pwsExeNameBuffer - A client EXE application attached to the host
-// - cchExeNameBufferLength - Length in characters of EXE name buffer
-// - NumberOfCommands - Specifies the maximum length of the associated history buffer
-// Return Value:
-// - Check HRESULT with SUCCEEDED. Can return memory, safe math, safe string, or locale conversion errors.
-HRESULT ApiRoutines::SetConsoleNumberOfCommandsWImpl(_In_reads_or_z_(cchExeNameBufferLength) const wchar_t* const pwsExeNameBuffer,
-                                                     const size_t cchExeNameBufferLength,
-                                                     const size_t NumberOfCommands)
-{
-    // Convert character count to DWORD byte count to interface with existing functions
-    DWORD cbExeNameBufferLength;
-    RETURN_IF_FAILED(GetDwordByteCount(cchExeNameBufferLength, &cbExeNameBufferLength));
-
-    // Convert number of commands to DWORD to interface with existing functions
-    DWORD dwNumberOfCommands;
-    RETURN_IF_FAILED(SizeTToDWord(NumberOfCommands, &dwNumberOfCommands));
-
-    LockConsole();
-    auto Unlock = wil::ScopeExit([&] { UnlockConsole(); });
-
-    ReallocCommandHistory(FindExeCommandHistory((PVOID)pwsExeNameBuffer, cbExeNameBufferLength, TRUE), dwNumberOfCommands);
-
-    return S_OK;
-}
-
-// Routine Description:
-// - Retrieves the amount of space needed to retrieve all command history for a given EXE name
-// - Works for both Unicode and Multibyte text.
-// - This method configuration is called for both A/W routines to allow us an efficient way of asking the system
-//   the lengths of how long each conversion would be without actually performing the full allocations/conversions.
-// Arguments:
-// - pwsExeNameBuffer - The client EXE application attached to the host whose set we should check
-// - cchExeNameBufferLength - Length in characters of EXE name buffer
-// - fCountInUnicode - True for W version (UCS-2 Unicode) calls. False for A version calls (all multibyte formats.)
-// - uiCodePage - Set to valid Windows Codepage for A version calls. Ignored for W (but typically just set to 0.)
-// - pcchCommandHistoryLength - Pointer to receive the length of buffer that would be required to retrieve all history for the given exe.
-// Return Value:
-// - Check HRESULT with SUCCEEDED. Can return memory, safe math, safe string, or locale conversion errors.
-HRESULT GetConsoleCommandHistoryLengthImplHelper(_In_reads_or_z_(cchExeNameBufferLength) const wchar_t* const pwsExeNameBuffer,
-                                                 const size_t cchExeNameBufferLength,
-                                                 const bool fCountInUnicode,
-                                                 const UINT uiCodePage,
-                                                 _Out_ size_t* const pcchCommandHistoryLength)
-{
-    // Ensure output variables are initialized
-    *pcchCommandHistoryLength = 0;
-
-    // Convert character count to DWORD byte count to interface with existing functions
-    DWORD cbExeNameBufferLength;
-    RETURN_IF_FAILED(GetDwordByteCount(cchExeNameBufferLength, &cbExeNameBufferLength));
-
-    LockConsole();
-    auto Unlock = wil::ScopeExit([&] { UnlockConsole(); });
-
-    PCOMMAND_HISTORY const pCommandHistory = FindExeCommandHistory((PVOID)pwsExeNameBuffer, cbExeNameBufferLength, TRUE);
-    if (nullptr != pCommandHistory)
-    {
-        size_t cchNeeded = 0;
-
-        // Every command history item is made of a string length followed by 1 null character.
-        size_t const cchNull = 1;
-
-        for (SHORT i = 0; i < pCommandHistory->NumberOfCommands; i++)
-        {
-            // Commands store lengths in bytes.
-            size_t cchCommand = pCommandHistory->Commands[i]->CommandLength / sizeof(wchar_t);
-
-            // This is the proposed length of the whole string.
-            size_t cchProposed;
-            RETURN_IF_FAILED(SizeTAdd(cchCommand, cchNull, &cchProposed));
-
-            // If we're counting how much multibyte space will be needed, trial convert the command string before we add.
-            if (!fCountInUnicode)
-            {
-                RETURN_IF_FAILED(GetALengthFromW(uiCodePage, pCommandHistory->Commands[i]->Command, cchCommand, &cchCommand));
-            }
-
-            // Accumulate the result
-            RETURN_IF_FAILED(SizeTAdd(cchNeeded, cchProposed, &cchNeeded));
-        }
-
-        *pcchCommandHistoryLength = cchNeeded;
-    }
-
-    return S_OK;
-}
-
-// Routine Description:
-// - Retrieves the amount of space needed to retrieve all command history for a given EXE name
-// - Converts input text from A to W then makes the call to the W implementation.
-// Arguments:
-// - psExeNameBuffer - The client EXE application attached to the host whose set we should check
-// - cchExeNameBufferLength - Length in characters of EXE name buffer
-// - pcchCommandHistoryLength - Pointer to receive the length of buffer that would be required to retrieve all history for the given exe.
-// Return Value:
-// - Check HRESULT with SUCCEEDED. Can return memory, safe math, safe string, or locale conversion errors.
-HRESULT ApiRoutines::GetConsoleCommandHistoryLengthAImpl(_In_reads_or_z_(cchExeNameBufferLength) const char* const psExeNameBuffer,
-                                                         const size_t cchExeNameBufferLength,
-                                                         _Out_ size_t* const pcchCommandHistoryLength)
-{
-    const CONSOLE_INFORMATION& gci = ServiceLocator::LocateGlobals().getConsoleInformation();
-    UINT const uiCodePage = gci.CP;
-
-    // Ensure output variables are initialized
-    *pcchCommandHistoryLength = 0;
-
-    LockConsole();
-    auto Unlock = wil::ScopeExit([&] { UnlockConsole(); });
-
-    wistd::unique_ptr<wchar_t[]> pwsExeName;
-    size_t cchExeName;
-    RETURN_IF_FAILED(ConvertToW(uiCodePage, psExeNameBuffer, cchExeNameBufferLength, pwsExeName, cchExeName));
-
-    return GetConsoleCommandHistoryLengthImplHelper(pwsExeName.get(), cchExeName, false, uiCodePage, pcchCommandHistoryLength);
-}
-
-// Routine Description:
-// - Retrieves the amount of space needed to retrieve all command history for a given EXE name
-// Arguments:
-// - pwsExeNameBuffer - The client EXE application attached to the host whose set we should check
-// - cchExeNameBufferLength - Length in characters of EXE name buffer
-// - pcchCommandHistoryLength - Pointer to receive the length of buffer that would be required to retrieve all history for the given exe.
-// Return Value:
-// - Check HRESULT with SUCCEEDED. Can return memory, safe math, safe string, or locale conversion errors.
-HRESULT ApiRoutines::GetConsoleCommandHistoryLengthWImpl(_In_reads_or_z_(cchExeNameBufferLength) const wchar_t* const pwsExeNameBuffer,
-                                                         const size_t cchExeNameBufferLength,
-                                                         _Out_ size_t* const pcchCommandHistoryLength)
-{
-    LockConsole();
-    auto Unlock = wil::ScopeExit([&] { UnlockConsole(); });
-
-    return GetConsoleCommandHistoryLengthImplHelper(pwsExeNameBuffer, cchExeNameBufferLength, true, 0, pcchCommandHistoryLength);
-}
-
-// Routine Description:
-// - Retrieves a the full command history for a given EXE name known to the console.
-// - It is permitted to call this function without having a target buffer. Use the result to allocate
-//   the appropriate amount of space and call again.
-// - This behavior exists to allow the A version of the function to help allocate the right temp buffer for conversion of
-//   the output/result data.
-// Arguments:
-// - pwsExeNameBuffer - The client EXE application attached to the host whose set we should check
-// - cchExeNameBufferLength - Length in characters of EXE name buffer
-// - pwsCommandHistoryBuffer - The target buffer for data we are attempting to retrieve. Optionally nullptr to retrieve needed space.
-// - cchCommandHistoryBufferLength - Length in characters of target buffer. Set to 0 when buffer is nullptr.
-// - pcchCommandHistoryBufferWrittenOrNeeded - Pointer to space that will specify how many characters were written (if buffer is valid)
-//                                             or how many characters would have been consumed.
-// Return Value:
-// - Check HRESULT with SUCCEEDED. Can return memory, safe math, safe string, or locale conversion errors.
-HRESULT GetConsoleCommandHistoryWImplHelper(_In_reads_or_z_(cchExeNameBufferLength) const wchar_t* const pwsExeNameBuffer,
-                                            const size_t cchExeNameBufferLength,
-                                            _Out_writes_to_opt_(cchCommandHistoryBufferLength, *pcchCommandHistoryBufferWrittenOrNeeded) _Always_(_Post_z_) wchar_t* const pwsCommandHistoryBuffer,
-                                            const size_t cchCommandHistoryBufferLength,
-                                            _Out_ size_t* const pcchCommandHistoryBufferWrittenOrNeeded)
-{
-    // Ensure output variables are initialized
-    *pcchCommandHistoryBufferWrittenOrNeeded = 0;
-    if (nullptr != pwsCommandHistoryBuffer)
-    {
-        *pwsCommandHistoryBuffer = L'\0';
-    }
-
-    // Convert size_ts into SHORTs for existing command functions to use.
-    USHORT cbExeNameBufferLength;
-    RETURN_IF_FAILED(GetUShortByteCount(cchExeNameBufferLength, &cbExeNameBufferLength));
-
-    PCOMMAND_HISTORY const CommandHistory = FindExeCommandHistory((PVOID)pwsExeNameBuffer, cbExeNameBufferLength, TRUE);
-
-    if (nullptr != CommandHistory)
-    {
-        PWCHAR CommandBufferW = pwsCommandHistoryBuffer;
-
-        size_t cchTotalLength = 0;
-
-        size_t const cchNull = 1;
-
-        for (SHORT i = 0; i < CommandHistory->NumberOfCommands; i++)
-        {
-            // Command stores length in bytes. Add 1 for null terminator.
-            size_t const cchCommand = CommandHistory->Commands[i]->CommandLength / sizeof(wchar_t);
-
-            size_t cchNeeded;
-            RETURN_IF_FAILED(SizeTAdd(cchCommand, cchNull, &cchNeeded));
-
-            // If we can return the data, attempt to do so until we're done or it overflows.
-            // If we cannot return data, we're just going to loop anyway and count how much space we'd need.
-            if (nullptr != pwsCommandHistoryBuffer)
-            {
-                // Calculate what the new total would be after we add what we need.
-                size_t cchNewTotal;
-                RETURN_IF_FAILED(SizeTAdd(cchTotalLength, cchNeeded, &cchNewTotal));
-
-                RETURN_HR_IF(HRESULT_FROM_WIN32(ERROR_BUFFER_OVERFLOW), cchNewTotal > cchCommandHistoryBufferLength);
-
-                size_t cchRemaining;
-                RETURN_IF_FAILED(SizeTSub(cchCommandHistoryBufferLength,
-                                          cchTotalLength,
-                                          &cchRemaining));
-
-                RETURN_IF_FAILED(StringCchCopyNW(CommandBufferW,
-                                                 cchRemaining,
-                                                 CommandHistory->Commands[i]->Command,
-                                                 cchCommand));
-
-                CommandBufferW += cchNeeded;
-            }
-
-            RETURN_IF_FAILED(SizeTAdd(cchTotalLength, cchNeeded, &cchTotalLength));
-        }
-
-        *pcchCommandHistoryBufferWrittenOrNeeded = cchTotalLength;
-    }
-
-    return S_OK;
-}
-
-// Routine Description:
-// - Retrieves a the full command history for a given EXE name known to the console.
-// - Converts inputs from A to W, calls the W version of this method, and then converts the resulting text W to A.
-// Arguments:
-// - psExeNameBuffer - The client EXE application attached to the host whose set we should check
-// - cchExeNameBufferLength - Length in characters of EXE name buffer
-// - psCommandHistoryBuffer - The target buffer for data we are attempting to retrieve.
-// - cchCommandHistoryBufferLength - Length in characters of target buffer.
-// - pcchCommandHistoryBufferWrittenOrNeeded - Pointer to space that will specify how many characters were written
-// Return Value:
-// - Check HRESULT with SUCCEEDED. Can return memory, safe math, safe string, or locale conversion errors.
-HRESULT ApiRoutines::GetConsoleCommandHistoryAImpl(_In_reads_or_z_(cchExeNameBufferLength) const char* const psExeNameBuffer,
-                                                   const size_t cchExeNameBufferLength,
-                                                   _Out_writes_to_(cchCommandHistoryBufferLength, *pcchCommandHistoryBufferWritten) _Always_(_Post_z_) char* const psCommandHistoryBuffer,
-                                                   const size_t cchCommandHistoryBufferLength,
-                                                   _Out_ size_t* const pcchCommandHistoryBufferWritten)
-{
-    const CONSOLE_INFORMATION& gci = ServiceLocator::LocateGlobals().getConsoleInformation();
-    UINT const uiCodePage = gci.CP;
-
-    // Ensure output variables are initialized
-    *pcchCommandHistoryBufferWritten = 0;
-    *psCommandHistoryBuffer = '\0';
-
-    LockConsole();
-    auto Unlock = wil::ScopeExit([&] { UnlockConsole(); });
-
-    // Convert our input parameters to Unicode.
-    wistd::unique_ptr<wchar_t[]> pwsExeName;
-    size_t cchExeName;
-    RETURN_IF_FAILED(ConvertToW(uiCodePage, psExeNameBuffer, cchExeNameBufferLength, pwsExeName, cchExeName));
-
-    // Figure out how big our temporary Unicode buffer must be to retrieve output
-    size_t cchCommandBufferNeeded;
-    RETURN_IF_FAILED(GetConsoleCommandHistoryWImplHelper(pwsExeName.get(), cchExeName, nullptr, 0, &cchCommandBufferNeeded));
-
-    // If there's nothing to get, then simply return.
-    RETURN_HR_IF(S_OK, 0 == cchCommandBufferNeeded);
-
-    // Allocate a unicode buffer of the right size.
-    wistd::unique_ptr<wchar_t[]> pwsCommand = wil::make_unique_nothrow<wchar_t[]>(cchCommandBufferNeeded);
-    RETURN_IF_NULL_ALLOC(pwsCommand);
-
-    // Call the Unicode version of this method
-    size_t cchCommandBufferWritten;
-    RETURN_IF_FAILED(GetConsoleCommandHistoryWImplHelper(pwsExeName.get(), cchExeName, pwsCommand.get(), cchCommandBufferNeeded, &cchCommandBufferWritten));
-
-    // Convert result to A
-    wistd::unique_ptr<char[]> psConverted;
-    size_t cchConverted;
-    RETURN_IF_FAILED(ConvertToA(uiCodePage, pwsCommand.get(), cchCommandBufferWritten, psConverted, cchConverted));
-
-    // Copy safely to output buffer
-    // - CommandHistory are a series of null terminated strings. We cannot use a SafeString function to copy.
-    //   So instead, validate and use raw memory copy.
-    RETURN_HR_IF(HRESULT_FROM_WIN32(ERROR_BUFFER_OVERFLOW), cchConverted > cchCommandHistoryBufferLength);
-    memcpy_s(psCommandHistoryBuffer, cchCommandHistoryBufferLength, psConverted.get(), cchConverted);
-
-    // And return the size copied.
-    *pcchCommandHistoryBufferWritten = cchConverted;
-
-    return S_OK;
-}
-
-// Routine Description:
-// - Retrieves a the full command history for a given EXE name known to the console.
-// - Converts inputs from A to W, calls the W version of this method, and then converts the resulting text W to A.
-// Arguments:
-// - pwsExeNameBuffer - The client EXE application attached to the host whose set we should check
-// - cchExeNameBufferLength - Length in characters of EXE name buffer
-// - pwsCommandHistoryBuffer - The target buffer for data we are attempting to retrieve.
-// - cchCommandHistoryBufferLength - Length in characters of target buffer.
-// - pcchCommandHistoryBufferWrittenOrNeeded - Pointer to space that will specify how many characters were written
-// Return Value:
-// - Check HRESULT with SUCCEEDED. Can return memory, safe math, safe string, or locale conversion errors.
-HRESULT ApiRoutines::GetConsoleCommandHistoryWImpl(_In_reads_or_z_(cchExeNameBufferLength) const wchar_t* const pwsExeNameBuffer,
-                                                   const size_t cchExeNameBufferLength,
-                                                   _Out_writes_to_(cchCommandHistoryBufferLength, *pcchCommandHistoryBufferWritten) _Always_(_Post_z_) wchar_t* const pwsCommandHistoryBuffer,
-                                                   const size_t cchCommandHistoryBufferLength,
-                                                   _Out_ size_t* const pcchCommandHistoryBufferWritten)
-{
-    LockConsole();
-    auto Unlock = wil::ScopeExit([&] { UnlockConsole(); });
-
-    return GetConsoleCommandHistoryWImplHelper(pwsExeNameBuffer, cchExeNameBufferLength, pwsCommandHistoryBuffer, cchCommandHistoryBufferLength, pcchCommandHistoryBufferWritten);
-}
+/********************************************************
+*                                                       *
+*   Copyright (C) Microsoft. All rights reserved.       *
+*                                                       *
+********************************************************/
+#include "precomp.h"
+
+#include "history.h"
+
+#include "_output.h"
+#include "output.h"
+#include "stream.h"
+#include "_stream.h"
+#include "dbcs.h"
+#include "handle.h"
+#include "misc.h"
+#include "../types/inc/convert.hpp"
+#include "srvinit.h"
+#include "resource.h"
+
+#include "ApiRoutines.h"
+
+#include "..\interactivity\inc\ServiceLocator.hpp"
+
+#pragma hdrstop
+
+
+// Routine Description:
+// - This routine marks the command history buffer freed.
+// Arguments:
+// - Console - pointer to console.
+// - ProcessHandle - handle to client process.
+// Return Value:
+// - <none>
+PCOMMAND_HISTORY FindCommandHistory(const HANDLE hProcess)
+{
+    CONSOLE_INFORMATION& gci = ServiceLocator::LocateGlobals().getConsoleInformation();
+    PLIST_ENTRY const ListHead = &gci.CommandHistoryList;
+    PLIST_ENTRY ListNext = ListHead->Flink;
+    while (ListNext != ListHead)
+    {
+        PCOMMAND_HISTORY const History = CONTAINING_RECORD(ListNext, COMMAND_HISTORY, ListLink);
+        ListNext = ListNext->Flink;
+        if (History->ProcessHandle == hProcess)
+        {
+            ASSERT(History->Flags & CLE_ALLOCATED);
+            return History;
+        }
+    }
+
+    return nullptr;
+}
+
+// Routine Description:
+// - This routine marks the command history buffer freed.
+// Arguments:
+// - hProcess - handle to client process.
+// Return Value:
+// - <none>
+void FreeCommandHistory(const HANDLE hProcess)
+{
+    PCOMMAND_HISTORY const History = FindCommandHistory(hProcess);
+    if (History)
+    {
+        History->Flags &= ~CLE_ALLOCATED;
+        History->ProcessHandle = nullptr;
+    }
+}
+
+void FreeCommandHistoryBuffers()
+{
+    CONSOLE_INFORMATION& gci = ServiceLocator::LocateGlobals().getConsoleInformation();
+    PLIST_ENTRY const ListHead = &gci.CommandHistoryList;
+    PLIST_ENTRY ListNext = ListHead->Flink;
+    while (ListNext != ListHead)
+    {
+        PCOMMAND_HISTORY History = CONTAINING_RECORD(ListNext, COMMAND_HISTORY, ListLink);
+        ListNext = ListNext->Flink;
+
+        if (History)
+        {
+
+            RemoveEntryList(&History->ListLink);
+            if (History->AppName)
+            {
+                delete[] History->AppName;
+                History->AppName = nullptr;
+            }
+
+            for (SHORT i = 0; i < History->NumberOfCommands; i++)
+            {
+                delete[] History->Commands[i];
+                History->Commands[i] = nullptr;
+            }
+
+            delete[] History;
+            History = nullptr;
+        }
+    }
+}
+
+void ResizeCommandHistoryBuffers(const UINT cCommands)
+{
+    CONSOLE_INFORMATION& gci = ServiceLocator::LocateGlobals().getConsoleInformation();
+    ASSERT(cCommands <= SHORT_MAX);
+    gci.SetHistoryBufferSize(cCommands);
+
+    PLIST_ENTRY const ListHead = &gci.CommandHistoryList;
+    PLIST_ENTRY ListNext = ListHead->Flink;
+    while (ListNext != ListHead)
+    {
+        PCOMMAND_HISTORY const History = CONTAINING_RECORD(ListNext, COMMAND_HISTORY, ListLink);
+        ListNext = ListNext->Flink;
+
+        PCOMMAND_HISTORY const NewHistory = ReallocCommandHistory(History, cCommands);
+        COOKED_READ_DATA* const CookedReadData = gci.lpCookedReadData;
+        if (CookedReadData && CookedReadData->_CommandHistory == History)
+        {
+            CookedReadData->_CommandHistory = NewHistory;
+        }
+    }
+}
+
+
+
+// Routine Description:
+// - This routine is called when escape is entered or a command is added.
+void ResetCommandHistory(_In_opt_ PCOMMAND_HISTORY CommandHistory)
+{
+    if (CommandHistory == nullptr)
+    {
+        return;
+    }
+    CommandHistory->LastDisplayed = CommandHistory->LastAdded;
+    CommandHistory->Flags |= CLE_RESET;
+}
+
+[[nodiscard]]
+NTSTATUS AddCommand(_In_ PCOMMAND_HISTORY pCmdHistory,
+                    _In_reads_bytes_(cbCommand) PCWCHAR pwchCommand,
+                    const USHORT cbCommand,
+                    const bool fHistoryNoDup)
+{
+    if (pCmdHistory == nullptr || pCmdHistory->MaximumNumberOfCommands == 0)
+    {
+        return STATUS_NO_MEMORY;
+    }
+
+    ASSERT(pCmdHistory->Flags & CLE_ALLOCATED);
+
+    if (cbCommand == 0)
+    {
+        return STATUS_SUCCESS;
+    }
+
+    if (pCmdHistory->NumberOfCommands == 0 ||
+        pCmdHistory->Commands[pCmdHistory->LastAdded]->CommandLength != cbCommand ||
+        memcmp(pCmdHistory->Commands[pCmdHistory->LastAdded]->Command, pwchCommand, cbCommand))
+    {
+
+        PCOMMAND pCmdReuse = nullptr;
+
+        if (fHistoryNoDup)
+        {
+            SHORT i;
+            i = FindMatchingCommand(pCmdHistory, pwchCommand, cbCommand, pCmdHistory->LastDisplayed, FMCFL_EXACT_MATCH);
+            if (i != -1)
+            {
+                pCmdReuse = RemoveCommand(pCmdHistory, i);
+            }
+        }
+
+        // find free record.  if all records are used, free the lru one.
+        if (pCmdHistory->NumberOfCommands < pCmdHistory->MaximumNumberOfCommands)
+        {
+            pCmdHistory->LastAdded += 1;
+            pCmdHistory->NumberOfCommands++;
+        }
+        else
+        {
+            COMMAND_IND_INC(pCmdHistory->LastAdded, pCmdHistory);
+            COMMAND_IND_INC(pCmdHistory->FirstCommand, pCmdHistory);
+            delete[] pCmdHistory->Commands[pCmdHistory->LastAdded];
+            if (pCmdHistory->LastDisplayed == pCmdHistory->LastAdded)
+            {
+                pCmdHistory->LastDisplayed = -1;
+            }
+        }
+
+        // TODO: Fix Commands history accesses. See: http://osgvsowi/614402
+        if (pCmdHistory->LastDisplayed == -1 ||
+            pCmdHistory->Commands[pCmdHistory->LastDisplayed]->CommandLength != cbCommand ||
+            memcmp(pCmdHistory->Commands[pCmdHistory->LastDisplayed]->Command, pwchCommand, cbCommand))
+        {
+            ResetCommandHistory(pCmdHistory);
+        }
+
+        // add command to array
+        PCOMMAND* const ppCmd = &pCmdHistory->Commands[pCmdHistory->LastAdded];
+        if (pCmdReuse)
+        {
+            *ppCmd = pCmdReuse;
+        }
+        else
+        {
+            *ppCmd = (PCOMMAND) new BYTE[cbCommand + sizeof(COMMAND)];
+            if (*ppCmd == nullptr)
+            {
+                COMMAND_IND_PREV(pCmdHistory->LastAdded, pCmdHistory);
+                pCmdHistory->NumberOfCommands -= 1;
+                return STATUS_NO_MEMORY;
+            }
+            (*ppCmd)->CommandLength = cbCommand;
+            memmove((*ppCmd)->Command, pwchCommand, cbCommand);
+        }
+    }
+    pCmdHistory->Flags |= CLE_RESET; // remember that we've returned a cmd
+    return STATUS_SUCCESS;
+}
+
+[[nodiscard]]
+NTSTATUS RetrieveNthCommand(_In_ PCOMMAND_HISTORY CommandHistory,
+                            _In_ SHORT Index, // index, not command number
+                            _In_reads_bytes_(BufferSize) PWCHAR Buffer,
+                            _In_ ULONG BufferSize,
+                            _Out_ PULONG CommandSize)
+{
+    ASSERT(Index < CommandHistory->NumberOfCommands);
+    CommandHistory->LastDisplayed = Index;
+    PCOMMAND const CommandRecord = CommandHistory->Commands[Index];
+    if (CommandRecord->CommandLength > (USHORT) BufferSize)
+    {
+        *CommandSize = (USHORT)BufferSize; // room for CRLF?
+    }
+    else
+    {
+        *CommandSize = CommandRecord->CommandLength;
+    }
+
+    memmove(Buffer, CommandRecord->Command, *CommandSize);
+    return STATUS_SUCCESS;
+}
+
+[[nodiscard]]
+NTSTATUS RetrieveCommand(_In_ PCOMMAND_HISTORY CommandHistory,
+                         _In_ WORD VirtualKeyCode,
+                         _In_reads_bytes_(BufferSize) PWCHAR Buffer,
+                         _In_ ULONG BufferSize,
+                         _Out_ PULONG CommandSize)
+{
+    if (CommandHistory == nullptr)
+    {
+        return STATUS_UNSUCCESSFUL;
+    }
+
+    ASSERT(CommandHistory->Flags & CLE_ALLOCATED);
+
+    if (CommandHistory->NumberOfCommands == 0)
+    {
+        return STATUS_UNSUCCESSFUL;
+    }
+
+    if (CommandHistory->NumberOfCommands == 1)
+    {
+        CommandHistory->LastDisplayed = 0;
+    }
+    else if (VirtualKeyCode == VK_UP)
+    {
+        // if this is the first time for this read that a command has
+        // been retrieved, return the current command.  otherwise, return
+        // the previous command.
+        if (CommandHistory->Flags & CLE_RESET)
+        {
+            CommandHistory->Flags &= ~CLE_RESET;
+        }
+        else
+        {
+            COMMAND_IND_PREV(CommandHistory->LastDisplayed, CommandHistory);
+        }
+    }
+    else
+    {
+        COMMAND_IND_NEXT(CommandHistory->LastDisplayed, CommandHistory);
+    }
+
+    return RetrieveNthCommand(CommandHistory, CommandHistory->LastDisplayed, Buffer, BufferSize, CommandSize);
+}
+
+
+PCOMMAND GetLastCommand(_In_ PCOMMAND_HISTORY CommandHistory)
+{
+    if (CommandHistory->NumberOfCommands == 0)
+    {
+        return nullptr;
+    }
+    else
+    {
+        return CommandHistory->Commands[CommandHistory->LastDisplayed];
+    }
+}
+
+void EmptyCommandHistory(_In_opt_ PCOMMAND_HISTORY CommandHistory)
+{
+    if (CommandHistory == nullptr)
+    {
+        return;
+    }
+
+    for (SHORT i = 0; i < CommandHistory->NumberOfCommands; i++)
+    {
+        delete[] CommandHistory->Commands[i];
+    }
+
+    CommandHistory->NumberOfCommands = 0;
+    CommandHistory->LastAdded = -1;
+    CommandHistory->LastDisplayed = -1;
+    CommandHistory->FirstCommand = 0;
+    CommandHistory->Flags = CLE_RESET;
+}
+
+bool AtFirstCommand(_In_ PCOMMAND_HISTORY CommandHistory)
+{
+    if (CommandHistory == nullptr)
+    {
+        return FALSE;
+    }
+
+    if (CommandHistory->Flags & CLE_RESET)
+    {
+        return FALSE;
+    }
+
+    SHORT i = (SHORT)(CommandHistory->LastDisplayed - 1);
+    if (i == -1)
+    {
+        i = (SHORT)(CommandHistory->NumberOfCommands - 1);
+    }
+
+    return (i == CommandHistory->LastAdded);
+}
+
+bool AtLastCommand(_In_ PCOMMAND_HISTORY CommandHistory)
+{
+    if (CommandHistory == nullptr)
+    {
+        return false;
+    }
+    else
+    {
+        return (CommandHistory->LastDisplayed == CommandHistory->LastAdded);
+    }
+}
+
+PCOMMAND_HISTORY ReallocCommandHistory(_In_opt_ PCOMMAND_HISTORY CurrentCommandHistory, const DWORD NumCommands)
+{
+    CONSOLE_INFORMATION& gci = ServiceLocator::LocateGlobals().getConsoleInformation();
+    // To protect ourselves from overflow and general arithmetic errors, a limit of SHORT_MAX is put on the size of the command history.
+    if (CurrentCommandHistory == nullptr || CurrentCommandHistory->MaximumNumberOfCommands == (SHORT)NumCommands || NumCommands > SHORT_MAX)
+    {
+        return CurrentCommandHistory;
+    }
+
+    PCOMMAND_HISTORY const History = (PCOMMAND_HISTORY) new BYTE[sizeof(COMMAND_HISTORY) + NumCommands * sizeof(PCOMMAND)];
+    if (History == nullptr)
+    {
+        return CurrentCommandHistory;
+    }
+
+    *History = *CurrentCommandHistory;
+    History->Flags |= CLE_RESET;
+    History->NumberOfCommands = std::min(History->NumberOfCommands, gsl::narrow<SHORT>(NumCommands));
+    History->LastAdded = History->NumberOfCommands - 1;
+    History->LastDisplayed = History->NumberOfCommands - 1;
+    History->FirstCommand = 0;
+    History->MaximumNumberOfCommands = (SHORT)NumCommands;
+    int i;
+    for (i = 0; i < History->NumberOfCommands; i++)
+    {
+        History->Commands[i] = CurrentCommandHistory->Commands[COMMAND_NUM_TO_INDEX(i, CurrentCommandHistory)];
+    }
+    for (; i < CurrentCommandHistory->NumberOfCommands; i++)
+    {
+#pragma prefast(suppress:6001, "Confused by 0 length array being used. This is fine until 0-size array is refactored.")
+        delete[](CurrentCommandHistory->Commands[COMMAND_NUM_TO_INDEX(i, CurrentCommandHistory)]);
+    }
+
+    RemoveEntryList(&CurrentCommandHistory->ListLink);
+    InitializeListHead(&History->PopupList);
+    InsertHeadList(&gci.CommandHistoryList, &History->ListLink);
+
+    delete[] CurrentCommandHistory;
+    return History;
+}
+
+PCOMMAND_HISTORY FindExeCommandHistory(_In_reads_(AppNameLength) PVOID AppName, _In_ DWORD AppNameLength, const bool Unicode)
+{
+    CONSOLE_INFORMATION& gci = ServiceLocator::LocateGlobals().getConsoleInformation();
+    PWCHAR AppNamePtr = nullptr;
+    if (!Unicode)
+    {
+        AppNamePtr = new WCHAR[AppNameLength];
+        if (AppNamePtr == nullptr)
+        {
+            return nullptr;
+        }
+        AppNameLength = ConvertInputToUnicode(gci.CP, (PSTR)AppName, AppNameLength, AppNamePtr, AppNameLength);
+        AppNameLength *= 2;
+    }
+    else
+    {
+        AppNamePtr = (PWCHAR)AppName;
+    }
+
+    PLIST_ENTRY const ListHead = &gci.CommandHistoryList;
+    PLIST_ENTRY ListNext = ListHead->Flink;
+    while (ListNext != ListHead)
+    {
+        PCOMMAND_HISTORY const History = CONTAINING_RECORD(ListNext, COMMAND_HISTORY, ListLink);
+        ListNext = ListNext->Flink;
+
+        if (History->Flags & CLE_ALLOCATED && !_wcsnicmp(History->AppName, AppNamePtr, (USHORT)AppNameLength / sizeof(WCHAR)))
+        {
+            if (!Unicode)
+            {
+                delete[] AppNamePtr;
+            }
+            return History;
+        }
+    }
+    if (!Unicode)
+    {
+        delete[] AppNamePtr;
+    }
+    return nullptr;
+}
+
+// Routine Description:
+// - This routine returns the LRU command history buffer, or the command history buffer that corresponds to the app name.
+// Arguments:
+// - Console - pointer to console.
+// Return Value:
+// - Pointer to command history buffer.  if none are available, returns nullptr.
+PCOMMAND_HISTORY AllocateCommandHistory(_In_reads_bytes_(cbAppName) PCWSTR pwszAppName, const DWORD cbAppName, _In_ HANDLE hProcess)
+{
+    CONSOLE_INFORMATION& gci = ServiceLocator::LocateGlobals().getConsoleInformation();
+    // Reuse a history buffer.  The buffer must be !CLE_ALLOCATED.
+    // If possible, the buffer should have the same app name.
+    PLIST_ENTRY const ListHead = &gci.CommandHistoryList;
+    PLIST_ENTRY ListNext = ListHead->Blink;
+    PCOMMAND_HISTORY BestCandidate = nullptr;
+    PCOMMAND_HISTORY History = nullptr;
+    bool SameApp = false;
+    while (ListNext != ListHead)
+    {
+        History = CONTAINING_RECORD(ListNext, COMMAND_HISTORY, ListLink);
+        ListNext = ListNext->Blink;
+
+        if ((History->Flags & CLE_ALLOCATED) == 0)
+        {
+            // use LRU history buffer with same app name
+            if (History->AppName && !_wcsnicmp(History->AppName, pwszAppName, (USHORT)cbAppName / sizeof(WCHAR)))
+            {
+                BestCandidate = History;
+                SameApp = true;
+                break;
+            }
+
+            // second best choice is LRU history buffer
+            if (BestCandidate == nullptr)
+            {
+                BestCandidate = History;
+            }
+        }
+    }
+
+    // if there isn't a free buffer for the app name and the maximum number of
+    // command history buffers hasn't been allocated, allocate a new one.
+    if (!SameApp && gci.NumCommandHistories < gci.GetNumberOfHistoryBuffers())
+    {
+        size_t Size, TotalSize;
+
+        if (FAILED(SizeTMult(gci.GetHistoryBufferSize(), sizeof(PCOMMAND), &Size)))
+        {
+            return nullptr;
+        }
+
+        if (FAILED(SizeTAdd(sizeof(COMMAND_HISTORY), Size, &TotalSize)))
+        {
+            return nullptr;
+        }
+
+        History = (PCOMMAND_HISTORY) new BYTE[TotalSize];
+        if (History == nullptr)
+        {
+            return nullptr;
+        }
+
+        // Length is in bytes. Add 1 so dividing by WCHAR (2) is always rounding up.
+        History->AppName = new WCHAR[(cbAppName + 1) / sizeof(WCHAR)];
+        if (History->AppName == nullptr)
+        {
+            delete[] History;
+            return nullptr;
+        }
+
+        memmove(History->AppName, pwszAppName, cbAppName);
+        History->Flags = CLE_ALLOCATED;
+        History->NumberOfCommands = 0;
+        History->LastAdded = -1;
+        History->LastDisplayed = -1;
+        History->FirstCommand = 0;
+        History->MaximumNumberOfCommands = (SHORT)gci.GetHistoryBufferSize();
+        InsertHeadList(&gci.CommandHistoryList, &History->ListLink);
+        gci.NumCommandHistories += 1;
+        History->ProcessHandle = hProcess;
+        InitializeListHead(&History->PopupList);
+        return History;
+    }
+
+    // If the app name doesn't match, copy in the new app name and free the old commands.
+    if (BestCandidate)
+    {
+        History = BestCandidate;
+        ASSERT(CLE_NO_POPUPS(History));
+        if (!SameApp)
+        {
+            SHORT i;
+            if (History->AppName)
+            {
+                delete[] History->AppName;
+            }
+
+            for (i = 0; i < History->NumberOfCommands; i++)
+            {
+                delete[] History->Commands[i];
+            }
+
+            History->NumberOfCommands = 0;
+            History->LastAdded = -1;
+            History->LastDisplayed = -1;
+            History->FirstCommand = 0;
+            // Length is in bytes. Add 1 so dividing by WCHAR (2) is always rounding up.
+            History->AppName = new WCHAR[(cbAppName + 1) / sizeof(WCHAR)];
+            if (History->AppName == nullptr)
+            {
+                History->Flags &= ~CLE_ALLOCATED;
+                return nullptr;
+            }
+
+            memmove(History->AppName, pwszAppName, cbAppName);
+        }
+
+        History->ProcessHandle = hProcess;
+        History->Flags |= CLE_ALLOCATED;
+
+        // move to the front of the list
+        RemoveEntryList(&BestCandidate->ListLink);
+        InsertHeadList(&gci.CommandHistoryList, &BestCandidate->ListLink);
+    }
+
+    return BestCandidate;
+}
+
+PCOMMAND RemoveCommand(_In_ PCOMMAND_HISTORY CommandHistory, _In_ SHORT iDel)
+{
+    SHORT iFirst = CommandHistory->FirstCommand;
+    SHORT iLast = CommandHistory->LastAdded;
+    SHORT iDisp = CommandHistory->LastDisplayed;
+
+    if (CommandHistory->NumberOfCommands == 0)
+    {
+        return nullptr;
+    }
+
+    SHORT const nDel = COMMAND_INDEX_TO_NUM(iDel, CommandHistory);
+    if ((nDel < COMMAND_INDEX_TO_NUM(iFirst, CommandHistory)) || (nDel > COMMAND_INDEX_TO_NUM(iLast, CommandHistory)))
+    {
+        return nullptr;
+    }
+
+    if (iDisp == iDel)
+    {
+        CommandHistory->LastDisplayed = -1;
+    }
+
+    PCOMMAND* const ppcFirst = &(CommandHistory->Commands[iFirst]);
+    PCOMMAND* const ppcDel = &(CommandHistory->Commands[iDel]);
+    PCOMMAND const pcmdDel = *ppcDel;
+
+    if (iDel < iLast)
+    {
+        memmove(ppcDel, ppcDel + 1, (iLast - iDel) * sizeof(PCOMMAND));
+        if ((iDisp > iDel) && (iDisp <= iLast))
+        {
+            COMMAND_IND_DEC(iDisp, CommandHistory);
+        }
+        COMMAND_IND_DEC(iLast, CommandHistory);
+    }
+    else if (iFirst <= iDel)
+    {
+        memmove(ppcFirst + 1, ppcFirst, (iDel - iFirst) * sizeof(PCOMMAND));
+        if ((iDisp >= iFirst) && (iDisp < iDel))
+        {
+            COMMAND_IND_INC(iDisp, CommandHistory);
+        }
+        COMMAND_IND_INC(iFirst, CommandHistory);
+    }
+
+    CommandHistory->FirstCommand = iFirst;
+    CommandHistory->LastAdded = iLast;
+    CommandHistory->LastDisplayed = iDisp;
+    CommandHistory->NumberOfCommands--;
+    return pcmdDel;
+}
+
+
+// Routine Description:
+// - this routine finds the most recent command that starts with the letters already in the current command.  it returns the array index (no mod needed).
+SHORT FindMatchingCommand(_In_ PCOMMAND_HISTORY CommandHistory,
+                          _In_reads_bytes_(cbIn) PCWCHAR pwchIn,
+                          _In_ ULONG cbIn,
+                          _In_ SHORT CommandIndex,  // where to start from
+                          _In_ DWORD Flags)
+{
+    if (CommandHistory->NumberOfCommands == 0)
+    {
+        return -1;
+    }
+
+    if (!(Flags & FMCFL_JUST_LOOKING) && (CommandHistory->Flags & CLE_RESET))
+    {
+        CommandHistory->Flags &= ~CLE_RESET;
+    }
+    else
+    {
+        COMMAND_IND_PREV(CommandIndex, CommandHistory);
+    }
+
+    if (cbIn == 0)
+    {
+        return CommandIndex;
+    }
+
+    for (SHORT i = 0; i < CommandHistory->NumberOfCommands; i++)
+    {
+        PCOMMAND pcmdT = CommandHistory->Commands[CommandIndex];
+
+        if ((IsFlagClear(Flags, FMCFL_EXACT_MATCH) && (cbIn <= pcmdT->CommandLength)) || ((USHORT)cbIn == pcmdT->CommandLength))
+        {
+            if (!wcsncmp(pcmdT->Command, pwchIn, (USHORT)cbIn / sizeof(WCHAR)))
+            {
+                return CommandIndex;
+            }
+        }
+
+        COMMAND_IND_PREV(CommandIndex, CommandHistory);
+    }
+
+    return -1;
+}
+
+// Routine Description:
+// - Clears all command history for the given EXE name
+// - Will convert input parameters and call the W version of this method
+// Arguments:
+// - psExeNameBuffer - The client EXE application attached to the host whose history we should clear
+// - cchExeNameBufferLength - Length in characters of EXE name buffer
+// Return Value:
+// - Check HRESULT with SUCCEEDED. Can return memory, safe math, safe string, or locale conversion errors.
+HRESULT ApiRoutines::ExpungeConsoleCommandHistoryAImpl(_In_reads_or_z_(cchExeNameBufferLength) const char* const psExeNameBuffer,
+                                                       const size_t cchExeNameBufferLength)
+{
+    const CONSOLE_INFORMATION& gci = ServiceLocator::LocateGlobals().getConsoleInformation();
+    wistd::unique_ptr<wchar_t[]> pwsExeName;
+    size_t cchExeName;
+    RETURN_IF_FAILED(ConvertToW(gci.CP, psExeNameBuffer, cchExeNameBufferLength, pwsExeName, cchExeName));
+
+
+    return ExpungeConsoleCommandHistoryWImpl(pwsExeName.get(),
+                                             cchExeName);
+}
+
+// Routine Description:
+// - Clears all command history for the given EXE name
+// Arguments:
+// - pwsExeNameBuffer - The client EXE application attached to the host whose history we should clear
+// - cchExeNameBufferLength - Length in characters of EXE name buffer
+// Return Value:
+// - Check HRESULT with SUCCEEDED. Can return memory, safe math, safe string, or locale conversion errors.
+HRESULT ApiRoutines::ExpungeConsoleCommandHistoryWImpl(_In_reads_or_z_(cchExeNameBufferLength) const wchar_t* const pwsExeNameBuffer,
+                                                       const size_t cchExeNameBufferLength)
+{
+    // Convert character count to DWORD byte count to interface with existing functions
+    DWORD cbExeNameBufferLength;
+    RETURN_IF_FAILED(GetDwordByteCount(cchExeNameBufferLength, &cbExeNameBufferLength));
+
+    LockConsole();
+    auto Unlock = wil::ScopeExit([&] { UnlockConsole(); });
+
+    EmptyCommandHistory(FindExeCommandHistory((PVOID)pwsExeNameBuffer, cbExeNameBufferLength, TRUE));
+
+    return S_OK;
+}
+
+// Routine Description:
+// - Sets the number of commands that will be stored in history for a given EXE name
+// - Will convert input parameters and call the W version of this method
+// Arguments:
+// - psExeNameBuffer - A client EXE application attached to the host
+// - cchExeNameBufferLength - Length in characters of EXE name buffer
+// - NumberOfCommands - Specifies the maximum length of the associated history buffer
+// Return Value:
+// - Check HRESULT with SUCCEEDED. Can return memory, safe math, safe string, or locale conversion errors.
+HRESULT ApiRoutines::SetConsoleNumberOfCommandsAImpl(_In_reads_or_z_(cchExeNameBufferLength) const char* const psExeNameBuffer,
+                                                     const size_t cchExeNameBufferLength,
+                                                     const size_t NumberOfCommands)
+{
+    const CONSOLE_INFORMATION& gci = ServiceLocator::LocateGlobals().getConsoleInformation();
+    wistd::unique_ptr<wchar_t[]> pwsExeName;
+    size_t cchExeName;
+    RETURN_IF_FAILED(ConvertToW(gci.CP, psExeNameBuffer, cchExeNameBufferLength, pwsExeName, cchExeName));
+
+    return SetConsoleNumberOfCommandsWImpl(pwsExeName.get(),
+                                           cchExeName,
+                                           NumberOfCommands);
+}
+
+// Routine Description:
+// - Sets the number of commands that will be stored in history for a given EXE name
+// Arguments:
+// - pwsExeNameBuffer - A client EXE application attached to the host
+// - cchExeNameBufferLength - Length in characters of EXE name buffer
+// - NumberOfCommands - Specifies the maximum length of the associated history buffer
+// Return Value:
+// - Check HRESULT with SUCCEEDED. Can return memory, safe math, safe string, or locale conversion errors.
+HRESULT ApiRoutines::SetConsoleNumberOfCommandsWImpl(_In_reads_or_z_(cchExeNameBufferLength) const wchar_t* const pwsExeNameBuffer,
+                                                     const size_t cchExeNameBufferLength,
+                                                     const size_t NumberOfCommands)
+{
+    // Convert character count to DWORD byte count to interface with existing functions
+    DWORD cbExeNameBufferLength;
+    RETURN_IF_FAILED(GetDwordByteCount(cchExeNameBufferLength, &cbExeNameBufferLength));
+
+    // Convert number of commands to DWORD to interface with existing functions
+    DWORD dwNumberOfCommands;
+    RETURN_IF_FAILED(SizeTToDWord(NumberOfCommands, &dwNumberOfCommands));
+
+    LockConsole();
+    auto Unlock = wil::ScopeExit([&] { UnlockConsole(); });
+
+    ReallocCommandHistory(FindExeCommandHistory((PVOID)pwsExeNameBuffer, cbExeNameBufferLength, TRUE), dwNumberOfCommands);
+
+    return S_OK;
+}
+
+// Routine Description:
+// - Retrieves the amount of space needed to retrieve all command history for a given EXE name
+// - Works for both Unicode and Multibyte text.
+// - This method configuration is called for both A/W routines to allow us an efficient way of asking the system
+//   the lengths of how long each conversion would be without actually performing the full allocations/conversions.
+// Arguments:
+// - pwsExeNameBuffer - The client EXE application attached to the host whose set we should check
+// - cchExeNameBufferLength - Length in characters of EXE name buffer
+// - fCountInUnicode - True for W version (UCS-2 Unicode) calls. False for A version calls (all multibyte formats.)
+// - uiCodePage - Set to valid Windows Codepage for A version calls. Ignored for W (but typically just set to 0.)
+// - pcchCommandHistoryLength - Pointer to receive the length of buffer that would be required to retrieve all history for the given exe.
+// Return Value:
+// - Check HRESULT with SUCCEEDED. Can return memory, safe math, safe string, or locale conversion errors.
+HRESULT GetConsoleCommandHistoryLengthImplHelper(_In_reads_or_z_(cchExeNameBufferLength) const wchar_t* const pwsExeNameBuffer,
+                                                 const size_t cchExeNameBufferLength,
+                                                 const bool fCountInUnicode,
+                                                 const UINT uiCodePage,
+                                                 _Out_ size_t* const pcchCommandHistoryLength)
+{
+    // Ensure output variables are initialized
+    *pcchCommandHistoryLength = 0;
+
+    // Convert character count to DWORD byte count to interface with existing functions
+    DWORD cbExeNameBufferLength;
+    RETURN_IF_FAILED(GetDwordByteCount(cchExeNameBufferLength, &cbExeNameBufferLength));
+
+    LockConsole();
+    auto Unlock = wil::ScopeExit([&] { UnlockConsole(); });
+
+    PCOMMAND_HISTORY const pCommandHistory = FindExeCommandHistory((PVOID)pwsExeNameBuffer, cbExeNameBufferLength, TRUE);
+    if (nullptr != pCommandHistory)
+    {
+        size_t cchNeeded = 0;
+
+        // Every command history item is made of a string length followed by 1 null character.
+        size_t const cchNull = 1;
+
+        for (SHORT i = 0; i < pCommandHistory->NumberOfCommands; i++)
+        {
+            // Commands store lengths in bytes.
+            size_t cchCommand = pCommandHistory->Commands[i]->CommandLength / sizeof(wchar_t);
+
+            // This is the proposed length of the whole string.
+            size_t cchProposed;
+            RETURN_IF_FAILED(SizeTAdd(cchCommand, cchNull, &cchProposed));
+
+            // If we're counting how much multibyte space will be needed, trial convert the command string before we add.
+            if (!fCountInUnicode)
+            {
+                RETURN_IF_FAILED(GetALengthFromW(uiCodePage, pCommandHistory->Commands[i]->Command, cchCommand, &cchCommand));
+            }
+
+            // Accumulate the result
+            RETURN_IF_FAILED(SizeTAdd(cchNeeded, cchProposed, &cchNeeded));
+        }
+
+        *pcchCommandHistoryLength = cchNeeded;
+    }
+
+    return S_OK;
+}
+
+// Routine Description:
+// - Retrieves the amount of space needed to retrieve all command history for a given EXE name
+// - Converts input text from A to W then makes the call to the W implementation.
+// Arguments:
+// - psExeNameBuffer - The client EXE application attached to the host whose set we should check
+// - cchExeNameBufferLength - Length in characters of EXE name buffer
+// - pcchCommandHistoryLength - Pointer to receive the length of buffer that would be required to retrieve all history for the given exe.
+// Return Value:
+// - Check HRESULT with SUCCEEDED. Can return memory, safe math, safe string, or locale conversion errors.
+HRESULT ApiRoutines::GetConsoleCommandHistoryLengthAImpl(_In_reads_or_z_(cchExeNameBufferLength) const char* const psExeNameBuffer,
+                                                         const size_t cchExeNameBufferLength,
+                                                         _Out_ size_t* const pcchCommandHistoryLength)
+{
+    const CONSOLE_INFORMATION& gci = ServiceLocator::LocateGlobals().getConsoleInformation();
+    UINT const uiCodePage = gci.CP;
+
+    // Ensure output variables are initialized
+    *pcchCommandHistoryLength = 0;
+
+    LockConsole();
+    auto Unlock = wil::ScopeExit([&] { UnlockConsole(); });
+
+    wistd::unique_ptr<wchar_t[]> pwsExeName;
+    size_t cchExeName;
+    RETURN_IF_FAILED(ConvertToW(uiCodePage, psExeNameBuffer, cchExeNameBufferLength, pwsExeName, cchExeName));
+
+    return GetConsoleCommandHistoryLengthImplHelper(pwsExeName.get(), cchExeName, false, uiCodePage, pcchCommandHistoryLength);
+}
+
+// Routine Description:
+// - Retrieves the amount of space needed to retrieve all command history for a given EXE name
+// Arguments:
+// - pwsExeNameBuffer - The client EXE application attached to the host whose set we should check
+// - cchExeNameBufferLength - Length in characters of EXE name buffer
+// - pcchCommandHistoryLength - Pointer to receive the length of buffer that would be required to retrieve all history for the given exe.
+// Return Value:
+// - Check HRESULT with SUCCEEDED. Can return memory, safe math, safe string, or locale conversion errors.
+HRESULT ApiRoutines::GetConsoleCommandHistoryLengthWImpl(_In_reads_or_z_(cchExeNameBufferLength) const wchar_t* const pwsExeNameBuffer,
+                                                         const size_t cchExeNameBufferLength,
+                                                         _Out_ size_t* const pcchCommandHistoryLength)
+{
+    LockConsole();
+    auto Unlock = wil::ScopeExit([&] { UnlockConsole(); });
+
+    return GetConsoleCommandHistoryLengthImplHelper(pwsExeNameBuffer, cchExeNameBufferLength, true, 0, pcchCommandHistoryLength);
+}
+
+// Routine Description:
+// - Retrieves a the full command history for a given EXE name known to the console.
+// - It is permitted to call this function without having a target buffer. Use the result to allocate
+//   the appropriate amount of space and call again.
+// - This behavior exists to allow the A version of the function to help allocate the right temp buffer for conversion of
+//   the output/result data.
+// Arguments:
+// - pwsExeNameBuffer - The client EXE application attached to the host whose set we should check
+// - cchExeNameBufferLength - Length in characters of EXE name buffer
+// - pwsCommandHistoryBuffer - The target buffer for data we are attempting to retrieve. Optionally nullptr to retrieve needed space.
+// - cchCommandHistoryBufferLength - Length in characters of target buffer. Set to 0 when buffer is nullptr.
+// - pcchCommandHistoryBufferWrittenOrNeeded - Pointer to space that will specify how many characters were written (if buffer is valid)
+//                                             or how many characters would have been consumed.
+// Return Value:
+// - Check HRESULT with SUCCEEDED. Can return memory, safe math, safe string, or locale conversion errors.
+HRESULT GetConsoleCommandHistoryWImplHelper(_In_reads_or_z_(cchExeNameBufferLength) const wchar_t* const pwsExeNameBuffer,
+                                            const size_t cchExeNameBufferLength,
+                                            _Out_writes_to_opt_(cchCommandHistoryBufferLength, *pcchCommandHistoryBufferWrittenOrNeeded) _Always_(_Post_z_) wchar_t* const pwsCommandHistoryBuffer,
+                                            const size_t cchCommandHistoryBufferLength,
+                                            _Out_ size_t* const pcchCommandHistoryBufferWrittenOrNeeded)
+{
+    // Ensure output variables are initialized
+    *pcchCommandHistoryBufferWrittenOrNeeded = 0;
+    if (nullptr != pwsCommandHistoryBuffer)
+    {
+        *pwsCommandHistoryBuffer = L'\0';
+    }
+
+    // Convert size_ts into SHORTs for existing command functions to use.
+    USHORT cbExeNameBufferLength;
+    RETURN_IF_FAILED(GetUShortByteCount(cchExeNameBufferLength, &cbExeNameBufferLength));
+
+    PCOMMAND_HISTORY const CommandHistory = FindExeCommandHistory((PVOID)pwsExeNameBuffer, cbExeNameBufferLength, TRUE);
+
+    if (nullptr != CommandHistory)
+    {
+        PWCHAR CommandBufferW = pwsCommandHistoryBuffer;
+
+        size_t cchTotalLength = 0;
+
+        size_t const cchNull = 1;
+
+        for (SHORT i = 0; i < CommandHistory->NumberOfCommands; i++)
+        {
+            // Command stores length in bytes. Add 1 for null terminator.
+            size_t const cchCommand = CommandHistory->Commands[i]->CommandLength / sizeof(wchar_t);
+
+            size_t cchNeeded;
+            RETURN_IF_FAILED(SizeTAdd(cchCommand, cchNull, &cchNeeded));
+
+            // If we can return the data, attempt to do so until we're done or it overflows.
+            // If we cannot return data, we're just going to loop anyway and count how much space we'd need.
+            if (nullptr != pwsCommandHistoryBuffer)
+            {
+                // Calculate what the new total would be after we add what we need.
+                size_t cchNewTotal;
+                RETURN_IF_FAILED(SizeTAdd(cchTotalLength, cchNeeded, &cchNewTotal));
+
+                RETURN_HR_IF(HRESULT_FROM_WIN32(ERROR_BUFFER_OVERFLOW), cchNewTotal > cchCommandHistoryBufferLength);
+
+                size_t cchRemaining;
+                RETURN_IF_FAILED(SizeTSub(cchCommandHistoryBufferLength,
+                                          cchTotalLength,
+                                          &cchRemaining));
+
+                RETURN_IF_FAILED(StringCchCopyNW(CommandBufferW,
+                                                 cchRemaining,
+                                                 CommandHistory->Commands[i]->Command,
+                                                 cchCommand));
+
+                CommandBufferW += cchNeeded;
+            }
+
+            RETURN_IF_FAILED(SizeTAdd(cchTotalLength, cchNeeded, &cchTotalLength));
+        }
+
+        *pcchCommandHistoryBufferWrittenOrNeeded = cchTotalLength;
+    }
+
+    return S_OK;
+}
+
+// Routine Description:
+// - Retrieves a the full command history for a given EXE name known to the console.
+// - Converts inputs from A to W, calls the W version of this method, and then converts the resulting text W to A.
+// Arguments:
+// - psExeNameBuffer - The client EXE application attached to the host whose set we should check
+// - cchExeNameBufferLength - Length in characters of EXE name buffer
+// - psCommandHistoryBuffer - The target buffer for data we are attempting to retrieve.
+// - cchCommandHistoryBufferLength - Length in characters of target buffer.
+// - pcchCommandHistoryBufferWrittenOrNeeded - Pointer to space that will specify how many characters were written
+// Return Value:
+// - Check HRESULT with SUCCEEDED. Can return memory, safe math, safe string, or locale conversion errors.
+HRESULT ApiRoutines::GetConsoleCommandHistoryAImpl(_In_reads_or_z_(cchExeNameBufferLength) const char* const psExeNameBuffer,
+                                                   const size_t cchExeNameBufferLength,
+                                                   _Out_writes_to_(cchCommandHistoryBufferLength, *pcchCommandHistoryBufferWritten) _Always_(_Post_z_) char* const psCommandHistoryBuffer,
+                                                   const size_t cchCommandHistoryBufferLength,
+                                                   _Out_ size_t* const pcchCommandHistoryBufferWritten)
+{
+    const CONSOLE_INFORMATION& gci = ServiceLocator::LocateGlobals().getConsoleInformation();
+    UINT const uiCodePage = gci.CP;
+
+    // Ensure output variables are initialized
+    *pcchCommandHistoryBufferWritten = 0;
+    *psCommandHistoryBuffer = '\0';
+
+    LockConsole();
+    auto Unlock = wil::ScopeExit([&] { UnlockConsole(); });
+
+    // Convert our input parameters to Unicode.
+    wistd::unique_ptr<wchar_t[]> pwsExeName;
+    size_t cchExeName;
+    RETURN_IF_FAILED(ConvertToW(uiCodePage, psExeNameBuffer, cchExeNameBufferLength, pwsExeName, cchExeName));
+
+    // Figure out how big our temporary Unicode buffer must be to retrieve output
+    size_t cchCommandBufferNeeded;
+    RETURN_IF_FAILED(GetConsoleCommandHistoryWImplHelper(pwsExeName.get(), cchExeName, nullptr, 0, &cchCommandBufferNeeded));
+
+    // If there's nothing to get, then simply return.
+    RETURN_HR_IF(S_OK, 0 == cchCommandBufferNeeded);
+
+    // Allocate a unicode buffer of the right size.
+    wistd::unique_ptr<wchar_t[]> pwsCommand = wil::make_unique_nothrow<wchar_t[]>(cchCommandBufferNeeded);
+    RETURN_IF_NULL_ALLOC(pwsCommand);
+
+    // Call the Unicode version of this method
+    size_t cchCommandBufferWritten;
+    RETURN_IF_FAILED(GetConsoleCommandHistoryWImplHelper(pwsExeName.get(), cchExeName, pwsCommand.get(), cchCommandBufferNeeded, &cchCommandBufferWritten));
+
+    // Convert result to A
+    wistd::unique_ptr<char[]> psConverted;
+    size_t cchConverted;
+    RETURN_IF_FAILED(ConvertToA(uiCodePage, pwsCommand.get(), cchCommandBufferWritten, psConverted, cchConverted));
+
+    // Copy safely to output buffer
+    // - CommandHistory are a series of null terminated strings. We cannot use a SafeString function to copy.
+    //   So instead, validate and use raw memory copy.
+    RETURN_HR_IF(HRESULT_FROM_WIN32(ERROR_BUFFER_OVERFLOW), cchConverted > cchCommandHistoryBufferLength);
+    memcpy_s(psCommandHistoryBuffer, cchCommandHistoryBufferLength, psConverted.get(), cchConverted);
+
+    // And return the size copied.
+    *pcchCommandHistoryBufferWritten = cchConverted;
+
+    return S_OK;
+}
+
+// Routine Description:
+// - Retrieves a the full command history for a given EXE name known to the console.
+// - Converts inputs from A to W, calls the W version of this method, and then converts the resulting text W to A.
+// Arguments:
+// - pwsExeNameBuffer - The client EXE application attached to the host whose set we should check
+// - cchExeNameBufferLength - Length in characters of EXE name buffer
+// - pwsCommandHistoryBuffer - The target buffer for data we are attempting to retrieve.
+// - cchCommandHistoryBufferLength - Length in characters of target buffer.
+// - pcchCommandHistoryBufferWrittenOrNeeded - Pointer to space that will specify how many characters were written
+// Return Value:
+// - Check HRESULT with SUCCEEDED. Can return memory, safe math, safe string, or locale conversion errors.
+HRESULT ApiRoutines::GetConsoleCommandHistoryWImpl(_In_reads_or_z_(cchExeNameBufferLength) const wchar_t* const pwsExeNameBuffer,
+                                                   const size_t cchExeNameBufferLength,
+                                                   _Out_writes_to_(cchCommandHistoryBufferLength, *pcchCommandHistoryBufferWritten) _Always_(_Post_z_) wchar_t* const pwsCommandHistoryBuffer,
+                                                   const size_t cchCommandHistoryBufferLength,
+                                                   _Out_ size_t* const pcchCommandHistoryBufferWritten)
+{
+    LockConsole();
+    auto Unlock = wil::ScopeExit([&] { UnlockConsole(); });
+
+    return GetConsoleCommandHistoryWImplHelper(pwsExeNameBuffer, cchExeNameBufferLength, pwsCommandHistoryBuffer, cchCommandHistoryBufferLength, pcchCommandHistoryBufferWritten);
+}