--- conflicted
+++ resolved
@@ -1,701 +1,677 @@
-/********************************************************
-*                                                       *
-*   Copyright (C) Microsoft. All rights reserved.       *
-*                                                       *
-********************************************************/
-
-#include "precomp.h"
-#include "inputBuffer.hpp"
-#include "dbcs.h"
-#include "stream.h"
-
-#include "..\interactivity\inc\ServiceLocator.hpp"
-
-#define INPUT_BUFFER_DEFAULT_INPUT_MODE (ENABLE_LINE_INPUT | ENABLE_PROCESSED_INPUT | ENABLE_ECHO_INPUT | ENABLE_MOUSE_INPUT)
-
-// Routine Description:
-// - This method creates an input buffer.
-// Arguments:
-// - None
-// Return Value:
-// - A new instance of InputBuffer
-InputBuffer::InputBuffer() :
-    InputMode{ INPUT_BUFFER_DEFAULT_INPUT_MODE },
-    WaitQueue{}
-{
-    InputWaitEvent = ServiceLocator::LocateGlobals()->hInputEvent.get();
-    // initialize buffer header
-    fInComposition = false;
-
-    ZeroMemory(&ReadConInpDbcsLeadByte, sizeof(INPUT_RECORD));
-    ZeroMemory(&WriteConInpDbcsLeadByte, sizeof(INPUT_RECORD) * ARRAYSIZE(WriteConInpDbcsLeadByte));
-}
-
-// Routine Description:
-// - This routine frees the resources associated with an input buffer.
-// Arguments:
-// - None
-// Return Value:
-InputBuffer::~InputBuffer()
-{
-    // TODO: MSFT:8805366 check for null before trying to close this
-    // and check that it needs to be closing it in the first place.
-    CloseHandle(InputWaitEvent);
-}
-
-// Routine Description:
-// - This routine resets the input buffer information fields to their initial values.
-// Arguments:
-// Return Value:
-// Note:
-// - The console lock must be held when calling this routine.
-void InputBuffer::ReinitializeInputBuffer()
-{
-    ResetEvent(InputWaitEvent);
-    InputMode = INPUT_BUFFER_DEFAULT_INPUT_MODE;
-    _storage.clear();
-}
-
-// Routine Description:
-// - Wakes up readers waiting for data to read.
-// Arguments:
-// - None
-// Return Value:
-// - None
-void InputBuffer::WakeUpReadersWaitingForData()
-{
-    WaitQueue.NotifyWaiters(false);
-}
-
-// Routine Description:
-// - Wakes up any readers waiting for data when a ctrl-c or ctrl-break is input.
-// Arguments:
-// - Flag - Indicates reason to terminate the readers.
-// Return Value:
-// - None
-void InputBuffer::TerminateRead(_In_ WaitTerminationReason Flag)
-{
-    WaitQueue.NotifyWaiters(true, Flag);
-}
-
-// Routine Description:
-// - Returns the number of events in the input buffer.
-// Arguments:
-// - None
-// Return Value:
-// - The number of events currently in the input buffer.
-// Note:
-// - The console lock must be held when calling this routine.
-size_t InputBuffer::GetNumberOfReadyEvents()
-{
-    return _storage.size();
-}
-
-// Routine Description:
-// - This routine empties the input buffer
-// Arguments:
-// - None
-// Return Value:
-// - None
-// Note:
-// - The console lock must be held when calling this routine.
-void InputBuffer::Flush()
-{
-    _storage.clear();
-    ResetEvent(InputWaitEvent);
-}
-
-// Routine Description:
-// - This routine removes all but the key events from the buffer.
-// Arguments:
-// - None
-// Return Value:
-// - S_OK on success, other HRESULTS otherwise.
-// Note:
-// - The console lock must be held when calling this routine.
-HRESULT InputBuffer::FlushAllButKeys()
-{
-    try
-    {
-        std::deque<std::unique_ptr<IInputEvent>> keyEvents;
-        for (auto it = _storage.begin(); it != _storage.end(); ++it)
-        {
-            if ((*it)->EventType() == InputEventType::KeyEvent)
-            {
-                std::unique_ptr<IInputEvent> tempPtr((*it).release());
-                keyEvents.push_back(std::move(tempPtr));
-            }
-        }
-        _storage.swap(keyEvents);
-        return S_OK;
-    }
-    CATCH_RETURN();
-}
-
-// Routine Description:
-// - This routine reads from the input buffer.
-// - It can convert returned data to through the currently set Input CP, it can optionally return a wait condition
-//   if there isn't enough data in the buffer, and it can be set to not remove records as it reads them out.
-// Note:
-// - The console lock must be held when calling this routine.
-// Arguments:
-// - pInputRecord - Client provided buffer to read input events into.
-// - pcLength - On input, number of events to read.  On output, number of events read.
-// - fPeek - If TRUE, copy events to pInputRecord but don't remove them from the input buffer.
-// - fWaitForData - if TRUE, wait until an event is input (if there aren't enough to fill client buffer).  if FALSE, return immediately
-// - fUnicode - TRUE if the data in key events should be treated as unicode. FALSE if they should be converted by the current input CP.
-// Return Value:
-// - STATUS_SUCCESS if records were read into the client buffer and everything is OK.
-// - CONSOLE_STATUS_WAIT if there weren't enough records to satisfy the request (and waits are allowed)
-// - otherwise a suitable memory/math/string error in NTSTATUS form.
-NTSTATUS InputBuffer::ReadInputBuffer(_Out_writes_(*pcLength) INPUT_RECORD* pInputRecord,
-                                      _Inout_ PDWORD pcLength,
-                                      _In_ BOOL const fPeek,
-                                      _In_ BOOL const fWaitForData,
-                                      _In_ BOOLEAN const fUnicode)
-{
-    try
-    {
-        NTSTATUS Status;
-        if (_storage.empty())
-        {
-            *pcLength = 0;
-            if (!fWaitForData)
-            {
-                return STATUS_SUCCESS;
-            }
-            return CONSOLE_STATUS_WAIT;
-        }
-
-        // read from buffer
-        ULONG EventsRead;
-        BOOL ResetWaitEvent;
-        Status = _ReadBuffer(pInputRecord, *pcLength, &EventsRead, fPeek, &ResetWaitEvent, fUnicode);
-        if (ResetWaitEvent)
-        {
-            ResetEvent(InputWaitEvent);
-        }
-
-        *pcLength = EventsRead;
-        return Status;
-    }
-    catch (...)
-    {
-        return NTSTATUS_FROM_HRESULT(wil::ResultFromCaughtException());
-    }
-}
-
-// Routine Description:
-// - This routine reads from a buffer. It does the buffer manipulation.
-// Arguments:
-// - Buffer - buffer to read into
-// - Length - length of buffer in events
-// - EventsRead - where to store number of events read
-// - Peek - if TRUE, don't remove data from buffer, just copy it.
-// - ResetWaitEvent - on exit, TRUE if buffer became empty.
-// Return Value:
-// - STATUS_SUCCESS on success.
-// Note:
-// - The console lock must be held when calling this routine.
-// - This method is mainly a wrapper to allow an array to be used to
-// read into.
-NTSTATUS InputBuffer::_ReadBuffer(_Out_writes_to_(Length, *EventsRead) INPUT_RECORD* Buffer,
-                                  _In_ ULONG Length,
-                                  _Out_ PULONG EventsRead,
-                                  _In_ BOOL Peek,
-                                  _Out_ PBOOL ResetWaitEvent,
-                                  _In_ BOOLEAN Unicode)
-{
-    try
-    {
-        std::deque<INPUT_RECORD> outRecords;
-        size_t eventsRead;
-        bool resetWaitEvent;
-
-        // call inner func
-        THROW_IF_FAILED(_ReadBuffer(outRecords,
-                                    Length,
-                                    eventsRead,
-                                    !!Peek,
-                                    resetWaitEvent,
-                                    !!Unicode));
-
-        // move data back to original vars
-        *ResetWaitEvent = !!resetWaitEvent;
-        THROW_IF_FAILED(SizeTToULong(eventsRead, EventsRead));
-
-        if (outRecords.size() > Length)
-        {
-            throw std::out_of_range("_ReadBuffer read more records than can fit in the output buffer");
-        };
-        size_t currentIndex = 0;
-        // we check both to satisfy static analysis
-        while (!outRecords.empty() && currentIndex < Length)
-        {
-            Buffer[currentIndex] = outRecords.front();
-            outRecords.pop_front();
-            ++currentIndex;
-        }
-
-        return STATUS_SUCCESS;
-    }
-    catch (...)
-    {
-        return NTSTATUS_FROM_HRESULT(wil::ResultFromCaughtException());
-    }
-
-}
-
-// Routine Description:
-// - This routine reads from a buffer. It does the buffer manipulation.
-// Arguments:
-// - outRecords - where read records are placed
-// - readCount - amount of records to read
-// - eventsRead - where to store number of events read
-// - peek - if TRUE, don't remove data from buffer, just copy it.
-// - resetWaitEvent - on exit, TRUE if buffer became empty.
-// Return Value:
-// - S_OK on success.
-// Note:
-// - The console lock must be held when calling this routine.
-HRESULT InputBuffer::_ReadBuffer(_Out_ std::deque<INPUT_RECORD>& outRecords,
-                                 _In_ const size_t readCount,
-                                 _Out_ size_t& eventsRead,
-                                 _In_ const bool peek,
-                                 _Out_ bool& resetWaitEvent,
-                                 _In_ const bool unicode)
-{
-    try
-    {
-        resetWaitEvent = false;
-
-        // we need another var to keep track of how many we've read
-        // because dbcs records count for two when we aren't doing a
-        // unicode read but the eventsRead count should return the number
-        // of events actually put into outRecords.
-        size_t virtualReadCount = 0;
-        while (!_storage.empty() && virtualReadCount < readCount)
-        {
-            outRecords.push_back(_storage.front()->ToInputRecord());
-            ++virtualReadCount;
-            if (!unicode)
-            {
-                if (_storage.front()->EventType() == InputEventType::KeyEvent)
-                {
-                    const KeyEvent* const pKeyEvent = static_cast<const KeyEvent* const>(_storage.front().get());
-                    if (IsCharFullWidth(pKeyEvent->_charData))
-                    {
-                        ++virtualReadCount;
-                    }
-                }
-            }
-            _storage.pop_front();
-        }
-
-        // the amount of events that were actually read
-        eventsRead = outRecords.size();
-
-        // copy the events back if we were supposed to peek
-        if (peek)
-        {
-            for (auto it = outRecords.crbegin(); it != outRecords.crend(); ++it)
-            {
-                _storage.push_front(IInputEvent::Create(*it));
-            }
-        }
-
-        // signal if we emptied the buffer
-        if (_storage.empty())
-        {
-            resetWaitEvent = true;
-        }
-
-        return S_OK;
-    }
-    CATCH_RETURN();
-}
-
-// Routine Description:
-// -  Writes events to the beginning of the input buffer.
-// Arguments:
-// - inEvents - envents to write to buffer.
-// - eventsWritten - The number of events written to the buffer on exit.
-// Return Value:
-// S_OK if successful.
-// Note:
-// - The console lock must be held when calling this routine.
-size_t InputBuffer::PrependInputBuffer(_Inout_ std::deque<std::unique_ptr<IInputEvent>>& inEvents)
-{
-    try
-    {
-        THROW_IF_FAILED(_HandleConsoleSuspensionEvents(inEvents));
-        if (inEvents.empty())
-        {
-            return STATUS_SUCCESS;
-        }
-        // read all of the records out of the buffer, then write the
-        // prepend ones, then write the original set. We need to do it
-        // this way to handle any coalescing that might occur.
-
-        // get all of the existing records, "emptying" the buffer
-        std::deque<std::unique_ptr<IInputEvent>> existingStorage;
-        existingStorage.swap(_storage);
-
-        // We will need this variable to pass to _WriteBuffer so it can attempt to determine wait status.
-        // However, because we swapped the storage out from under it with an empty deque, it will always
-        // return true after the first one (as it is filling the newly emptied backing deque.)
-        // Then after the second one, because we've inserted some input, it will always say false.
-        bool unusedWaitStatus = false;
-
-        // write the prepend records
-        size_t prependEventsWritten;
-        _WriteBuffer(inEvents, prependEventsWritten, unusedWaitStatus);
-        assert(unusedWaitStatus);
-
-        // write all previously existing records
-        size_t existingEventsWritten;
-        _WriteBuffer(existingStorage, existingEventsWritten, unusedWaitStatus);
-        assert(!unusedWaitStatus);
-
-        // We need to set the wait event if there were 0 events in the
-        // input queue when we started.
-        // Because we did interesting manipulation of the wait queue
-        // in order to prepend, we can't trust what _WriteBuffer said
-        // and instead need to set the event if the original backing
-        // buffer (the one we swapped out at the top) was empty
-        // when this whole thing started.
-        if (existingStorage.empty())
-        {
-            SetEvent(InputWaitEvent);
-        }
-        WakeUpReadersWaitingForData();
-
-        return prependEventsWritten;
-    }
-    catch (...)
-    {
-        LOG_HR(wil::ResultFromCaughtException());
-        return 0;
-    }
-}
-
-// Routine Description:
-// - Writes event to the input buffer. Wakes up any readers that are
-// waiting for additional input events.
-// Arguments:
-// - inEvent - input event to store in the buffer.
-// Return Value:
-// - The number of events that were written to input buffer.
-// Note:
-// - The console lock must be held when calling this routine.
-// - any outside references to inEvent will ben invalidated after
-// calling this method.
-size_t InputBuffer::WriteInputBuffer(_Inout_ std::unique_ptr<IInputEvent> inEvent)
-{
-    try
-    {
-<<<<<<< HEAD
-        // change to a deque
-        std::deque<INPUT_RECORD> inRecords;
-        for (size_t i = 0; i < cInputRecords; ++i)
-        {
-            // Try to convert to VT Sequence
-            auto inRec = pInputRecord[i];
-            if (!HandleTerminalKeyEvent(&inRec))
-            {
-                inRecords.push_back(inRec);
-            }
-        }
-        size_t EventsWritten = WriteInputBuffer(inRecords);
-        DWORD result;
-        THROW_IF_FAILED(SIZETToDWord(EventsWritten, &result));
-        return result;
-=======
-        std::deque<std::unique_ptr<IInputEvent>> inEvents;
-        inEvents.push_back(std::move(inEvent));
-        return WriteInputBuffer(inEvents);
->>>>>>> 2dca0fb8
-    }
-    catch (...)
-    {
-        LOG_HR(wil::ResultFromCaughtException());
-        return 0;
-    }
-}
-
-// Routine Description:
-// - Writes events to the input buffer. Wakes up any readers that are
-// waiting for additional input events.
-// Arguments:
-// - inEvents - input events to store in the buffer.
-// Return Value:
-// - The number of events that were written to input buffer.
-// Note:
-// - The console lock must be held when calling this routine.
-size_t InputBuffer::WriteInputBuffer(_Inout_ std::deque<std::unique_ptr<IInputEvent>>& inEvents)
-{
-    try
-    {
-        THROW_IF_FAILED(_HandleConsoleSuspensionEvents(inEvents));
-        if (inEvents.empty())
-        {
-            return 0;
-        }
-
-        // Write to buffer.
-        size_t EventsWritten;
-        bool SetWaitEvent;
-        THROW_IF_FAILED(_WriteBuffer(inEvents, EventsWritten, SetWaitEvent));
-
-        if (SetWaitEvent)
-        {
-            SetEvent(InputWaitEvent);
-        }
-
-        // Alert any writers waiting for space.
-        WakeUpReadersWaitingForData();
-        return EventsWritten;
-    }
-    catch (...)
-    {
-        LOG_HR(wil::ResultFromCaughtException());
-        return 0;
-    }
-}
-
-// Routine Description:
-// - Coalesces input events and transfers them to storage queue.
-// Arguments:
-// - inRecords - The events to store.
-// - eventsWritten - The number of events written since this function
-// was called.
-// - setWaitEvent - on exit, true if buffer became non-empty.
-// Return Value:
-// - S_OK on success.
-// Note:
-// - The console lock must be held when calling this routine.
-HRESULT InputBuffer::_WriteBuffer(_Inout_ std::deque<std::unique_ptr<IInputEvent>>& inEvents,
-                                  _Out_ size_t& eventsWritten,
-                                  _Out_ bool& setWaitEvent)
-{
-    eventsWritten = 0;
-    setWaitEvent = false;
-    const bool initiallyEmptyQueue = _storage.empty();
-
-    try
-    {
-        // we only check for possible coalescing when storing one
-        // record at a time because this is the original behavior of
-        // the input buffer. Changing this behavior may break stuff
-        // that was depending on it.
-        if (inEvents.size() == 1 && !_storage.empty())
-        {
-            bool coalesced = false;
-            // this looks kinda weird but we don't want to coalesce a
-            // mouse event and then try to coalesce a key event right after.
-            //
-            // we also pass the whole deque to the coalescing methods
-            // even though they only want one event because it should
-            // be their responsibility to maintain the correct state
-            // of the deque if they process any records in it.
-            if (_CoalesceMouseMovedEvents(inEvents))
-            {
-                coalesced = true;
-            }
-            else if (_CoalesceRepeatedKeyPressEvents(inEvents))
-            {
-                coalesced = true;
-            }
-            if (coalesced)
-            {
-                eventsWritten = 1;
-                return S_OK;
-            }
-        }
-        // add all input events to the storage queue
-        while (!inEvents.empty())
-        {
-<<<<<<< HEAD
-            auto inRec = inRecords.front();
-            _storage.push_back(inRec);
-            inRecords.pop_front();
-=======
-            _storage.push_back(std::move(inEvents.front()));
-            inEvents.pop_front();
->>>>>>> 2dca0fb8
-            ++eventsWritten;
-        }
-        if (initiallyEmptyQueue && !_storage.empty())
-        {
-            setWaitEvent = true;
-        }
-        return S_OK;
-    }
-    CATCH_RETURN();
-}
-
-// Routine Description:
-// - Checks if the last saved event and the first event of inRecords are
-// both MOUSE_MOVED events. If they are, the last saved event is
-// updated with the new mouse position and the first event of inRecords is
-// dropped.
-// Arguments:
-// - inRecords - The incoming records to process.
-// Return Value:
-// true if events were coalesced, false if they were not.
-// Note:
-// - The size of inRecords must be 1.
-// - Coalescing here means updating a record that already exists in
-// the buffer with updated values from an incoming event, instead of
-// storing the incoming event (which would make the original one
-// redundant/out of date with the most current state).
-bool InputBuffer::_CoalesceMouseMovedEvents(_Inout_ std::deque<std::unique_ptr<IInputEvent>>& inEvents)
-{
-    assert(inEvents.size() == 1);
-    assert(!_storage.empty());
-    const IInputEvent* const pFirstInEvent = inEvents.front().get();
-    const IInputEvent* const pLastStoredEvent = _storage.back().get();
-    if (pFirstInEvent->EventType() == InputEventType::MouseEvent &&
-        pLastStoredEvent->EventType() == InputEventType::MouseEvent)
-    {
-        const MouseEvent* const pInMouseEvent = static_cast<const MouseEvent* const>(pFirstInEvent);
-        const MouseEvent* const pLastMouseEvent = static_cast<const MouseEvent* const>(pLastStoredEvent);
-
-        if (pInMouseEvent->_eventFlags == MOUSE_MOVED &&
-            pLastMouseEvent->_eventFlags == MOUSE_MOVED)
-        {
-            // update mouse moved position
-            MouseEvent* const pMouseEvent = static_cast<MouseEvent* const>(_storage.back().release());
-            pMouseEvent->_mousePosition.X = pInMouseEvent->_mousePosition.X;
-            pMouseEvent->_mousePosition.Y = pInMouseEvent->_mousePosition.Y;
-            std::unique_ptr<IInputEvent> tempPtr(pMouseEvent);
-            tempPtr.swap(_storage.back());
-
-            inEvents.pop_front();
-            return true;
-        }
-    }
-    return false;
-}
-
-// Routine Description::
-// - If the last input event saved and the first input event in inRecords
-// are both a keypress down event for the same key, update the repeat
-// count of the saved event and drop the first from inRecords.
-// Arguments:
-// - inRecords - The incoming records to process.
-// Return Value:
-// true if events were coalesced, false if they were not.
-// Note:
-// - The size of inRecords must be 1.
-// - Coalescing here means updating a record that already exists in
-// the buffer with updated values from an incoming event, instead of
-// storing the incoming event (which would make the original one
-// redundant/out of date with the most current state).
-bool InputBuffer::_CoalesceRepeatedKeyPressEvents(_Inout_ std::deque<std::unique_ptr<IInputEvent>>& inEvents)
-{
-    assert(inEvents.size() == 1);
-    assert(!_storage.empty());
-    const IInputEvent* const pFirstInEvent = inEvents.front().get();
-    const IInputEvent* const pLastStoredEvent = _storage.back().get();
-    if (pFirstInEvent->EventType() == InputEventType::KeyEvent &&
-        pLastStoredEvent->EventType() == InputEventType::KeyEvent)
-    {
-        const KeyEvent* const pInKeyEvent = static_cast<const KeyEvent* const>(pFirstInEvent);
-        const KeyEvent* const pLastKeyEvent = static_cast<const KeyEvent* const>(pLastStoredEvent);
-
-        if (pInKeyEvent->_keyDown &&
-            pLastKeyEvent->_keyDown &&
-            !IsCharFullWidth(pInKeyEvent->_charData))
-        {
-            bool sameKey = false;
-            if (IsFlagSet(pInKeyEvent->_activeModifierKeys, NLS_IME_CONVERSION) &&
-                pInKeyEvent->_charData == pLastKeyEvent->_charData &&
-                pInKeyEvent->_activeModifierKeys == pLastKeyEvent->_activeModifierKeys)
-            {
-                sameKey = true;
-            }
-            // other key events check
-            else if (pInKeyEvent->_virtualScanCode == pLastKeyEvent->_virtualScanCode &&
-                    pInKeyEvent->_charData == pLastKeyEvent->_charData &&
-                    pInKeyEvent->_activeModifierKeys == pLastKeyEvent->_activeModifierKeys)
-            {
-                sameKey = true;
-            }
-            if (sameKey)
-            {
-                // increment repeat count
-                KeyEvent* const pKeyEvent = static_cast<KeyEvent* const>(_storage.back().release());
-                pKeyEvent->_repeatCount += pInKeyEvent->_repeatCount;
-                std::unique_ptr<IInputEvent> tempPtr(pKeyEvent);
-                tempPtr.swap(_storage.back());
-
-                inEvents.pop_front();
-                return true;
-            }
-        }
-    }
-    return false;
-}
-
-// Routine Description:
-// - Handles records that suspend/resume the console.
-// Arguments:
-// - records - records to check for pause/unpause events
-// Return Value:
-// - S_OK on success.
-// Note:
-// - The console lock must be held when calling this routine.
-HRESULT InputBuffer::_HandleConsoleSuspensionEvents(_Inout_ std::deque<std::unique_ptr<IInputEvent>>& inEvents)
-{
-    CONSOLE_INFORMATION* const gci = ServiceLocator::LocateGlobals()->getConsoleInformation();
-    try
-    {
-        std::deque<std::unique_ptr<IInputEvent>> outEvents;
-        while (!inEvents.empty())
-        {
-            std::unique_ptr<IInputEvent> currEvent = std::move(inEvents.front());
-            inEvents.pop_front();
-            if (currEvent->EventType() == InputEventType::KeyEvent)
-            {
-                const KeyEvent* const pKeyEvent = static_cast<const KeyEvent* const>(currEvent.get());
-                if (pKeyEvent->_keyDown)
-                {
-                    if (IsFlagSet(gci->Flags, CONSOLE_SUSPENDED) &&
-                        !IsSystemKey(pKeyEvent->_virtualKeyCode))
-                    {
-                        UnblockWriteConsole(CONSOLE_OUTPUT_SUSPENDED);
-                        continue;
-                    }
-                    else if (IsFlagSet(InputMode, ENABLE_LINE_INPUT) &&
-                             (pKeyEvent->_virtualKeyCode == VK_PAUSE || IsPauseKey(pKeyEvent)))
-                    {
-                        SetFlag(gci->Flags, CONSOLE_SUSPENDED);
-                        continue;
-                    }
-                }
-            }
-            outEvents.push_back(std::move(currEvent));
-        }
-        inEvents.swap(outEvents);
-        return S_OK;
-    }
-    CATCH_RETURN();
-}
-
-// Routine Description:
-// - Converts std::deque<INPUT_RECORD> to std::deque<std::unique_ptr<IInputEvent>>
-// Arguments:
-// - inRecords - records to convert
-// Return Value:
-// - std::deque of IINputEvents on success. Will throw exception on failure.
-std::deque<std::unique_ptr<IInputEvent>> InputBuffer::_inputRecordsToInputEvents(_In_ const std::deque<INPUT_RECORD>& inRecords)
-{
-    std::deque<std::unique_ptr<IInputEvent>> outEvents;
-    for (size_t i = 0; i < inRecords.size(); ++i)
-    {
-        std::unique_ptr<IInputEvent> event = IInputEvent::Create(inRecords[i]);
-        outEvents.push_back(std::move(event));
-    }
-    return outEvents;
+/********************************************************
+*                                                       *
+*   Copyright (C) Microsoft. All rights reserved.       *
+*                                                       *
+********************************************************/
+
+#include "precomp.h"
+#include "inputBuffer.hpp"
+#include "dbcs.h"
+#include "stream.h"
+
+#include "..\interactivity\inc\ServiceLocator.hpp"
+
+#define INPUT_BUFFER_DEFAULT_INPUT_MODE (ENABLE_LINE_INPUT | ENABLE_PROCESSED_INPUT | ENABLE_ECHO_INPUT | ENABLE_MOUSE_INPUT)
+
+// Routine Description:
+// - This method creates an input buffer.
+// Arguments:
+// - None
+// Return Value:
+// - A new instance of InputBuffer
+InputBuffer::InputBuffer() :
+    InputMode{ INPUT_BUFFER_DEFAULT_INPUT_MODE },
+    WaitQueue{}
+{
+    InputWaitEvent = ServiceLocator::LocateGlobals()->hInputEvent.get();
+    // initialize buffer header
+    fInComposition = false;
+
+    ZeroMemory(&ReadConInpDbcsLeadByte, sizeof(INPUT_RECORD));
+    ZeroMemory(&WriteConInpDbcsLeadByte, sizeof(INPUT_RECORD) * ARRAYSIZE(WriteConInpDbcsLeadByte));
+}
+
+// Routine Description:
+// - This routine frees the resources associated with an input buffer.
+// Arguments:
+// - None
+// Return Value:
+InputBuffer::~InputBuffer()
+{
+    // TODO: MSFT:8805366 check for null before trying to close this
+    // and check that it needs to be closing it in the first place.
+    CloseHandle(InputWaitEvent);
+}
+
+// Routine Description:
+// - This routine resets the input buffer information fields to their initial values.
+// Arguments:
+// Return Value:
+// Note:
+// - The console lock must be held when calling this routine.
+void InputBuffer::ReinitializeInputBuffer()
+{
+    ResetEvent(InputWaitEvent);
+    InputMode = INPUT_BUFFER_DEFAULT_INPUT_MODE;
+    _storage.clear();
+}
+
+// Routine Description:
+// - Wakes up readers waiting for data to read.
+// Arguments:
+// - None
+// Return Value:
+// - None
+void InputBuffer::WakeUpReadersWaitingForData()
+{
+    WaitQueue.NotifyWaiters(false);
+}
+
+// Routine Description:
+// - Wakes up any readers waiting for data when a ctrl-c or ctrl-break is input.
+// Arguments:
+// - Flag - Indicates reason to terminate the readers.
+// Return Value:
+// - None
+void InputBuffer::TerminateRead(_In_ WaitTerminationReason Flag)
+{
+    WaitQueue.NotifyWaiters(true, Flag);
+}
+
+// Routine Description:
+// - Returns the number of events in the input buffer.
+// Arguments:
+// - None
+// Return Value:
+// - The number of events currently in the input buffer.
+// Note:
+// - The console lock must be held when calling this routine.
+size_t InputBuffer::GetNumberOfReadyEvents()
+{
+    return _storage.size();
+}
+
+// Routine Description:
+// - This routine empties the input buffer
+// Arguments:
+// - None
+// Return Value:
+// - None
+// Note:
+// - The console lock must be held when calling this routine.
+void InputBuffer::Flush()
+{
+    _storage.clear();
+    ResetEvent(InputWaitEvent);
+}
+
+// Routine Description:
+// - This routine removes all but the key events from the buffer.
+// Arguments:
+// - None
+// Return Value:
+// - S_OK on success, other HRESULTS otherwise.
+// Note:
+// - The console lock must be held when calling this routine.
+HRESULT InputBuffer::FlushAllButKeys()
+{
+    try
+    {
+        std::deque<std::unique_ptr<IInputEvent>> keyEvents;
+        for (auto it = _storage.begin(); it != _storage.end(); ++it)
+        {
+            if ((*it)->EventType() == InputEventType::KeyEvent)
+            {
+                std::unique_ptr<IInputEvent> tempPtr((*it).release());
+                keyEvents.push_back(std::move(tempPtr));
+            }
+        }
+        _storage.swap(keyEvents);
+        return S_OK;
+    }
+    CATCH_RETURN();
+}
+
+// Routine Description:
+// - This routine reads from the input buffer.
+// - It can convert returned data to through the currently set Input CP, it can optionally return a wait condition
+//   if there isn't enough data in the buffer, and it can be set to not remove records as it reads them out.
+// Note:
+// - The console lock must be held when calling this routine.
+// Arguments:
+// - pInputRecord - Client provided buffer to read input events into.
+// - pcLength - On input, number of events to read.  On output, number of events read.
+// - fPeek - If TRUE, copy events to pInputRecord but don't remove them from the input buffer.
+// - fWaitForData - if TRUE, wait until an event is input (if there aren't enough to fill client buffer).  if FALSE, return immediately
+// - fUnicode - TRUE if the data in key events should be treated as unicode. FALSE if they should be converted by the current input CP.
+// Return Value:
+// - STATUS_SUCCESS if records were read into the client buffer and everything is OK.
+// - CONSOLE_STATUS_WAIT if there weren't enough records to satisfy the request (and waits are allowed)
+// - otherwise a suitable memory/math/string error in NTSTATUS form.
+NTSTATUS InputBuffer::ReadInputBuffer(_Out_writes_(*pcLength) INPUT_RECORD* pInputRecord,
+                                      _Inout_ PDWORD pcLength,
+                                      _In_ BOOL const fPeek,
+                                      _In_ BOOL const fWaitForData,
+                                      _In_ BOOLEAN const fUnicode)
+{
+    try
+    {
+        NTSTATUS Status;
+        if (_storage.empty())
+        {
+            *pcLength = 0;
+            if (!fWaitForData)
+            {
+                return STATUS_SUCCESS;
+            }
+            return CONSOLE_STATUS_WAIT;
+        }
+
+        // read from buffer
+        ULONG EventsRead;
+        BOOL ResetWaitEvent;
+        Status = _ReadBuffer(pInputRecord, *pcLength, &EventsRead, fPeek, &ResetWaitEvent, fUnicode);
+        if (ResetWaitEvent)
+        {
+            ResetEvent(InputWaitEvent);
+        }
+
+        *pcLength = EventsRead;
+        return Status;
+    }
+    catch (...)
+    {
+        return NTSTATUS_FROM_HRESULT(wil::ResultFromCaughtException());
+    }
+}
+
+// Routine Description:
+// - This routine reads from a buffer. It does the buffer manipulation.
+// Arguments:
+// - Buffer - buffer to read into
+// - Length - length of buffer in events
+// - EventsRead - where to store number of events read
+// - Peek - if TRUE, don't remove data from buffer, just copy it.
+// - ResetWaitEvent - on exit, TRUE if buffer became empty.
+// Return Value:
+// - STATUS_SUCCESS on success.
+// Note:
+// - The console lock must be held when calling this routine.
+// - This method is mainly a wrapper to allow an array to be used to
+// read into.
+NTSTATUS InputBuffer::_ReadBuffer(_Out_writes_to_(Length, *EventsRead) INPUT_RECORD* Buffer,
+                                  _In_ ULONG Length,
+                                  _Out_ PULONG EventsRead,
+                                  _In_ BOOL Peek,
+                                  _Out_ PBOOL ResetWaitEvent,
+                                  _In_ BOOLEAN Unicode)
+{
+    try
+    {
+        std::deque<INPUT_RECORD> outRecords;
+        size_t eventsRead;
+        bool resetWaitEvent;
+
+        // call inner func
+        THROW_IF_FAILED(_ReadBuffer(outRecords,
+                                    Length,
+                                    eventsRead,
+                                    !!Peek,
+                                    resetWaitEvent,
+                                    !!Unicode));
+
+        // move data back to original vars
+        *ResetWaitEvent = !!resetWaitEvent;
+        THROW_IF_FAILED(SizeTToULong(eventsRead, EventsRead));
+
+        if (outRecords.size() > Length)
+        {
+            throw std::out_of_range("_ReadBuffer read more records than can fit in the output buffer");
+        };
+        size_t currentIndex = 0;
+        // we check both to satisfy static analysis
+        while (!outRecords.empty() && currentIndex < Length)
+        {
+            Buffer[currentIndex] = outRecords.front();
+            outRecords.pop_front();
+            ++currentIndex;
+        }
+
+        return STATUS_SUCCESS;
+    }
+    catch (...)
+    {
+        return NTSTATUS_FROM_HRESULT(wil::ResultFromCaughtException());
+    }
+
+}
+
+// Routine Description:
+// - This routine reads from a buffer. It does the buffer manipulation.
+// Arguments:
+// - outRecords - where read records are placed
+// - readCount - amount of records to read
+// - eventsRead - where to store number of events read
+// - peek - if TRUE, don't remove data from buffer, just copy it.
+// - resetWaitEvent - on exit, TRUE if buffer became empty.
+// Return Value:
+// - S_OK on success.
+// Note:
+// - The console lock must be held when calling this routine.
+HRESULT InputBuffer::_ReadBuffer(_Out_ std::deque<INPUT_RECORD>& outRecords,
+                                 _In_ const size_t readCount,
+                                 _Out_ size_t& eventsRead,
+                                 _In_ const bool peek,
+                                 _Out_ bool& resetWaitEvent,
+                                 _In_ const bool unicode)
+{
+    try
+    {
+        resetWaitEvent = false;
+
+        // we need another var to keep track of how many we've read
+        // because dbcs records count for two when we aren't doing a
+        // unicode read but the eventsRead count should return the number
+        // of events actually put into outRecords.
+        size_t virtualReadCount = 0;
+        while (!_storage.empty() && virtualReadCount < readCount)
+        {
+            outRecords.push_back(_storage.front()->ToInputRecord());
+            ++virtualReadCount;
+            if (!unicode)
+            {
+                if (_storage.front()->EventType() == InputEventType::KeyEvent)
+                {
+                    const KeyEvent* const pKeyEvent = static_cast<const KeyEvent* const>(_storage.front().get());
+                    if (IsCharFullWidth(pKeyEvent->_charData))
+                    {
+                        ++virtualReadCount;
+                    }
+                }
+            }
+            _storage.pop_front();
+        }
+
+        // the amount of events that were actually read
+        eventsRead = outRecords.size();
+
+        // copy the events back if we were supposed to peek
+        if (peek)
+        {
+            for (auto it = outRecords.crbegin(); it != outRecords.crend(); ++it)
+            {
+                _storage.push_front(IInputEvent::Create(*it));
+            }
+        }
+
+        // signal if we emptied the buffer
+        if (_storage.empty())
+        {
+            resetWaitEvent = true;
+        }
+
+        return S_OK;
+    }
+    CATCH_RETURN();
+}
+
+// Routine Description:
+// -  Writes events to the beginning of the input buffer.
+// Arguments:
+// - inEvents - envents to write to buffer.
+// - eventsWritten - The number of events written to the buffer on exit.
+// Return Value:
+// S_OK if successful.
+// Note:
+// - The console lock must be held when calling this routine.
+size_t InputBuffer::PrependInputBuffer(_Inout_ std::deque<std::unique_ptr<IInputEvent>>& inEvents)
+{
+    try
+    {
+        THROW_IF_FAILED(_HandleConsoleSuspensionEvents(inEvents));
+        if (inEvents.empty())
+        {
+            return STATUS_SUCCESS;
+        }
+        // read all of the records out of the buffer, then write the
+        // prepend ones, then write the original set. We need to do it
+        // this way to handle any coalescing that might occur.
+
+        // get all of the existing records, "emptying" the buffer
+        std::deque<std::unique_ptr<IInputEvent>> existingStorage;
+        existingStorage.swap(_storage);
+
+        // We will need this variable to pass to _WriteBuffer so it can attempt to determine wait status.
+        // However, because we swapped the storage out from under it with an empty deque, it will always
+        // return true after the first one (as it is filling the newly emptied backing deque.)
+        // Then after the second one, because we've inserted some input, it will always say false.
+        bool unusedWaitStatus = false;
+
+        // write the prepend records
+        size_t prependEventsWritten;
+        _WriteBuffer(inEvents, prependEventsWritten, unusedWaitStatus);
+        assert(unusedWaitStatus);
+
+        // write all previously existing records
+        size_t existingEventsWritten;
+        _WriteBuffer(existingStorage, existingEventsWritten, unusedWaitStatus);
+        assert(!unusedWaitStatus);
+
+        // We need to set the wait event if there were 0 events in the
+        // input queue when we started.
+        // Because we did interesting manipulation of the wait queue
+        // in order to prepend, we can't trust what _WriteBuffer said
+        // and instead need to set the event if the original backing
+        // buffer (the one we swapped out at the top) was empty
+        // when this whole thing started.
+        if (existingStorage.empty())
+        {
+            SetEvent(InputWaitEvent);
+        }
+        WakeUpReadersWaitingForData();
+
+        return prependEventsWritten;
+    }
+    catch (...)
+    {
+        LOG_HR(wil::ResultFromCaughtException());
+        return 0;
+    }
+}
+
+// Routine Description:
+// - Writes event to the input buffer. Wakes up any readers that are
+// waiting for additional input events.
+// Arguments:
+// - inEvent - input event to store in the buffer.
+// Return Value:
+// - The number of events that were written to input buffer.
+// Note:
+// - The console lock must be held when calling this routine.
+// - any outside references to inEvent will ben invalidated after
+// calling this method.
+size_t InputBuffer::WriteInputBuffer(_Inout_ std::unique_ptr<IInputEvent> inEvent)
+{
+    try
+    {
+        std::deque<std::unique_ptr<IInputEvent>> inEvents;
+        inEvents.push_back(std::move(inEvent));
+        return WriteInputBuffer(inEvents);
+    }
+    catch (...)
+    {
+        LOG_HR(wil::ResultFromCaughtException());
+        return 0;
+    }
+}
+
+// Routine Description:
+// - Writes events to the input buffer. Wakes up any readers that are
+// waiting for additional input events.
+// Arguments:
+// - inEvents - input events to store in the buffer.
+// Return Value:
+// - The number of events that were written to input buffer.
+// Note:
+// - The console lock must be held when calling this routine.
+size_t InputBuffer::WriteInputBuffer(_Inout_ std::deque<std::unique_ptr<IInputEvent>>& inEvents)
+{
+    try
+    {
+        THROW_IF_FAILED(_HandleConsoleSuspensionEvents(inEvents));
+        if (inEvents.empty())
+        {
+            return 0;
+        }
+
+        // Write to buffer.
+        size_t EventsWritten;
+        bool SetWaitEvent;
+        THROW_IF_FAILED(_WriteBuffer(inEvents, EventsWritten, SetWaitEvent));
+
+        if (SetWaitEvent)
+        {
+            SetEvent(InputWaitEvent);
+        }
+
+        // Alert any writers waiting for space.
+        WakeUpReadersWaitingForData();
+        return EventsWritten;
+    }
+    catch (...)
+    {
+        LOG_HR(wil::ResultFromCaughtException());
+        return 0;
+    }
+}
+
+// Routine Description:
+// - Coalesces input events and transfers them to storage queue.
+// Arguments:
+// - inRecords - The events to store.
+// - eventsWritten - The number of events written since this function
+// was called.
+// - setWaitEvent - on exit, true if buffer became non-empty.
+// Return Value:
+// - S_OK on success.
+// Note:
+// - The console lock must be held when calling this routine.
+HRESULT InputBuffer::_WriteBuffer(_Inout_ std::deque<std::unique_ptr<IInputEvent>>& inEvents,
+                                  _Out_ size_t& eventsWritten,
+                                  _Out_ bool& setWaitEvent)
+{
+    eventsWritten = 0;
+    setWaitEvent = false;
+    const bool initiallyEmptyQueue = _storage.empty();
+
+    try
+    {
+        // we only check for possible coalescing when storing one
+        // record at a time because this is the original behavior of
+        // the input buffer. Changing this behavior may break stuff
+        // that was depending on it.
+        if (inEvents.size() == 1 && !_storage.empty())
+        {
+            bool coalesced = false;
+            // this looks kinda weird but we don't want to coalesce a
+            // mouse event and then try to coalesce a key event right after.
+            //
+            // we also pass the whole deque to the coalescing methods
+            // even though they only want one event because it should
+            // be their responsibility to maintain the correct state
+            // of the deque if they process any records in it.
+            if (_CoalesceMouseMovedEvents(inEvents))
+            {
+                coalesced = true;
+            }
+            else if (_CoalesceRepeatedKeyPressEvents(inEvents))
+            {
+                coalesced = true;
+            }
+            if (coalesced)
+            {
+                eventsWritten = 1;
+                return S_OK;
+            }
+        }
+        // add all input events to the storage queue
+        while (!inEvents.empty())
+        {
+            _storage.push_back(std::move(inEvents.front()));
+            inEvents.pop_front();
+            ++eventsWritten;
+        }
+        if (initiallyEmptyQueue && !_storage.empty())
+        {
+            setWaitEvent = true;
+        }
+        return S_OK;
+    }
+    CATCH_RETURN();
+}
+
+// Routine Description:
+// - Checks if the last saved event and the first event of inRecords are
+// both MOUSE_MOVED events. If they are, the last saved event is
+// updated with the new mouse position and the first event of inRecords is
+// dropped.
+// Arguments:
+// - inRecords - The incoming records to process.
+// Return Value:
+// true if events were coalesced, false if they were not.
+// Note:
+// - The size of inRecords must be 1.
+// - Coalescing here means updating a record that already exists in
+// the buffer with updated values from an incoming event, instead of
+// storing the incoming event (which would make the original one
+// redundant/out of date with the most current state).
+bool InputBuffer::_CoalesceMouseMovedEvents(_Inout_ std::deque<std::unique_ptr<IInputEvent>>& inEvents)
+{
+    assert(inEvents.size() == 1);
+    assert(!_storage.empty());
+    const IInputEvent* const pFirstInEvent = inEvents.front().get();
+    const IInputEvent* const pLastStoredEvent = _storage.back().get();
+    if (pFirstInEvent->EventType() == InputEventType::MouseEvent &&
+        pLastStoredEvent->EventType() == InputEventType::MouseEvent)
+    {
+        const MouseEvent* const pInMouseEvent = static_cast<const MouseEvent* const>(pFirstInEvent);
+        const MouseEvent* const pLastMouseEvent = static_cast<const MouseEvent* const>(pLastStoredEvent);
+
+        if (pInMouseEvent->_eventFlags == MOUSE_MOVED &&
+            pLastMouseEvent->_eventFlags == MOUSE_MOVED)
+        {
+            // update mouse moved position
+            MouseEvent* const pMouseEvent = static_cast<MouseEvent* const>(_storage.back().release());
+            pMouseEvent->_mousePosition.X = pInMouseEvent->_mousePosition.X;
+            pMouseEvent->_mousePosition.Y = pInMouseEvent->_mousePosition.Y;
+            std::unique_ptr<IInputEvent> tempPtr(pMouseEvent);
+            tempPtr.swap(_storage.back());
+
+            inEvents.pop_front();
+            return true;
+        }
+    }
+    return false;
+}
+
+// Routine Description::
+// - If the last input event saved and the first input event in inRecords
+// are both a keypress down event for the same key, update the repeat
+// count of the saved event and drop the first from inRecords.
+// Arguments:
+// - inRecords - The incoming records to process.
+// Return Value:
+// true if events were coalesced, false if they were not.
+// Note:
+// - The size of inRecords must be 1.
+// - Coalescing here means updating a record that already exists in
+// the buffer with updated values from an incoming event, instead of
+// storing the incoming event (which would make the original one
+// redundant/out of date with the most current state).
+bool InputBuffer::_CoalesceRepeatedKeyPressEvents(_Inout_ std::deque<std::unique_ptr<IInputEvent>>& inEvents)
+{
+    assert(inEvents.size() == 1);
+    assert(!_storage.empty());
+    const IInputEvent* const pFirstInEvent = inEvents.front().get();
+    const IInputEvent* const pLastStoredEvent = _storage.back().get();
+    if (pFirstInEvent->EventType() == InputEventType::KeyEvent &&
+        pLastStoredEvent->EventType() == InputEventType::KeyEvent)
+    {
+        const KeyEvent* const pInKeyEvent = static_cast<const KeyEvent* const>(pFirstInEvent);
+        const KeyEvent* const pLastKeyEvent = static_cast<const KeyEvent* const>(pLastStoredEvent);
+
+        if (pInKeyEvent->_keyDown &&
+            pLastKeyEvent->_keyDown &&
+            !IsCharFullWidth(pInKeyEvent->_charData))
+        {
+            bool sameKey = false;
+            if (IsFlagSet(pInKeyEvent->_activeModifierKeys, NLS_IME_CONVERSION) &&
+                pInKeyEvent->_charData == pLastKeyEvent->_charData &&
+                pInKeyEvent->_activeModifierKeys == pLastKeyEvent->_activeModifierKeys)
+            {
+                sameKey = true;
+            }
+            // other key events check
+            else if (pInKeyEvent->_virtualScanCode == pLastKeyEvent->_virtualScanCode &&
+                    pInKeyEvent->_charData == pLastKeyEvent->_charData &&
+                    pInKeyEvent->_activeModifierKeys == pLastKeyEvent->_activeModifierKeys)
+            {
+                sameKey = true;
+            }
+            if (sameKey)
+            {
+                // increment repeat count
+                KeyEvent* const pKeyEvent = static_cast<KeyEvent* const>(_storage.back().release());
+                pKeyEvent->_repeatCount += pInKeyEvent->_repeatCount;
+                std::unique_ptr<IInputEvent> tempPtr(pKeyEvent);
+                tempPtr.swap(_storage.back());
+
+                inEvents.pop_front();
+                return true;
+            }
+        }
+    }
+    return false;
+}
+
+// Routine Description:
+// - Handles records that suspend/resume the console.
+// Arguments:
+// - records - records to check for pause/unpause events
+// Return Value:
+// - S_OK on success.
+// Note:
+// - The console lock must be held when calling this routine.
+HRESULT InputBuffer::_HandleConsoleSuspensionEvents(_Inout_ std::deque<std::unique_ptr<IInputEvent>>& inEvents)
+{
+    CONSOLE_INFORMATION* const gci = ServiceLocator::LocateGlobals()->getConsoleInformation();
+    try
+    {
+        std::deque<std::unique_ptr<IInputEvent>> outEvents;
+        while (!inEvents.empty())
+        {
+            std::unique_ptr<IInputEvent> currEvent = std::move(inEvents.front());
+            inEvents.pop_front();
+            if (currEvent->EventType() == InputEventType::KeyEvent)
+            {
+                const KeyEvent* const pKeyEvent = static_cast<const KeyEvent* const>(currEvent.get());
+                if (pKeyEvent->_keyDown)
+                {
+                    if (IsFlagSet(gci->Flags, CONSOLE_SUSPENDED) &&
+                        !IsSystemKey(pKeyEvent->_virtualKeyCode))
+                    {
+                        UnblockWriteConsole(CONSOLE_OUTPUT_SUSPENDED);
+                        continue;
+                    }
+                    else if (IsFlagSet(InputMode, ENABLE_LINE_INPUT) &&
+                             (pKeyEvent->_virtualKeyCode == VK_PAUSE || IsPauseKey(pKeyEvent)))
+                    {
+                        SetFlag(gci->Flags, CONSOLE_SUSPENDED);
+                        continue;
+                    }
+                }
+            }
+            outEvents.push_back(std::move(currEvent));
+        }
+        inEvents.swap(outEvents);
+        return S_OK;
+    }
+    CATCH_RETURN();
+}
+
+// Routine Description:
+// - Converts std::deque<INPUT_RECORD> to std::deque<std::unique_ptr<IInputEvent>>
+// Arguments:
+// - inRecords - records to convert
+// Return Value:
+// - std::deque of IINputEvents on success. Will throw exception on failure.
+std::deque<std::unique_ptr<IInputEvent>> InputBuffer::_inputRecordsToInputEvents(_In_ const std::deque<INPUT_RECORD>& inRecords)
+{
+    std::deque<std::unique_ptr<IInputEvent>> outEvents;
+    for (size_t i = 0; i < inRecords.size(); ++i)
+    {
+        std::unique_ptr<IInputEvent> event = IInputEvent::Create(inRecords[i]);
+        outEvents.push_back(std::move(event));
+    }
+    return outEvents;
 }