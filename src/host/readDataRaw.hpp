--- conflicted
+++ resolved
@@ -1,54 +1,49 @@
-/*++
-Copyright (c) Microsoft Corporation
-
-Module Name:
-- readDataRaw.hpp
-
-Abstract:
-- This file defines the read data structure for char-reading console APIs.
-- Raw reads specifically refer to when the client application just wants text data with no edit line.
-- The data struct will help store context across multiple calls or in the case of a wait condition.
-- Wait conditions happen pretty much only when we don't have enough text (keyboard) data to return to the client.
-- This can be triggered via ReadConsole A/W and ReadFile A/W calls.
-
-Author:
-- Austin Diviness (AustDi) 1-Mar-2017
-- Michael Niksa (MiNiksa) 1-Mar-2017
-
-Revision History:
-- Pulled from original authoring by Therese Stowell (ThereseS) 6-Nov-1990
-- Separated from stream.h/stream.cpp (AustDi, 2017)
---*/
-
-#pragma once
-
-#include "readData.hpp"
-
-class RAW_READ_DATA final : public ReadData
-{
-public:
-    RAW_READ_DATA(_In_ InputBuffer* const pInputBuffer,
-                  _In_ INPUT_READ_HANDLE_DATA* const pInputReadHandleData,
-                  const ULONG BufferSize,
-                  _In_ WCHAR* const BufPtr);
-
-    ~RAW_READ_DATA() override;
-
-    RAW_READ_DATA(RAW_READ_DATA&&) = default;
-
-<<<<<<< HEAD
-    BOOL Notify(const WaitTerminationReason TerminationReason,
-                const BOOLEAN fIsUnicode,
-=======
-    bool Notify(_In_ WaitTerminationReason const TerminationReason,
-                _In_ bool const fIsUnicode,
->>>>>>> 52ba82ab
-                _Out_ NTSTATUS* const pReplyStatus,
-                _Out_ DWORD* const pNumBytes,
-                _Out_ DWORD* const pControlKeyState,
-                _Out_ void* const pOutputData) override;
-
-private:
-    ULONG _BufferSize;
-    PWCHAR _BufPtr;
-};
+/*++
+Copyright (c) Microsoft Corporation
+
+Module Name:
+- readDataRaw.hpp
+
+Abstract:
+- This file defines the read data structure for char-reading console APIs.
+- Raw reads specifically refer to when the client application just wants text data with no edit line.
+- The data struct will help store context across multiple calls or in the case of a wait condition.
+- Wait conditions happen pretty much only when we don't have enough text (keyboard) data to return to the client.
+- This can be triggered via ReadConsole A/W and ReadFile A/W calls.
+
+Author:
+- Austin Diviness (AustDi) 1-Mar-2017
+- Michael Niksa (MiNiksa) 1-Mar-2017
+
+Revision History:
+- Pulled from original authoring by Therese Stowell (ThereseS) 6-Nov-1990
+- Separated from stream.h/stream.cpp (AustDi, 2017)
+--*/
+
+#pragma once
+
+#include "readData.hpp"
+
+class RAW_READ_DATA final : public ReadData
+{
+public:
+    RAW_READ_DATA(_In_ InputBuffer* const pInputBuffer,
+                  _In_ INPUT_READ_HANDLE_DATA* const pInputReadHandleData,
+                  const ULONG BufferSize,
+                  _In_ WCHAR* const BufPtr);
+
+    ~RAW_READ_DATA() override;
+
+    RAW_READ_DATA(RAW_READ_DATA&&) = default;
+
+    bool Notify(const WaitTerminationReason TerminationReason,
+                const bool fIsUnicode,
+                _Out_ NTSTATUS* const pReplyStatus,
+                _Out_ DWORD* const pNumBytes,
+                _Out_ DWORD* const pControlKeyState,
+                _Out_ void* const pOutputData) override;
+
+private:
+    ULONG _BufferSize;
+    PWCHAR _BufPtr;
+};