--- conflicted
+++ resolved
@@ -1,328 +1,290 @@
-/********************************************************
-*                                                       *
-*   Copyright (C) Microsoft. All rights reserved.       *
-*                                                       *
-********************************************************/
-
-#include "precomp.h"
-
-#include "registry.hpp"
-
-#include "dbcs.h"
-#include "srvinit.h"
-
-#include "..\interactivity\inc\ServiceLocator.hpp"
-
-#pragma hdrstop
-
-#define SET_FIELD_AND_SIZE(x) FIELD_OFFSET(Settings, (x)), RTL_FIELD_SIZE(Settings, (x))
-
-// Default word delimiters if no others are specified.
-const WCHAR aWordDelimCharsDefault[WORD_DELIM_MAX] = L"\\" L"+!:=/.<>;|&";
-
-Registry::Registry(_In_ Settings* const pSettings) :
-    _pSettings(pSettings)
-{
-
-}
-
-Registry::~Registry()
-{
-
-}
-
-// Routine Description:
-// - Reads extended edit keys and related registry information into the global state.
-// Arguments:
-// - hConsoleKey - The console subkey to use for querying.
-// Return Value:
-// - <none>
-void Registry::GetEditKeys(_In_opt_ HKEY hConsoleKey) const
-{
-    CONSOLE_INFORMATION& gci = ServiceLocator::LocateGlobals().getConsoleInformation();
-    NTSTATUS Status;
-    HKEY hCurrentUserKey = nullptr;
-    if (hConsoleKey == nullptr)
-    {
-        Status = RegistrySerialization::s_OpenConsoleKey(&hCurrentUserKey, &hConsoleKey);
-        if (!NT_SUCCESS(Status))
-        {
-            return;
-        }
-    }
-
-    // determine whether the user wants to allow alt-f4 to close the console (global setting)
-    DWORD dwValue;
-    Status = RegistrySerialization::s_QueryValue(hConsoleKey,
-                                                 CONSOLE_REGISTRY_ALLOW_ALTF4_CLOSE,
-                                                 sizeof(dwValue),
-                                                 REG_DWORD,
-                                                 (PBYTE)& dwValue,
-                                                 nullptr);
-    if (NT_SUCCESS(Status) && dwValue <= 1)
-    {
-        gci.SetAltF4CloseAllowed(!!dwValue);
-    }
-
-<<<<<<< HEAD
-    // provide extended word delimiters by default.
-    std::copy(std::begin(aWordDelimCharsDefault),
-              std::end(aWordDelimCharsDefault),
-              ServiceLocator::LocateGlobals()->aWordDelimChars);
-=======
-    // get extended edit mode and keys from registry.
-    Status = RegistrySerialization::s_QueryValue(hConsoleKey, CONSOLE_REGISTRY_EXTENDEDEDITKEY, sizeof(dwValue), (PBYTE)& dwValue, nullptr);
-    if (NT_SUCCESS(Status) && dwValue <= 1)
-    {
-        ExtKeyDefBuf buf = { 0 };
-
-        gci.SetExtendedEditKey(!!dwValue);
-
-        // Initialize Extended Edit keys.
-        InitExtendedEditKeys(nullptr);
-
-        Status = RegistrySerialization::s_QueryValue(hConsoleKey, CONSOLE_REGISTRY_EXTENDEDEDITKEY_CUSTOM, sizeof(buf), (PBYTE)& buf, nullptr);
-        if (NT_SUCCESS(Status))
-        {
-            InitExtendedEditKeys(&buf);
-        }
-    }
-    else
-    {
-        gci.SetExtendedEditKey(false);
-    }
-
-    // Word delimiters
-    if (gci.GetExtendedEditKey())
-    {
-        // If extended edit key is given, provide extended word delimiters by default.
-        memmove(ServiceLocator::LocateGlobals().aWordDelimChars,
-                aWordDelimCharsDefault,
-                sizeof(ServiceLocator::LocateGlobals().aWordDelimChars[0]) * WORD_DELIM_MAX);
-    }
-    else
-    {
-        // Otherwise, stick to the original word delimiter.
-        ServiceLocator::LocateGlobals().aWordDelimChars[0] = L'\0';
-    }
->>>>>>> 5ae8d2ef
-
-    // Read word delimiters from registry
-    WCHAR awchBuffer[64];
-    Status = RegistrySerialization::s_QueryValue(hConsoleKey,
-                                                 CONSOLE_REGISTRY_WORD_DELIM,
-                                                 sizeof(awchBuffer),
-                                                 REG_SZ,
-                                                 (PBYTE)awchBuffer,
-                                                 nullptr);
-    if (NT_SUCCESS(Status))
-    {
-        // OK, copy it to the word delimiter array.
-        #pragma prefast(suppress:26035, "RegistrySerialization::s_QueryValue will properly terminate strings.")
-        StringCchCopyW(ServiceLocator::LocateGlobals().aWordDelimChars, WORD_DELIM_MAX, awchBuffer);
-        ServiceLocator::LocateGlobals().aWordDelimChars[WORD_DELIM_MAX - 1] = 0;
-    }
-
-    if (hCurrentUserKey)
-    {
-        RegCloseKey((HKEY)hConsoleKey);
-        RegCloseKey((HKEY)hCurrentUserKey);
-    }
-}
-
-void Registry::_LoadMappedProperties(_In_reads_(cPropertyMappings) const RegistrySerialization::RegPropertyMap* const rgPropertyMappings,
-                                     _In_ size_t const cPropertyMappings,
-                                     _In_ HKEY const hKey)
-{
-    // Iterate through properties table and load each setting for common property types
-    for (UINT iMapping = 0; iMapping < cPropertyMappings; iMapping++)
-    {
-        const RegistrySerialization::RegPropertyMap* const pPropMap = &(rgPropertyMappings[iMapping]);
-
-        switch (pPropMap->propertyType)
-        {
-        case RegistrySerialization::_RegPropertyType::Boolean:
-        case RegistrySerialization::_RegPropertyType::Dword:
-        case RegistrySerialization::_RegPropertyType::Word:
-        case RegistrySerialization::_RegPropertyType::Byte:
-        case RegistrySerialization::_RegPropertyType::Coordinate:
-        {
-            RegistrySerialization::s_LoadRegDword(hKey, pPropMap, _pSettings);
-            break;
-        }
-        case RegistrySerialization::_RegPropertyType::String:
-        {
-            RegistrySerialization::s_LoadRegString(hKey, pPropMap, _pSettings);
-            break;
-        }
-        }
-    }
-}
-
-// Routine Description:
-// - Read settings that apply to all console instances from the registry.
-// Arguments:
-// - <none>
-// Return Value:
-// - <none>
-void Registry::LoadGlobalsFromRegistry()
-{
-    HKEY hCurrentUserKey;
-    HKEY hConsoleKey;
-    NTSTATUS status = RegistrySerialization::s_OpenConsoleKey(&hCurrentUserKey, &hConsoleKey);
-
-    if (NT_SUCCESS(status))
-    {
-        _LoadMappedProperties(RegistrySerialization::s_GlobalPropMappings, RegistrySerialization::s_GlobalPropMappingsSize, hConsoleKey);
-
-        RegCloseKey((HKEY)hConsoleKey);
-        RegCloseKey((HKEY)hCurrentUserKey);
-    }
-}
-
-// Routine Description:
-// - Reads default settings from the registry into the current console state.
-// Arguments:
-// - <none>
-// Return Value:
-// - <none>
-void Registry::LoadDefaultFromRegistry()
-{
-    LoadFromRegistry(L"");
-}
-
-// Routine Description:
-// - Reads settings from the registry into the current console state.
-// Arguments:
-// - pwszConsoleTitle - Name of the console subkey to open. Empty string for the default console settings.
-// Return Value:
-// - <none>
-void Registry::LoadFromRegistry(_In_ PCWSTR const pwszConsoleTitle)
-{
-    HKEY hCurrentUserKey;
-    HKEY hConsoleKey;
-    NTSTATUS Status = RegistrySerialization::s_OpenConsoleKey(&hCurrentUserKey, &hConsoleKey);
-    if (!NT_SUCCESS(Status))
-    {
-        return;
-    }
-
-    // Open the console title subkey.
-    LPWSTR TranslatedConsoleTitle = TranslateConsoleTitle(pwszConsoleTitle, TRUE, TRUE);
-    if (TranslatedConsoleTitle == nullptr)
-    {
-        RegCloseKey(hConsoleKey);
-        RegCloseKey(hCurrentUserKey);
-        return;
-    }
-
-    HKEY hTitleKey;
-    Status = RegistrySerialization::s_OpenKey(hConsoleKey, TranslatedConsoleTitle, &hTitleKey);
-    delete[] TranslatedConsoleTitle;
-    TranslatedConsoleTitle = nullptr;
-
-    if (!NT_SUCCESS(Status))
-    {
-        TranslatedConsoleTitle = TranslateConsoleTitle(pwszConsoleTitle, TRUE, FALSE);
-
-        if (TranslatedConsoleTitle == nullptr)
-        {
-            RegCloseKey(hConsoleKey);
-            RegCloseKey(hCurrentUserKey);
-            return;
-        }
-
-        Status = RegistrySerialization::s_OpenKey(hConsoleKey, TranslatedConsoleTitle, &hTitleKey);
-        delete[] TranslatedConsoleTitle;
-        TranslatedConsoleTitle = nullptr;
-    }
-
-    if (!NT_SUCCESS(Status))
-    {
-        RegCloseKey(hConsoleKey);
-        RegCloseKey(hCurrentUserKey);
-        return;
-    }
-
-    // Iterate through properties table and load each setting for common property types
-    _LoadMappedProperties(RegistrySerialization::s_PropertyMappings, RegistrySerialization::s_PropertyMappingsSize, hTitleKey);
-
-    // Now load complex properties
-    // Some properties shouldn't be filled by the registry if a copy already exists from the process start information.
-    DWORD dwValue;
-
-    // Window Origin Autopositioning Setting
-    Status = RegistrySerialization::s_QueryValue(hTitleKey,
-                                                 CONSOLE_REGISTRY_WINDOWPOS,
-                                                 sizeof(dwValue),
-                                                 REG_DWORD,
-                                                 (PBYTE)&dwValue,
-                                                 nullptr);
-
-    if (NT_SUCCESS(Status))
-    {
-        // The presence of a position key means autopositioning is false.
-        _pSettings->SetAutoPosition(FALSE);
-    }
-    //  The absence of the window position key means that autopositioning is true,
-    //      HOWEVER, the defaults might not have been auto-pos, so don't assume that they are.
-
-    // Code Page
-    Status = RegistrySerialization::s_QueryValue(hTitleKey,
-                                                 CONSOLE_REGISTRY_CODEPAGE,
-                                                 sizeof(dwValue),
-                                                 REG_DWORD,
-                                                 (PBYTE)& dwValue,
-                                                 nullptr);
-    if (NT_SUCCESS(Status))
-    {
-        _pSettings->SetCodePage(dwValue);
-
-        // If this routine specified default settings for console property,
-        // then make sure code page value when East Asian environment.
-        // If code page value does not the same to OEMCP and any EA's code page then
-        // we are override code page value to OEMCP on default console property.
-        // Because, East Asian environment has limitation that doesn not switch to
-        // another EA's code page by the SetConsoleCP/SetConsoleOutputCP.
-        //
-        // Compare of pwszConsoleTitle and L"" has limit to default property of console.
-        // It means, this code doesn't care user defined property.
-        // Content of user defined property has responsibility to themselves.
-        if (wcscmp(pwszConsoleTitle, L"") == 0 &&
-            IsAvailableEastAsianCodePage(_pSettings->GetCodePage()) &&
-            ServiceLocator::LocateGlobals().uiOEMCP != _pSettings->GetCodePage())
-        {
-            _pSettings->SetCodePage(ServiceLocator::LocateGlobals().uiOEMCP);
-        }
-    }
-
-    // Color table
-    for (DWORD i = 0; i < COLOR_TABLE_SIZE; i++)
-    {
-        WCHAR awchBuffer[64];
-        StringCchPrintfW(awchBuffer, ARRAYSIZE(awchBuffer), CONSOLE_REGISTRY_COLORTABLE, i);
-        Status = RegistrySerialization::s_QueryValue(hTitleKey,
-                                                     awchBuffer,
-                                                     sizeof(dwValue),
-                                                     REG_DWORD,
-                                                     (PBYTE)& dwValue,
-                                                     nullptr);
-        if (NT_SUCCESS(Status))
-        {
-            _pSettings->SetColorTableEntry(i, dwValue);
-        }
-    }
-
-    GetEditKeys(hConsoleKey);
-
-    // Close the registry keys
-    RegCloseKey(hTitleKey);
-
-    // These could be equal if there was no title. Don't try to double close.
-    if (hTitleKey != hConsoleKey)
-    {
-        RegCloseKey(hConsoleKey);
-    }
-
-    RegCloseKey(hCurrentUserKey);
-}
+/********************************************************
+*                                                       *
+*   Copyright (C) Microsoft. All rights reserved.       *
+*                                                       *
+********************************************************/
+
+#include "precomp.h"
+
+#include "registry.hpp"
+
+#include "dbcs.h"
+#include "srvinit.h"
+
+#include "..\interactivity\inc\ServiceLocator.hpp"
+
+#pragma hdrstop
+
+#define SET_FIELD_AND_SIZE(x) FIELD_OFFSET(Settings, (x)), RTL_FIELD_SIZE(Settings, (x))
+
+// Default word delimiters if no others are specified.
+const WCHAR aWordDelimCharsDefault[WORD_DELIM_MAX] = L"\\" L"+!:=/.<>;|&";
+
+Registry::Registry(_In_ Settings* const pSettings) :
+    _pSettings(pSettings)
+{
+
+}
+
+Registry::~Registry()
+{
+
+}
+
+// Routine Description:
+// - Reads extended edit keys and related registry information into the global state.
+// Arguments:
+// - hConsoleKey - The console subkey to use for querying.
+// Return Value:
+// - <none>
+void Registry::GetEditKeys(_In_opt_ HKEY hConsoleKey) const
+{
+    CONSOLE_INFORMATION& gci = ServiceLocator::LocateGlobals().getConsoleInformation();
+    NTSTATUS Status;
+    HKEY hCurrentUserKey = nullptr;
+    if (hConsoleKey == nullptr)
+    {
+        Status = RegistrySerialization::s_OpenConsoleKey(&hCurrentUserKey, &hConsoleKey);
+        if (!NT_SUCCESS(Status))
+        {
+            return;
+        }
+    }
+
+    // determine whether the user wants to allow alt-f4 to close the console (global setting)
+    DWORD dwValue;
+    Status = RegistrySerialization::s_QueryValue(hConsoleKey,
+                                                 CONSOLE_REGISTRY_ALLOW_ALTF4_CLOSE,
+                                                 sizeof(dwValue),
+                                                 REG_DWORD,
+                                                 (PBYTE)& dwValue,
+                                                 nullptr);
+    if (NT_SUCCESS(Status) && dwValue <= 1)
+    {
+        gci.SetAltF4CloseAllowed(!!dwValue);
+    }
+
+    // provide extended word delimiters by default.
+    std::copy(std::begin(aWordDelimCharsDefault),
+              std::end(aWordDelimCharsDefault),
+              ServiceLocator::LocateGlobals().aWordDelimChars);
+
+    // Read word delimiters from registry
+    WCHAR awchBuffer[64];
+    Status = RegistrySerialization::s_QueryValue(hConsoleKey,
+                                                 CONSOLE_REGISTRY_WORD_DELIM,
+                                                 sizeof(awchBuffer),
+                                                 REG_SZ,
+                                                 (PBYTE)awchBuffer,
+                                                 nullptr);
+    if (NT_SUCCESS(Status))
+    {
+        // OK, copy it to the word delimiter array.
+        #pragma prefast(suppress:26035, "RegistrySerialization::s_QueryValue will properly terminate strings.")
+        StringCchCopyW(ServiceLocator::LocateGlobals().aWordDelimChars, WORD_DELIM_MAX, awchBuffer);
+        ServiceLocator::LocateGlobals().aWordDelimChars[WORD_DELIM_MAX - 1] = 0;
+    }
+
+    if (hCurrentUserKey)
+    {
+        RegCloseKey((HKEY)hConsoleKey);
+        RegCloseKey((HKEY)hCurrentUserKey);
+    }
+}
+
+void Registry::_LoadMappedProperties(_In_reads_(cPropertyMappings) const RegistrySerialization::RegPropertyMap* const rgPropertyMappings,
+                                     _In_ size_t const cPropertyMappings,
+                                     _In_ HKEY const hKey)
+{
+    // Iterate through properties table and load each setting for common property types
+    for (UINT iMapping = 0; iMapping < cPropertyMappings; iMapping++)
+    {
+        const RegistrySerialization::RegPropertyMap* const pPropMap = &(rgPropertyMappings[iMapping]);
+
+        switch (pPropMap->propertyType)
+        {
+        case RegistrySerialization::_RegPropertyType::Boolean:
+        case RegistrySerialization::_RegPropertyType::Dword:
+        case RegistrySerialization::_RegPropertyType::Word:
+        case RegistrySerialization::_RegPropertyType::Byte:
+        case RegistrySerialization::_RegPropertyType::Coordinate:
+        {
+            RegistrySerialization::s_LoadRegDword(hKey, pPropMap, _pSettings);
+            break;
+        }
+        case RegistrySerialization::_RegPropertyType::String:
+        {
+            RegistrySerialization::s_LoadRegString(hKey, pPropMap, _pSettings);
+            break;
+        }
+        }
+    }
+}
+
+// Routine Description:
+// - Read settings that apply to all console instances from the registry.
+// Arguments:
+// - <none>
+// Return Value:
+// - <none>
+void Registry::LoadGlobalsFromRegistry()
+{
+    HKEY hCurrentUserKey;
+    HKEY hConsoleKey;
+    NTSTATUS status = RegistrySerialization::s_OpenConsoleKey(&hCurrentUserKey, &hConsoleKey);
+
+    if (NT_SUCCESS(status))
+    {
+        _LoadMappedProperties(RegistrySerialization::s_GlobalPropMappings, RegistrySerialization::s_GlobalPropMappingsSize, hConsoleKey);
+
+        RegCloseKey((HKEY)hConsoleKey);
+        RegCloseKey((HKEY)hCurrentUserKey);
+    }
+}
+
+// Routine Description:
+// - Reads default settings from the registry into the current console state.
+// Arguments:
+// - <none>
+// Return Value:
+// - <none>
+void Registry::LoadDefaultFromRegistry()
+{
+    LoadFromRegistry(L"");
+}
+
+// Routine Description:
+// - Reads settings from the registry into the current console state.
+// Arguments:
+// - pwszConsoleTitle - Name of the console subkey to open. Empty string for the default console settings.
+// Return Value:
+// - <none>
+void Registry::LoadFromRegistry(_In_ PCWSTR const pwszConsoleTitle)
+{
+    HKEY hCurrentUserKey;
+    HKEY hConsoleKey;
+    NTSTATUS Status = RegistrySerialization::s_OpenConsoleKey(&hCurrentUserKey, &hConsoleKey);
+    if (!NT_SUCCESS(Status))
+    {
+        return;
+    }
+
+    // Open the console title subkey.
+    LPWSTR TranslatedConsoleTitle = TranslateConsoleTitle(pwszConsoleTitle, TRUE, TRUE);
+    if (TranslatedConsoleTitle == nullptr)
+    {
+        RegCloseKey(hConsoleKey);
+        RegCloseKey(hCurrentUserKey);
+        return;
+    }
+
+    HKEY hTitleKey;
+    Status = RegistrySerialization::s_OpenKey(hConsoleKey, TranslatedConsoleTitle, &hTitleKey);
+    delete[] TranslatedConsoleTitle;
+    TranslatedConsoleTitle = nullptr;
+
+    if (!NT_SUCCESS(Status))
+    {
+        TranslatedConsoleTitle = TranslateConsoleTitle(pwszConsoleTitle, TRUE, FALSE);
+
+        if (TranslatedConsoleTitle == nullptr)
+        {
+            RegCloseKey(hConsoleKey);
+            RegCloseKey(hCurrentUserKey);
+            return;
+        }
+
+        Status = RegistrySerialization::s_OpenKey(hConsoleKey, TranslatedConsoleTitle, &hTitleKey);
+        delete[] TranslatedConsoleTitle;
+        TranslatedConsoleTitle = nullptr;
+    }
+
+    if (!NT_SUCCESS(Status))
+    {
+        RegCloseKey(hConsoleKey);
+        RegCloseKey(hCurrentUserKey);
+        return;
+    }
+
+    // Iterate through properties table and load each setting for common property types
+    _LoadMappedProperties(RegistrySerialization::s_PropertyMappings, RegistrySerialization::s_PropertyMappingsSize, hTitleKey);
+
+    // Now load complex properties
+    // Some properties shouldn't be filled by the registry if a copy already exists from the process start information.
+    DWORD dwValue;
+
+    // Window Origin Autopositioning Setting
+    Status = RegistrySerialization::s_QueryValue(hTitleKey,
+                                                 CONSOLE_REGISTRY_WINDOWPOS,
+                                                 sizeof(dwValue),
+                                                 REG_DWORD,
+                                                 (PBYTE)&dwValue,
+                                                 nullptr);
+
+    if (NT_SUCCESS(Status))
+    {
+        // The presence of a position key means autopositioning is false.
+        _pSettings->SetAutoPosition(FALSE);
+    }
+    //  The absence of the window position key means that autopositioning is true,
+    //      HOWEVER, the defaults might not have been auto-pos, so don't assume that they are.
+
+    // Code Page
+    Status = RegistrySerialization::s_QueryValue(hTitleKey,
+                                                 CONSOLE_REGISTRY_CODEPAGE,
+                                                 sizeof(dwValue),
+                                                 REG_DWORD,
+                                                 (PBYTE)& dwValue,
+                                                 nullptr);
+    if (NT_SUCCESS(Status))
+    {
+        _pSettings->SetCodePage(dwValue);
+
+        // If this routine specified default settings for console property,
+        // then make sure code page value when East Asian environment.
+        // If code page value does not the same to OEMCP and any EA's code page then
+        // we are override code page value to OEMCP on default console property.
+        // Because, East Asian environment has limitation that doesn not switch to
+        // another EA's code page by the SetConsoleCP/SetConsoleOutputCP.
+        //
+        // Compare of pwszConsoleTitle and L"" has limit to default property of console.
+        // It means, this code doesn't care user defined property.
+        // Content of user defined property has responsibility to themselves.
+        if (wcscmp(pwszConsoleTitle, L"") == 0 &&
+            IsAvailableEastAsianCodePage(_pSettings->GetCodePage()) &&
+            ServiceLocator::LocateGlobals().uiOEMCP != _pSettings->GetCodePage())
+        {
+            _pSettings->SetCodePage(ServiceLocator::LocateGlobals().uiOEMCP);
+        }
+    }
+
+    // Color table
+    for (DWORD i = 0; i < COLOR_TABLE_SIZE; i++)
+    {
+        WCHAR awchBuffer[64];
+        StringCchPrintfW(awchBuffer, ARRAYSIZE(awchBuffer), CONSOLE_REGISTRY_COLORTABLE, i);
+        Status = RegistrySerialization::s_QueryValue(hTitleKey,
+                                                     awchBuffer,
+                                                     sizeof(dwValue),
+                                                     REG_DWORD,
+                                                     (PBYTE)& dwValue,
+                                                     nullptr);
+        if (NT_SUCCESS(Status))
+        {
+            _pSettings->SetColorTableEntry(i, dwValue);
+        }
+    }
+
+    GetEditKeys(hConsoleKey);
+
+    // Close the registry keys
+    RegCloseKey(hTitleKey);
+
+    // These could be equal if there was no title. Don't try to double close.
+    if (hTitleKey != hConsoleKey)
+    {
+        RegCloseKey(hConsoleKey);
+    }
+
+    RegCloseKey(hCurrentUserKey);
+}