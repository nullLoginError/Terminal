--- conflicted
+++ resolved
@@ -1,903 +1,895 @@
-/********************************************************
- *                                                       *
- *   Copyright (C) Microsoft. All rights reserved.       *
- *                                                       *
- ********************************************************/
-
-#include "precomp.h"
-
-#include "textBuffer.hpp"
-#include "CharRow.hpp"
-
-#include "../types/inc/convert.hpp"
-
-#pragma hdrstop
-
-using namespace Microsoft::Console::Types;
-
-// Routine Description:
-// - Creates a new instance of TextBuffer
-// Arguments:
-// - fontInfo - The font to use for this text buffer as specified in the global font cache
-// - screenBufferSize - The X by Y dimensions of the new screen buffer
-// - fill - Uses the .Attributes property to decide which default color to apply to all text in this buffer
-// - cursorSize - The height of the cursor within this buffer
-// Return Value:
-// - constructed object
-// Note: may throw exception
-TextBuffer::TextBuffer(const COORD screenBufferSize,
-                       const TextAttribute defaultAttributes,
-                       const UINT cursorSize,
-                       Microsoft::Console::Render::IRenderTarget& renderTarget) :
-    _firstRow{ 0 },
-    _currentAttributes{ defaultAttributes },
-    _cursor{ cursorSize, *this },
-    _storage{},
-    _unicodeStorage{},
-    _renderTarget{ renderTarget }
-{
-<<<<<<< HEAD
-    // TODO
-    // const CONSOLE_INFORMATION& gci = ServiceLocator::LocateGlobals().getConsoleInformation();
-    // _cursor.SetColor(gci.GetCursorColor());
-    // _cursor.SetType(gci.GetCursorType());
-
-=======
->>>>>>> 28a709e8
-    // initialize ROWs
-    for (size_t i = 0; i < static_cast<size_t>(screenBufferSize.Y); ++i)
-    {
-        _storage.emplace_back(static_cast<SHORT>(i), screenBufferSize.X, _currentAttributes, this);
-    }
-}
-
-// Routine Description:
-// - Copies properties from another text buffer into this one.
-// - This is primarily to copy properties that would otherwise not be specified during CreateInstance
-// Arguments:
-// - OtherBuffer - The text buffer to copy properties from
-// Return Value:
-// - <none>
-void TextBuffer::CopyProperties(const TextBuffer& OtherBuffer)
-{
-    GetCursor().CopyProperties(OtherBuffer.GetCursor());
-}
-
-// Routine Description:
-// - Gets the number of rows in the buffer
-// Arguments:
-// - <none>
-// Return Value:
-// - Total number of rows in the buffer
-UINT TextBuffer::TotalRowCount() const
-{
-    return static_cast<UINT>(_storage.size());
-}
-
-// Routine Description:
-// - Retrieves a row from the buffer by its offset from the first row of the text buffer (what corresponds to
-// the top row of the screen buffer)
-// Arguments:
-// - Number of rows down from the first row of the buffer.
-// Return Value:
-// - const reference to the requested row. Asserts if out of bounds.
-const ROW& TextBuffer::GetRowByOffset(const size_t index) const
-{
-    const size_t totalRows = TotalRowCount();
-
-    // Rows are stored circularly, so the index you ask for is offset by the start position and mod the total of rows.
-    const size_t offsetIndex = (_firstRow + index) % totalRows;
-    return _storage[offsetIndex];
-}
-
-// Routine Description:
-// - Retrieves a row from the buffer by its offset from the first row of the text buffer (what corresponds to
-// the top row of the screen buffer)
-// Arguments:
-// - Number of rows down from the first row of the buffer.
-// Return Value:
-// - reference to the requested row. Asserts if out of bounds.
-ROW& TextBuffer::GetRowByOffset(const size_t index)
-{
-    return const_cast<ROW&>(static_cast<const TextBuffer*>(this)->GetRowByOffset(index));
-}
-
-// Routine Description:
-// - Retrieves read-only text iterator at the given buffer location
-// Arguments:
-// - at - X,Y position in buffer for iterator start position
-// Return Value:
-// - Read-only iterator of text data only.
-TextBufferTextIterator TextBuffer::GetTextDataAt(const COORD at) const
-{
-    return TextBufferTextIterator(GetCellDataAt(at));
-}
-
-// Routine Description:
-// - Retrieves read-only cell iterator at the given buffer location
-// Arguments:
-// - at - X,Y position in buffer for iterator start position
-// Return Value:
-// - Read-only iterator of cell data.
-TextBufferCellIterator TextBuffer::GetCellDataAt(const COORD at) const
-{
-    return TextBufferCellIterator(*this, at);
-}
-
-// Routine Description:
-// - Retrieves read-only text iterator at the given buffer location
-//   but restricted to only the specific line (Y coordinate).
-// Arguments:
-// - at - X,Y position in buffer for iterator start position
-// Return Value:
-// - Read-only iterator of text data only.
-TextBufferTextIterator TextBuffer::GetTextLineDataAt(const COORD at) const
-{
-    return TextBufferTextIterator(GetCellLineDataAt(at));
-}
-
-// Routine Description:
-// - Retrieves read-only cell iterator at the given buffer location
-//   but restricted to only the specific line (Y coordinate).
-// Arguments:
-// - at - X,Y position in buffer for iterator start position
-// Return Value:
-// - Read-only iterator of cell data.
-TextBufferCellIterator TextBuffer::GetCellLineDataAt(const COORD at) const
-{
-    SMALL_RECT limit;
-    limit.Top = at.Y;
-    limit.Bottom = at.Y;
-    limit.Left = 0;
-    limit.Right = GetSize().RightInclusive();
-
-    return TextBufferCellIterator(*this, at, Viewport::FromInclusive(limit));
-}
-
-// Routine Description:
-// - Retrieves read-only text iterator at the given buffer location
-//   but restricted to operate only inside the given viewport.
-// Arguments:
-// - at - X,Y position in buffer for iterator start position
-// - limit - boundaries for the iterator to operate within
-// Return Value:
-// - Read-only iterator of text data only.
-TextBufferTextIterator TextBuffer::GetTextDataAt(const COORD at, const Viewport limit) const
-{
-    return TextBufferTextIterator(GetCellDataAt(at, limit));
-}
-
-// Routine Description:
-// - Retrieves read-only cell iterator at the given buffer location
-//   but restricted to operate only inside the given viewport.
-// Arguments:
-// - at - X,Y position in buffer for iterator start position
-// - limit - boundaries for the iterator to operate within
-// Return Value:
-// - Read-only iterator of cell data.
-TextBufferCellIterator TextBuffer::GetCellDataAt(const COORD at, const Viewport limit) const
-{
-    return TextBufferCellIterator(*this, at, limit);
-}
-
-//Routine Description:
-// - Corrects and enforces consistent double byte character state (KAttrs line) within a row of the text buffer.
-// - This will take the given double byte information and check that it will be consistent when inserted into the buffer
-//   at the current cursor position.
-// - It will correct the buffer (by erasing the character prior to the cursor) if necessary to make a consistent state.
-//Arguments:
-// - dbcsAttribute - Double byte information associated with the character about to be inserted into the buffer
-//Return Value:
-// - True if it is valid to insert a character with the given double byte attributes. False otherwise.
-bool TextBuffer::_AssertValidDoubleByteSequence(const DbcsAttribute dbcsAttribute)
-{
-    // To figure out if the sequence is valid, we have to look at the character that comes before the current one
-    const COORD coordPrevPosition = _GetPreviousFromCursor();
-    ROW& prevRow = GetRowByOffset(coordPrevPosition.Y);
-    DbcsAttribute prevDbcsAttr;
-    try
-    {
-        prevDbcsAttr = prevRow.GetCharRow().DbcsAttrAt(coordPrevPosition.X);
-    }
-    catch (...)
-    {
-        LOG_HR(wil::ResultFromCaughtException());
-        return false;
-    }
-
-    bool fValidSequence = true; // Valid until proven otherwise
-    bool fCorrectableByErase = false; // Can't be corrected until proven otherwise
-
-    // Here's the matrix of valid items:
-    // N = None (single byte)
-    // L = Lead (leading byte of double byte sequence
-    // T = Trail (trailing byte of double byte sequence
-    // Prev Curr    Result
-    // N    N       OK.
-    // N    L       OK.
-    // N    T       Fail, uncorrectable. Trailing byte must have had leading before it.
-    // L    N       Fail, OK with erase. Lead needs trailing pair. Can erase lead to correct.
-    // L    L       Fail, OK with erase. Lead needs trailing pair. Can erase prev lead to correct.
-    // L    T       OK.
-    // T    N       OK.
-    // T    L       OK.
-    // T    T       Fail, uncorrectable. New trailing byte must have had leading before it.
-
-    // Check for only failing portions of the matrix:
-    if (prevDbcsAttr.IsSingle() && dbcsAttribute.IsTrailing())
-    {
-        // N, T failing case (uncorrectable)
-        fValidSequence = false;
-    }
-    else if (prevDbcsAttr.IsLeading())
-    {
-        if (dbcsAttribute.IsSingle() || dbcsAttribute.IsLeading())
-        {
-            // L, N and L, L failing cases (correctable)
-            fValidSequence = false;
-            fCorrectableByErase = true;
-        }
-    }
-    else if (prevDbcsAttr.IsTrailing() && dbcsAttribute.IsTrailing())
-    {
-        // T, T failing case (uncorrectable)
-        fValidSequence = false;
-    }
-
-    // If it's correctable by erase, erase the previous character
-    if (fCorrectableByErase)
-    {
-        // Erase previous character into an N type.
-        try
-        {
-            prevRow.GetCharRow().ClearCell(coordPrevPosition.X);
-        }
-        catch (...)
-        {
-            LOG_HR(wil::ResultFromCaughtException());
-            return false;
-        }
-
-        // Sequence is now N N or N L, which are both okay. Set sequence back to valid.
-        fValidSequence = true;
-    }
-
-    return fValidSequence;
-}
-
-//Routine Description:
-// - Call before inserting a character into the buffer.
-// - This will ensure a consistent double byte state (KAttrs line) within the text buffer
-// - It will attempt to correct the buffer if we're inserting an unexpected double byte character type
-//   and it will pad out the buffer if we're going to split a double byte sequence across two rows.
-//Arguments:
-// - dbcsAttribute - Double byte information associated with the character about to be inserted into the buffer
-//Return Value:
-// - true if we successfully prepared the buffer and moved the cursor
-// - false otherwise (out of memory)
-bool TextBuffer::_PrepareForDoubleByteSequence(const DbcsAttribute dbcsAttribute)
-{
-    // Assert the buffer state is ready for this character
-    // This function corrects most errors. If this is false, we had an uncorrectable one.
-    FAIL_FAST_IF(!(_AssertValidDoubleByteSequence(dbcsAttribute))); // Shouldn't be uncorrectable sequences unless something is very wrong.
-
-    bool fSuccess = true;
-    // Now compensate if we don't have enough space for the upcoming double byte sequence
-    // We only need to compensate for leading bytes
-    if (dbcsAttribute.IsLeading())
-    {
-        short const sBufferWidth = GetSize().Width();
-
-        // If we're about to lead on the last column in the row, we need to add a padding space
-        if (GetCursor().GetPosition().X == sBufferWidth - 1)
-        {
-            // set that we're wrapping for double byte reasons
-            CharRow& charRow = GetRowByOffset(GetCursor().GetPosition().Y).GetCharRow();
-            charRow.SetDoubleBytePadded(true);
-
-            // then move the cursor forward and onto the next row
-            fSuccess = IncrementCursor();
-        }
-    }
-    return fSuccess;
-}
-
-// Routine Description:
-// - Writes cells to the output buffer. Writes at the cursor.
-// Arguments:
-// - givenIt - Iterator representing output cell data to write
-// Return Value:
-// - The final position of the iterator
-OutputCellIterator TextBuffer::Write(const OutputCellIterator givenIt)
-{
-    const auto& cursor = GetCursor();
-    const auto target = cursor.GetPosition();
-
-    const auto finalIt = Write(givenIt, target);
-
-    return finalIt;
-}
-
-// Routine Description:
-// - Writes cells to the output buffer.
-// Arguments:
-// - givenIt - Iterator representing output cell data to write
-// - target - the row/column to start writing the text to
-// Return Value:
-// - The final position of the iterator
-OutputCellIterator TextBuffer::Write(const OutputCellIterator givenIt,
-                                     const COORD target)
-{
-    // Make mutable copy so we can walk.
-    auto it = givenIt;
-
-    // Make mutable target so we can walk down lines.
-    auto lineTarget = target;
-
-    // Get size of the text buffer so we can stay in bounds.
-    const auto size = GetSize();
-
-    // While there's still data in the iterator and we're still targeting in bounds...
-    while (it && size.IsInBounds(lineTarget))
-    {
-        // Attempt to write as much data as possible onto this line.
-        it = WriteLine(it, lineTarget, true);
-
-        // Move to the next line down.
-        lineTarget.X = 0;
-        ++lineTarget.Y;
-    }
-
-    return it;
-}
-
-// Routine Description:
-// - Writes one line of text to the output buffer.
-// Arguments:
-// - givenIt - The iterator that will dereference into cell data to insert
-// - target - Coordinate targeted within output buffer
-// - setWrap - Whether we should try to set the wrap flag if we write up to the end of the line and have more data
-// - limitRight - Optionally restrict the right boundary for writing (e.g. stop writing earlier than the end of line)
-// Return Value:
-// - The iterator, but advanced to where we stopped writing. Use to find input consumed length or cells written length.
-OutputCellIterator TextBuffer::WriteLine(const OutputCellIterator givenIt,
-                                         const COORD target,
-                                         const bool setWrap,
-                                         std::optional<size_t> limitRight)
-{
-    // If we're not in bounds, exit early.
-    if (!GetSize().IsInBounds(target))
-    {
-        return givenIt;
-    }
-
-    //  Get the row and write the cells
-    ROW& row = GetRowByOffset(target.Y);
-    const auto newIt = row.WriteCells(givenIt, target.X, setWrap, limitRight);
-
-    // Take the cell distance written and notify that it needs to be repainted.
-    const auto written = newIt.GetCellDistance(givenIt);
-    const Viewport paint = Viewport::FromDimensions(target, { gsl::narrow<SHORT>(written), 1 });
-    _NotifyPaint(paint);
-
-    return newIt;
-}
-
-//Routine Description:
-// - Inserts one codepoint into the buffer at the current cursor position and advances the cursor as appropriate.
-//Arguments:
-// - chars - The codepoint to insert
-// - dbcsAttribute - Double byte information associated with the codepoint
-// - bAttr - Color data associated with the character
-//Return Value:
-// - true if we successfully inserted the character
-// - false otherwise (out of memory)
-bool TextBuffer::InsertCharacter(const std::wstring_view chars,
-                                 const DbcsAttribute dbcsAttribute,
-                                 const TextAttribute attr)
-{
-    // Ensure consistent buffer state for double byte characters based on the character type we're about to insert
-    bool fSuccess = _PrepareForDoubleByteSequence(dbcsAttribute);
-
-    if (fSuccess)
-    {
-        // Get the current cursor position
-        short const iRow = GetCursor().GetPosition().Y; // row stored as logical position, not array position
-        short const iCol = GetCursor().GetPosition().X; // column logical and array positions are equal.
-
-        // Get the row associated with the given logical position
-        ROW& Row = GetRowByOffset(iRow);
-
-        // Store character and double byte data
-        CharRow& charRow = Row.GetCharRow();
-        short const cBufferWidth = GetSize().Width();
-
-        try
-        {
-            charRow.GlyphAt(iCol) = chars;
-            charRow.DbcsAttrAt(iCol) = dbcsAttribute;
-        }
-        catch (...)
-        {
-            LOG_HR(wil::ResultFromCaughtException());
-            return false;
-        }
-
-        // Store color data
-        fSuccess = Row.GetAttrRow().SetAttrToEnd(iCol, attr);
-        if (fSuccess)
-        {
-            // Advance the cursor
-            fSuccess = IncrementCursor();
-        }
-    }
-    return fSuccess;
-}
-
-//Routine Description:
-// - Inserts one ucs2 codepoint into the buffer at the current cursor position and advances the cursor as appropriate.
-//Arguments:
-// - wch - The codepoint to insert
-// - dbcsAttribute - Double byte information associated with the codepoint
-// - bAttr - Color data associated with the character
-//Return Value:
-// - true if we successfully inserted the character
-// - false otherwise (out of memory)
-bool TextBuffer::InsertCharacter(const wchar_t wch, const DbcsAttribute dbcsAttribute, const TextAttribute attr)
-{
-    return InsertCharacter({ &wch, 1 }, dbcsAttribute, attr);
-}
-
-//Routine Description:
-// - Finds the current row in the buffer (as indicated by the cursor position)
-//   and specifies that we have forced a line wrap on that row
-//Arguments:
-// - <none> - Always sets to wrap
-//Return Value:
-// - <none>
-void TextBuffer::_SetWrapOnCurrentRow()
-{
-    _AdjustWrapOnCurrentRow(true);
-}
-
-//Routine Description:
-// - Finds the current row in the buffer (as indicated by the cursor position)
-//   and specifies whether or not it should have a line wrap flag.
-//Arguments:
-// - fSet - True if this row has a wrap. False otherwise.
-//Return Value:
-// - <none>
-void TextBuffer::_AdjustWrapOnCurrentRow(const bool fSet)
-{
-    // The vertical position of the cursor represents the current row we're manipulating.
-    const UINT uiCurrentRowOffset = GetCursor().GetPosition().Y;
-
-    // Set the wrap status as appropriate
-    GetRowByOffset(uiCurrentRowOffset).GetCharRow().SetWrapForced(fSet);
-}
-
-//Routine Description:
-// - Increments the cursor one position in the buffer as if text is being typed into the buffer.
-// - NOTE: Will introduce a wrap marker if we run off the end of the current row
-//Arguments:
-// - <none>
-//Return Value:
-// - true if we successfully moved the cursor.
-// - false otherwise (out of memory)
-bool TextBuffer::IncrementCursor()
-{
-    // Cursor position is stored as logical array indices (starts at 0) for the window
-    // Buffer Size is specified as the "length" of the array. It would say 80 for valid values of 0-79.
-    // So subtract 1 from buffer size in each direction to find the index of the final column in the buffer
-    const short iFinalColumnIndex = GetSize().RightInclusive();
-
-    // Move the cursor one position to the right
-    GetCursor().IncrementXPosition(1);
-
-    bool fSuccess = true;
-    // If we've passed the final valid column...
-    if (GetCursor().GetPosition().X > iFinalColumnIndex)
-    {
-        // Then mark that we've been forced to wrap
-        _SetWrapOnCurrentRow();
-
-        // Then move the cursor to a new line
-        fSuccess = NewlineCursor();
-    }
-    return fSuccess;
-}
-
-//Routine Description:
-// - Increments the cursor one line down in the buffer and to the beginning of the line
-//Arguments:
-// - <none>
-//Return Value:
-// - true if we successfully moved the cursor.
-bool TextBuffer::NewlineCursor()
-{
-    bool fSuccess = false;
-    short const iFinalRowIndex = GetSize().BottomInclusive();
-
-    // Reset the cursor position to 0 and move down one line
-    GetCursor().SetXPosition(0);
-    GetCursor().IncrementYPosition(1);
-
-    // If we've passed the final valid row...
-    if (GetCursor().GetPosition().Y > iFinalRowIndex)
-    {
-        // Stay on the final logical/offset row of the buffer.
-        GetCursor().SetYPosition(iFinalRowIndex);
-
-        // Instead increment the circular buffer to move us into the "oldest" row of the backing buffer
-        fSuccess = IncrementCircularBuffer();
-    }
-    else
-    {
-        fSuccess = true;
-    }
-    return fSuccess;
-}
-
-//Routine Description:
-// - Increments the circular buffer by one. Circular buffer is represented by FirstRow variable.
-//Arguments:
-// - <none>
-//Return Value:
-// - true if we successfully incremented the buffer.
-bool TextBuffer::IncrementCircularBuffer()
-{
-    // FirstRow is at any given point in time the array index in the circular buffer that corresponds
-    // to the logical position 0 in the window (cursor coordinates and all other coordinates).
-    _renderTarget.TriggerCircling();
-
-    // First, clean out the old "first row" as it will become the "last row" of the buffer after the circle is performed.
-    bool fSuccess = _storage.at(_firstRow).Reset(_currentAttributes);
-    if (fSuccess)
-    {
-        // Now proceed to increment.
-        // Incrementing it will cause the next line down to become the new "top" of the window (the new "0" in logical coordinates)
-        _firstRow++;
-
-        // If we pass up the height of the buffer, loop back to 0.
-        if (_firstRow >= GetSize().Height())
-        {
-            _firstRow = 0;
-        }
-    }
-    return fSuccess;
-}
-
-//Routine Description:
-// - Retrieves the position of the last non-space character on the final line of the text buffer.
-//Arguments:
-// - <none>
-//Return Value:
-// - Coordinate position in screen coordinates (offset coordinates, not array index coordinates).
-COORD TextBuffer::GetLastNonSpaceCharacter() const
-{
-    COORD coordEndOfText;
-    // Always search the whole buffer, by starting at the bottom.
-    coordEndOfText.Y = GetSize().BottomInclusive();
-
-    const ROW* pCurrRow = &GetRowByOffset(coordEndOfText.Y);
-    // The X position of the end of the valid text is the Right draw boundary (which is one beyond the final valid character)
-    coordEndOfText.X = static_cast<short>(pCurrRow->GetCharRow().MeasureRight()) - 1;
-
-    // If the X coordinate turns out to be -1, the row was empty, we need to search backwards for the real end of text.
-    bool fDoBackUp = (coordEndOfText.X < 0 && coordEndOfText.Y > 0); // this row is empty, and we're not at the top
-    while (fDoBackUp)
-    {
-        coordEndOfText.Y--;
-        pCurrRow = &GetRowByOffset(coordEndOfText.Y);
-        // We need to back up to the previous row if this line is empty, AND there are more rows
-
-        coordEndOfText.X = static_cast<short>(pCurrRow->GetCharRow().MeasureRight()) - 1;
-        fDoBackUp = (coordEndOfText.X < 0 && coordEndOfText.Y > 0);
-    }
-
-    // don't allow negative results
-    coordEndOfText.Y = std::max(coordEndOfText.Y, 0i16);
-    coordEndOfText.X = std::max(coordEndOfText.X, 0i16);
-
-    return coordEndOfText;
-}
-
-// Routine Description:
-// - Retrieves the position of the previous character relative to the current cursor position
-// Arguments:
-// - <none>
-// Return Value:
-// - Coordinate position in screen coordinates of the character just before the cursor.
-// - NOTE: Will return 0,0 if already in the top left corner
-COORD TextBuffer::_GetPreviousFromCursor() const
-{
-    COORD coordPosition = GetCursor().GetPosition();
-
-    // If we're not at the left edge, simply move the cursor to the left by one
-    if (coordPosition.X > 0)
-    {
-        coordPosition.X--;
-    }
-    else
-    {
-        // Otherwise, only if we're not on the top row (e.g. we don't move anywhere in the top left corner. there is no previous)
-        if (coordPosition.Y > 0)
-        {
-            // move the cursor to the right edge
-            coordPosition.X = GetSize().RightInclusive();
-
-            // and up one line
-            coordPosition.Y--;
-        }
-    }
-
-    return coordPosition;
-}
-
-const SHORT TextBuffer::GetFirstRowIndex() const
-{
-    return _firstRow;
-}
-const Viewport TextBuffer::GetSize() const
-{
-    return Viewport::FromDimensions({ 0, 0 }, { gsl::narrow<SHORT>(_storage.at(0).size()), gsl::narrow<SHORT>(_storage.size()) });
-}
-
-void TextBuffer::SetFirstRowIndex(const SHORT FirstRowIndex)
-{
-    _firstRow = FirstRowIndex;
-}
-
-void TextBuffer::ScrollRows(const SHORT firstRow, const SHORT size, const SHORT delta)
-{
-    // If we don't have to move anything, leave early.
-    if (delta == 0)
-    {
-        return;
-    }
-
-    // OK. We're about to play games by moving rows around within the deque to
-    // scroll a massive region in a faster way than copying things.
-    // To make this easier, first correct the circular buffer to have the first row be 0 again.
-    if (_firstRow != 0)
-    {
-        // Rotate the buffer to put the first row at the front.
-        std::rotate(_storage.begin(), _storage.begin() + _firstRow, _storage.end());
-
-        // The first row is now at the top.
-        _firstRow = 0;
-    }
-
-    // Rotate just the subsection specified
-    if (delta < 0)
-    {
-        // The layout is like this:
-        // delta is -2, size is 3, firstRow is 5
-        // We want 3 rows from 5 (5, 6, and 7) to move up 2 spots.
-        // --- (storage) ----
-        // | 0 begin
-        // | 1
-        // | 2
-        // | 3 A. begin + firstRow + delta (because delta is negative)
-        // | 4
-        // | 5 B. begin + firstRow
-        // | 6
-        // | 7
-        // | 8 C. begin + firstRow + size
-        // | 9
-        // | 10
-        // | 11
-        // - end
-        // We want B to slide up to A (the negative delta) and everything from [B,C) to slide up with it.
-        // So the final layout will be
-        // --- (storage) ----
-        // | 0 begin
-        // | 1
-        // | 2
-        // | 5
-        // | 6
-        // | 7
-        // | 3
-        // | 4
-        // | 8
-        // | 9
-        // | 10
-        // | 11
-        // - end
-        std::rotate(_storage.begin() + firstRow + delta, _storage.begin() + firstRow, _storage.begin() + firstRow + size);
-    }
-    else
-    {
-        // The layout is like this:
-        // delta is 2, size is 3, firstRow is 5
-        // We want 3 rows from 5 (5, 6, and 7) to move down 2 spots.
-        // --- (storage) ----
-        // | 0 begin
-        // | 1
-        // | 2
-        // | 3
-        // | 4
-        // | 5 A. begin + firstRow
-        // | 6
-        // | 7
-        // | 8 B. begin + firstRow + size
-        // | 9
-        // | 10 C. begin + firstRow + size + delta
-        // | 11
-        // - end
-        // We want B-1 to slide down to C-1 (the positive delta) and everything from [A, B) to slide down with it.
-        // So the final layout will be
-        // --- (storage) ----
-        // | 0 begin
-        // | 1
-        // | 2
-        // | 3
-        // | 4
-        // | 8
-        // | 9
-        // | 5
-        // | 6
-        // | 7
-        // | 10
-        // | 11
-        // - end
-        std::rotate(_storage.begin() + firstRow, _storage.begin() + firstRow + size, _storage.begin() + firstRow + size + delta);
-    }
-
-    // Renumber the IDs.
-    // TODO: MSFT: 19352358 - ensure everyone can handle rows getting renumbered or stop numbering them.
-    SHORT i = 0;
-    for (auto& it : _storage)
-    {
-        it.SetId(i++);
-    }
-}
-
-Cursor& TextBuffer::GetCursor()
-{
-    return _cursor;
-}
-
-const Cursor& TextBuffer::GetCursor() const
-{
-    return _cursor;
-}
-
-void TextBuffer::SetCurrentAttributes(const TextAttribute currentAttributes)
-{
-    _currentAttributes = currentAttributes;
-}
-
-// Routine Description:
-// - Resets the text contents of this buffer with the default character
-//   and the given color attributes
-// Arguments:
-// - attr - The color to apply to the reset row.
-void TextBuffer::Reset(const TextAttribute attr)
-{
-    for (auto& row : _storage)
-    {
-        row.GetCharRow().Reset();
-        row.GetAttrRow().Reset(attr);
-    }
-}
-
-// Routine Description:
-// - This is the legacy screen resize with minimal changes
-// Arguments:
-// - currentScreenBufferSize - current size of the screen buffer.
-// - newScreenBufferSize - new size of screen.
-// - attributes - attributes to set for resized rows
-// Return Value:
-// - Success if successful. Invalid parameter if screen buffer size is unexpected. No memory if allocation failed.
-[[nodiscard]]
-NTSTATUS TextBuffer::ResizeTraditional(const COORD currentScreenBufferSize,
-                                       const COORD newScreenBufferSize,
-                                       const TextAttribute attributes)
-{
-    RETURN_HR_IF(E_INVALIDARG, newScreenBufferSize.X < 0 || newScreenBufferSize.Y < 0);
-
-    SHORT TopRow = 0; // new top row of the screen buffer
-    if (newScreenBufferSize.Y <= GetCursor().GetPosition().Y)
-    {
-        TopRow = GetCursor().GetPosition().Y - newScreenBufferSize.Y + 1;
-    }
-    const SHORT TopRowIndex = (GetFirstRowIndex() + TopRow) % currentScreenBufferSize.Y;
-
-    // rotate rows until the top row is at index 0
-    try
-    {
-        const ROW& newTopRow = _storage[TopRowIndex];
-        while (&newTopRow != &_storage.front())
-        {
-            _storage.push_back(std::move(_storage.front()));
-            _storage.pop_front();
-        }
-    }
-    CATCH_RETURN();
-    SetFirstRowIndex(0);
-
-    // realloc in the Y direction
-    // remove rows if we're shrinking
-    while (_storage.size() > static_cast<size_t>(newScreenBufferSize.Y))
-    {
-        _storage.pop_back();
-    }
-    // add rows if we're growing
-    while (_storage.size() < static_cast<size_t>(newScreenBufferSize.Y))
-    {
-        try
-        {
-            _storage.emplace_back(static_cast<short>(_storage.size()), newScreenBufferSize.X, attributes, this);
-        }
-        CATCH_RETURN();
-    }
-    for (SHORT i = 0; static_cast<size_t>(i) < _storage.size(); ++i)
-    {
-        // fix values for sRowId on each row
-        _storage[i].SetId(i);
-
-        // realloc in the X direction
-        RETURN_IF_FAILED(_storage[i].Resize(newScreenBufferSize.X));
-    }
-
-    return S_OK;
-}
-
-const UnicodeStorage& TextBuffer::GetUnicodeStorage() const
-{
-    return _unicodeStorage;
-}
-
-UnicodeStorage& TextBuffer::GetUnicodeStorage()
-{
-    return _unicodeStorage;
-}
-
-void TextBuffer::_NotifyPaint(const Viewport& viewport) const
-{
-    _renderTarget.TriggerRedraw(viewport);
-}
-
-// Routine Description:
-// - Retrieves the first row from the underlying buffer.
-// Arguments:
-// - <none>
-// Return Value:
-//  - reference to the first row.
-ROW& TextBuffer::_GetFirstRow()
-{
-    return GetRowByOffset(0);
-}
-
-// Routine Description:
-// - Retrieves the row that comes before the given row.
-// - Does not wrap around the screen buffer.
-// Arguments:
-// - The current row.
-// Return Value:
-// - reference to the previous row
-// Note:
-// - will throw exception if called with the first row of the text buffer
-ROW& TextBuffer::_GetPrevRowNoWrap(const ROW& Row)
-{
-    int prevRowIndex = Row.GetId() - 1;
-    if (prevRowIndex < 0)
-    {
-        prevRowIndex = TotalRowCount() - 1;
-    }
-
-    THROW_HR_IF(E_FAIL, Row.GetId() == _firstRow);
-    return _storage[prevRowIndex];
-}
-
-// Method Description:
-// - Retrieves this buffer's current render target.
-// Arguments:
-// - <none>
-// Return Value:
-// - This buffer's current render target.
-Microsoft::Console::Render::IRenderTarget& TextBuffer::GetRenderTarget()
-{
-    return _renderTarget;
-}
+/********************************************************
+ *                                                       *
+ *   Copyright (C) Microsoft. All rights reserved.       *
+ *                                                       *
+ ********************************************************/
+
+#include "precomp.h"
+
+#include "textBuffer.hpp"
+#include "CharRow.hpp"
+
+#include "../types/inc/convert.hpp"
+
+#pragma hdrstop
+
+using namespace Microsoft::Console::Types;
+
+// Routine Description:
+// - Creates a new instance of TextBuffer
+// Arguments:
+// - fontInfo - The font to use for this text buffer as specified in the global font cache
+// - screenBufferSize - The X by Y dimensions of the new screen buffer
+// - fill - Uses the .Attributes property to decide which default color to apply to all text in this buffer
+// - cursorSize - The height of the cursor within this buffer
+// Return Value:
+// - constructed object
+// Note: may throw exception
+TextBuffer::TextBuffer(const COORD screenBufferSize,
+                       const TextAttribute defaultAttributes,
+                       const UINT cursorSize,
+                       Microsoft::Console::Render::IRenderTarget& renderTarget) :
+    _firstRow{ 0 },
+    _currentAttributes{ defaultAttributes },
+    _cursor{ cursorSize, *this },
+    _storage{},
+    _unicodeStorage{},
+    _renderTarget{ renderTarget }
+{
+    // initialize ROWs
+    for (size_t i = 0; i < static_cast<size_t>(screenBufferSize.Y); ++i)
+    {
+        _storage.emplace_back(static_cast<SHORT>(i), screenBufferSize.X, _currentAttributes, this);
+    }
+}
+
+// Routine Description:
+// - Copies properties from another text buffer into this one.
+// - This is primarily to copy properties that would otherwise not be specified during CreateInstance
+// Arguments:
+// - OtherBuffer - The text buffer to copy properties from
+// Return Value:
+// - <none>
+void TextBuffer::CopyProperties(const TextBuffer& OtherBuffer)
+{
+    GetCursor().CopyProperties(OtherBuffer.GetCursor());
+}
+
+// Routine Description:
+// - Gets the number of rows in the buffer
+// Arguments:
+// - <none>
+// Return Value:
+// - Total number of rows in the buffer
+UINT TextBuffer::TotalRowCount() const
+{
+    return static_cast<UINT>(_storage.size());
+}
+
+// Routine Description:
+// - Retrieves a row from the buffer by its offset from the first row of the text buffer (what corresponds to
+// the top row of the screen buffer)
+// Arguments:
+// - Number of rows down from the first row of the buffer.
+// Return Value:
+// - const reference to the requested row. Asserts if out of bounds.
+const ROW& TextBuffer::GetRowByOffset(const size_t index) const
+{
+    const size_t totalRows = TotalRowCount();
+
+    // Rows are stored circularly, so the index you ask for is offset by the start position and mod the total of rows.
+    const size_t offsetIndex = (_firstRow + index) % totalRows;
+    return _storage[offsetIndex];
+}
+
+// Routine Description:
+// - Retrieves a row from the buffer by its offset from the first row of the text buffer (what corresponds to
+// the top row of the screen buffer)
+// Arguments:
+// - Number of rows down from the first row of the buffer.
+// Return Value:
+// - reference to the requested row. Asserts if out of bounds.
+ROW& TextBuffer::GetRowByOffset(const size_t index)
+{
+    return const_cast<ROW&>(static_cast<const TextBuffer*>(this)->GetRowByOffset(index));
+}
+
+// Routine Description:
+// - Retrieves read-only text iterator at the given buffer location
+// Arguments:
+// - at - X,Y position in buffer for iterator start position
+// Return Value:
+// - Read-only iterator of text data only.
+TextBufferTextIterator TextBuffer::GetTextDataAt(const COORD at) const
+{
+    return TextBufferTextIterator(GetCellDataAt(at));
+}
+
+// Routine Description:
+// - Retrieves read-only cell iterator at the given buffer location
+// Arguments:
+// - at - X,Y position in buffer for iterator start position
+// Return Value:
+// - Read-only iterator of cell data.
+TextBufferCellIterator TextBuffer::GetCellDataAt(const COORD at) const
+{
+    return TextBufferCellIterator(*this, at);
+}
+
+// Routine Description:
+// - Retrieves read-only text iterator at the given buffer location
+//   but restricted to only the specific line (Y coordinate).
+// Arguments:
+// - at - X,Y position in buffer for iterator start position
+// Return Value:
+// - Read-only iterator of text data only.
+TextBufferTextIterator TextBuffer::GetTextLineDataAt(const COORD at) const
+{
+    return TextBufferTextIterator(GetCellLineDataAt(at));
+}
+
+// Routine Description:
+// - Retrieves read-only cell iterator at the given buffer location
+//   but restricted to only the specific line (Y coordinate).
+// Arguments:
+// - at - X,Y position in buffer for iterator start position
+// Return Value:
+// - Read-only iterator of cell data.
+TextBufferCellIterator TextBuffer::GetCellLineDataAt(const COORD at) const
+{
+    SMALL_RECT limit;
+    limit.Top = at.Y;
+    limit.Bottom = at.Y;
+    limit.Left = 0;
+    limit.Right = GetSize().RightInclusive();
+
+    return TextBufferCellIterator(*this, at, Viewport::FromInclusive(limit));
+}
+
+// Routine Description:
+// - Retrieves read-only text iterator at the given buffer location
+//   but restricted to operate only inside the given viewport.
+// Arguments:
+// - at - X,Y position in buffer for iterator start position
+// - limit - boundaries for the iterator to operate within
+// Return Value:
+// - Read-only iterator of text data only.
+TextBufferTextIterator TextBuffer::GetTextDataAt(const COORD at, const Viewport limit) const
+{
+    return TextBufferTextIterator(GetCellDataAt(at, limit));
+}
+
+// Routine Description:
+// - Retrieves read-only cell iterator at the given buffer location
+//   but restricted to operate only inside the given viewport.
+// Arguments:
+// - at - X,Y position in buffer for iterator start position
+// - limit - boundaries for the iterator to operate within
+// Return Value:
+// - Read-only iterator of cell data.
+TextBufferCellIterator TextBuffer::GetCellDataAt(const COORD at, const Viewport limit) const
+{
+    return TextBufferCellIterator(*this, at, limit);
+}
+
+//Routine Description:
+// - Corrects and enforces consistent double byte character state (KAttrs line) within a row of the text buffer.
+// - This will take the given double byte information and check that it will be consistent when inserted into the buffer
+//   at the current cursor position.
+// - It will correct the buffer (by erasing the character prior to the cursor) if necessary to make a consistent state.
+//Arguments:
+// - dbcsAttribute - Double byte information associated with the character about to be inserted into the buffer
+//Return Value:
+// - True if it is valid to insert a character with the given double byte attributes. False otherwise.
+bool TextBuffer::_AssertValidDoubleByteSequence(const DbcsAttribute dbcsAttribute)
+{
+    // To figure out if the sequence is valid, we have to look at the character that comes before the current one
+    const COORD coordPrevPosition = _GetPreviousFromCursor();
+    ROW& prevRow = GetRowByOffset(coordPrevPosition.Y);
+    DbcsAttribute prevDbcsAttr;
+    try
+    {
+        prevDbcsAttr = prevRow.GetCharRow().DbcsAttrAt(coordPrevPosition.X);
+    }
+    catch (...)
+    {
+        LOG_HR(wil::ResultFromCaughtException());
+        return false;
+    }
+
+    bool fValidSequence = true; // Valid until proven otherwise
+    bool fCorrectableByErase = false; // Can't be corrected until proven otherwise
+
+    // Here's the matrix of valid items:
+    // N = None (single byte)
+    // L = Lead (leading byte of double byte sequence
+    // T = Trail (trailing byte of double byte sequence
+    // Prev Curr    Result
+    // N    N       OK.
+    // N    L       OK.
+    // N    T       Fail, uncorrectable. Trailing byte must have had leading before it.
+    // L    N       Fail, OK with erase. Lead needs trailing pair. Can erase lead to correct.
+    // L    L       Fail, OK with erase. Lead needs trailing pair. Can erase prev lead to correct.
+    // L    T       OK.
+    // T    N       OK.
+    // T    L       OK.
+    // T    T       Fail, uncorrectable. New trailing byte must have had leading before it.
+
+    // Check for only failing portions of the matrix:
+    if (prevDbcsAttr.IsSingle() && dbcsAttribute.IsTrailing())
+    {
+        // N, T failing case (uncorrectable)
+        fValidSequence = false;
+    }
+    else if (prevDbcsAttr.IsLeading())
+    {
+        if (dbcsAttribute.IsSingle() || dbcsAttribute.IsLeading())
+        {
+            // L, N and L, L failing cases (correctable)
+            fValidSequence = false;
+            fCorrectableByErase = true;
+        }
+    }
+    else if (prevDbcsAttr.IsTrailing() && dbcsAttribute.IsTrailing())
+    {
+        // T, T failing case (uncorrectable)
+        fValidSequence = false;
+    }
+
+    // If it's correctable by erase, erase the previous character
+    if (fCorrectableByErase)
+    {
+        // Erase previous character into an N type.
+        try
+        {
+            prevRow.GetCharRow().ClearCell(coordPrevPosition.X);
+        }
+        catch (...)
+        {
+            LOG_HR(wil::ResultFromCaughtException());
+            return false;
+        }
+
+        // Sequence is now N N or N L, which are both okay. Set sequence back to valid.
+        fValidSequence = true;
+    }
+
+    return fValidSequence;
+}
+
+//Routine Description:
+// - Call before inserting a character into the buffer.
+// - This will ensure a consistent double byte state (KAttrs line) within the text buffer
+// - It will attempt to correct the buffer if we're inserting an unexpected double byte character type
+//   and it will pad out the buffer if we're going to split a double byte sequence across two rows.
+//Arguments:
+// - dbcsAttribute - Double byte information associated with the character about to be inserted into the buffer
+//Return Value:
+// - true if we successfully prepared the buffer and moved the cursor
+// - false otherwise (out of memory)
+bool TextBuffer::_PrepareForDoubleByteSequence(const DbcsAttribute dbcsAttribute)
+{
+    // Assert the buffer state is ready for this character
+    // This function corrects most errors. If this is false, we had an uncorrectable one.
+    FAIL_FAST_IF(!(_AssertValidDoubleByteSequence(dbcsAttribute))); // Shouldn't be uncorrectable sequences unless something is very wrong.
+
+    bool fSuccess = true;
+    // Now compensate if we don't have enough space for the upcoming double byte sequence
+    // We only need to compensate for leading bytes
+    if (dbcsAttribute.IsLeading())
+    {
+        short const sBufferWidth = GetSize().Width();
+
+        // If we're about to lead on the last column in the row, we need to add a padding space
+        if (GetCursor().GetPosition().X == sBufferWidth - 1)
+        {
+            // set that we're wrapping for double byte reasons
+            CharRow& charRow = GetRowByOffset(GetCursor().GetPosition().Y).GetCharRow();
+            charRow.SetDoubleBytePadded(true);
+
+            // then move the cursor forward and onto the next row
+            fSuccess = IncrementCursor();
+        }
+    }
+    return fSuccess;
+}
+
+// Routine Description:
+// - Writes cells to the output buffer. Writes at the cursor.
+// Arguments:
+// - givenIt - Iterator representing output cell data to write
+// Return Value:
+// - The final position of the iterator
+OutputCellIterator TextBuffer::Write(const OutputCellIterator givenIt)
+{
+    const auto& cursor = GetCursor();
+    const auto target = cursor.GetPosition();
+
+    const auto finalIt = Write(givenIt, target);
+
+    return finalIt;
+}
+
+// Routine Description:
+// - Writes cells to the output buffer.
+// Arguments:
+// - givenIt - Iterator representing output cell data to write
+// - target - the row/column to start writing the text to
+// Return Value:
+// - The final position of the iterator
+OutputCellIterator TextBuffer::Write(const OutputCellIterator givenIt,
+                                     const COORD target)
+{
+    // Make mutable copy so we can walk.
+    auto it = givenIt;
+
+    // Make mutable target so we can walk down lines.
+    auto lineTarget = target;
+
+    // Get size of the text buffer so we can stay in bounds.
+    const auto size = GetSize();
+
+    // While there's still data in the iterator and we're still targeting in bounds...
+    while (it && size.IsInBounds(lineTarget))
+    {
+        // Attempt to write as much data as possible onto this line.
+        it = WriteLine(it, lineTarget, true);
+
+        // Move to the next line down.
+        lineTarget.X = 0;
+        ++lineTarget.Y;
+    }
+
+    return it;
+}
+
+// Routine Description:
+// - Writes one line of text to the output buffer.
+// Arguments:
+// - givenIt - The iterator that will dereference into cell data to insert
+// - target - Coordinate targeted within output buffer
+// - setWrap - Whether we should try to set the wrap flag if we write up to the end of the line and have more data
+// - limitRight - Optionally restrict the right boundary for writing (e.g. stop writing earlier than the end of line)
+// Return Value:
+// - The iterator, but advanced to where we stopped writing. Use to find input consumed length or cells written length.
+OutputCellIterator TextBuffer::WriteLine(const OutputCellIterator givenIt,
+                                         const COORD target,
+                                         const bool setWrap,
+                                         std::optional<size_t> limitRight)
+{
+    // If we're not in bounds, exit early.
+    if (!GetSize().IsInBounds(target))
+    {
+        return givenIt;
+    }
+
+    //  Get the row and write the cells
+    ROW& row = GetRowByOffset(target.Y);
+    const auto newIt = row.WriteCells(givenIt, target.X, setWrap, limitRight);
+
+    // Take the cell distance written and notify that it needs to be repainted.
+    const auto written = newIt.GetCellDistance(givenIt);
+    const Viewport paint = Viewport::FromDimensions(target, { gsl::narrow<SHORT>(written), 1 });
+    _NotifyPaint(paint);
+
+    return newIt;
+}
+
+//Routine Description:
+// - Inserts one codepoint into the buffer at the current cursor position and advances the cursor as appropriate.
+//Arguments:
+// - chars - The codepoint to insert
+// - dbcsAttribute - Double byte information associated with the codepoint
+// - bAttr - Color data associated with the character
+//Return Value:
+// - true if we successfully inserted the character
+// - false otherwise (out of memory)
+bool TextBuffer::InsertCharacter(const std::wstring_view chars,
+                                 const DbcsAttribute dbcsAttribute,
+                                 const TextAttribute attr)
+{
+    // Ensure consistent buffer state for double byte characters based on the character type we're about to insert
+    bool fSuccess = _PrepareForDoubleByteSequence(dbcsAttribute);
+
+    if (fSuccess)
+    {
+        // Get the current cursor position
+        short const iRow = GetCursor().GetPosition().Y; // row stored as logical position, not array position
+        short const iCol = GetCursor().GetPosition().X; // column logical and array positions are equal.
+
+        // Get the row associated with the given logical position
+        ROW& Row = GetRowByOffset(iRow);
+
+        // Store character and double byte data
+        CharRow& charRow = Row.GetCharRow();
+        short const cBufferWidth = GetSize().Width();
+
+        try
+        {
+            charRow.GlyphAt(iCol) = chars;
+            charRow.DbcsAttrAt(iCol) = dbcsAttribute;
+        }
+        catch (...)
+        {
+            LOG_HR(wil::ResultFromCaughtException());
+            return false;
+        }
+
+        // Store color data
+        fSuccess = Row.GetAttrRow().SetAttrToEnd(iCol, attr);
+        if (fSuccess)
+        {
+            // Advance the cursor
+            fSuccess = IncrementCursor();
+        }
+    }
+    return fSuccess;
+}
+
+//Routine Description:
+// - Inserts one ucs2 codepoint into the buffer at the current cursor position and advances the cursor as appropriate.
+//Arguments:
+// - wch - The codepoint to insert
+// - dbcsAttribute - Double byte information associated with the codepoint
+// - bAttr - Color data associated with the character
+//Return Value:
+// - true if we successfully inserted the character
+// - false otherwise (out of memory)
+bool TextBuffer::InsertCharacter(const wchar_t wch, const DbcsAttribute dbcsAttribute, const TextAttribute attr)
+{
+    return InsertCharacter({ &wch, 1 }, dbcsAttribute, attr);
+}
+
+//Routine Description:
+// - Finds the current row in the buffer (as indicated by the cursor position)
+//   and specifies that we have forced a line wrap on that row
+//Arguments:
+// - <none> - Always sets to wrap
+//Return Value:
+// - <none>
+void TextBuffer::_SetWrapOnCurrentRow()
+{
+    _AdjustWrapOnCurrentRow(true);
+}
+
+//Routine Description:
+// - Finds the current row in the buffer (as indicated by the cursor position)
+//   and specifies whether or not it should have a line wrap flag.
+//Arguments:
+// - fSet - True if this row has a wrap. False otherwise.
+//Return Value:
+// - <none>
+void TextBuffer::_AdjustWrapOnCurrentRow(const bool fSet)
+{
+    // The vertical position of the cursor represents the current row we're manipulating.
+    const UINT uiCurrentRowOffset = GetCursor().GetPosition().Y;
+
+    // Set the wrap status as appropriate
+    GetRowByOffset(uiCurrentRowOffset).GetCharRow().SetWrapForced(fSet);
+}
+
+//Routine Description:
+// - Increments the cursor one position in the buffer as if text is being typed into the buffer.
+// - NOTE: Will introduce a wrap marker if we run off the end of the current row
+//Arguments:
+// - <none>
+//Return Value:
+// - true if we successfully moved the cursor.
+// - false otherwise (out of memory)
+bool TextBuffer::IncrementCursor()
+{
+    // Cursor position is stored as logical array indices (starts at 0) for the window
+    // Buffer Size is specified as the "length" of the array. It would say 80 for valid values of 0-79.
+    // So subtract 1 from buffer size in each direction to find the index of the final column in the buffer
+    const short iFinalColumnIndex = GetSize().RightInclusive();
+
+    // Move the cursor one position to the right
+    GetCursor().IncrementXPosition(1);
+
+    bool fSuccess = true;
+    // If we've passed the final valid column...
+    if (GetCursor().GetPosition().X > iFinalColumnIndex)
+    {
+        // Then mark that we've been forced to wrap
+        _SetWrapOnCurrentRow();
+
+        // Then move the cursor to a new line
+        fSuccess = NewlineCursor();
+    }
+    return fSuccess;
+}
+
+//Routine Description:
+// - Increments the cursor one line down in the buffer and to the beginning of the line
+//Arguments:
+// - <none>
+//Return Value:
+// - true if we successfully moved the cursor.
+bool TextBuffer::NewlineCursor()
+{
+    bool fSuccess = false;
+    short const iFinalRowIndex = GetSize().BottomInclusive();
+
+    // Reset the cursor position to 0 and move down one line
+    GetCursor().SetXPosition(0);
+    GetCursor().IncrementYPosition(1);
+
+    // If we've passed the final valid row...
+    if (GetCursor().GetPosition().Y > iFinalRowIndex)
+    {
+        // Stay on the final logical/offset row of the buffer.
+        GetCursor().SetYPosition(iFinalRowIndex);
+
+        // Instead increment the circular buffer to move us into the "oldest" row of the backing buffer
+        fSuccess = IncrementCircularBuffer();
+    }
+    else
+    {
+        fSuccess = true;
+    }
+    return fSuccess;
+}
+
+//Routine Description:
+// - Increments the circular buffer by one. Circular buffer is represented by FirstRow variable.
+//Arguments:
+// - <none>
+//Return Value:
+// - true if we successfully incremented the buffer.
+bool TextBuffer::IncrementCircularBuffer()
+{
+    // FirstRow is at any given point in time the array index in the circular buffer that corresponds
+    // to the logical position 0 in the window (cursor coordinates and all other coordinates).
+    _renderTarget.TriggerCircling();
+
+    // First, clean out the old "first row" as it will become the "last row" of the buffer after the circle is performed.
+    bool fSuccess = _storage.at(_firstRow).Reset(_currentAttributes);
+    if (fSuccess)
+    {
+        // Now proceed to increment.
+        // Incrementing it will cause the next line down to become the new "top" of the window (the new "0" in logical coordinates)
+        _firstRow++;
+
+        // If we pass up the height of the buffer, loop back to 0.
+        if (_firstRow >= GetSize().Height())
+        {
+            _firstRow = 0;
+        }
+    }
+    return fSuccess;
+}
+
+//Routine Description:
+// - Retrieves the position of the last non-space character on the final line of the text buffer.
+//Arguments:
+// - <none>
+//Return Value:
+// - Coordinate position in screen coordinates (offset coordinates, not array index coordinates).
+COORD TextBuffer::GetLastNonSpaceCharacter() const
+{
+    COORD coordEndOfText;
+    // Always search the whole buffer, by starting at the bottom.
+    coordEndOfText.Y = GetSize().BottomInclusive();
+
+    const ROW* pCurrRow = &GetRowByOffset(coordEndOfText.Y);
+    // The X position of the end of the valid text is the Right draw boundary (which is one beyond the final valid character)
+    coordEndOfText.X = static_cast<short>(pCurrRow->GetCharRow().MeasureRight()) - 1;
+
+    // If the X coordinate turns out to be -1, the row was empty, we need to search backwards for the real end of text.
+    bool fDoBackUp = (coordEndOfText.X < 0 && coordEndOfText.Y > 0); // this row is empty, and we're not at the top
+    while (fDoBackUp)
+    {
+        coordEndOfText.Y--;
+        pCurrRow = &GetRowByOffset(coordEndOfText.Y);
+        // We need to back up to the previous row if this line is empty, AND there are more rows
+
+        coordEndOfText.X = static_cast<short>(pCurrRow->GetCharRow().MeasureRight()) - 1;
+        fDoBackUp = (coordEndOfText.X < 0 && coordEndOfText.Y > 0);
+    }
+
+    // don't allow negative results
+    coordEndOfText.Y = std::max(coordEndOfText.Y, 0i16);
+    coordEndOfText.X = std::max(coordEndOfText.X, 0i16);
+
+    return coordEndOfText;
+}
+
+// Routine Description:
+// - Retrieves the position of the previous character relative to the current cursor position
+// Arguments:
+// - <none>
+// Return Value:
+// - Coordinate position in screen coordinates of the character just before the cursor.
+// - NOTE: Will return 0,0 if already in the top left corner
+COORD TextBuffer::_GetPreviousFromCursor() const
+{
+    COORD coordPosition = GetCursor().GetPosition();
+
+    // If we're not at the left edge, simply move the cursor to the left by one
+    if (coordPosition.X > 0)
+    {
+        coordPosition.X--;
+    }
+    else
+    {
+        // Otherwise, only if we're not on the top row (e.g. we don't move anywhere in the top left corner. there is no previous)
+        if (coordPosition.Y > 0)
+        {
+            // move the cursor to the right edge
+            coordPosition.X = GetSize().RightInclusive();
+
+            // and up one line
+            coordPosition.Y--;
+        }
+    }
+
+    return coordPosition;
+}
+
+const SHORT TextBuffer::GetFirstRowIndex() const
+{
+    return _firstRow;
+}
+const Viewport TextBuffer::GetSize() const
+{
+    return Viewport::FromDimensions({ 0, 0 }, { gsl::narrow<SHORT>(_storage.at(0).size()), gsl::narrow<SHORT>(_storage.size()) });
+}
+
+void TextBuffer::SetFirstRowIndex(const SHORT FirstRowIndex)
+{
+    _firstRow = FirstRowIndex;
+}
+
+void TextBuffer::ScrollRows(const SHORT firstRow, const SHORT size, const SHORT delta)
+{
+    // If we don't have to move anything, leave early.
+    if (delta == 0)
+    {
+        return;
+    }
+
+    // OK. We're about to play games by moving rows around within the deque to
+    // scroll a massive region in a faster way than copying things.
+    // To make this easier, first correct the circular buffer to have the first row be 0 again.
+    if (_firstRow != 0)
+    {
+        // Rotate the buffer to put the first row at the front.
+        std::rotate(_storage.begin(), _storage.begin() + _firstRow, _storage.end());
+
+        // The first row is now at the top.
+        _firstRow = 0;
+    }
+
+    // Rotate just the subsection specified
+    if (delta < 0)
+    {
+        // The layout is like this:
+        // delta is -2, size is 3, firstRow is 5
+        // We want 3 rows from 5 (5, 6, and 7) to move up 2 spots.
+        // --- (storage) ----
+        // | 0 begin
+        // | 1
+        // | 2
+        // | 3 A. begin + firstRow + delta (because delta is negative)
+        // | 4
+        // | 5 B. begin + firstRow
+        // | 6
+        // | 7
+        // | 8 C. begin + firstRow + size
+        // | 9
+        // | 10
+        // | 11
+        // - end
+        // We want B to slide up to A (the negative delta) and everything from [B,C) to slide up with it.
+        // So the final layout will be
+        // --- (storage) ----
+        // | 0 begin
+        // | 1
+        // | 2
+        // | 5
+        // | 6
+        // | 7
+        // | 3
+        // | 4
+        // | 8
+        // | 9
+        // | 10
+        // | 11
+        // - end
+        std::rotate(_storage.begin() + firstRow + delta, _storage.begin() + firstRow, _storage.begin() + firstRow + size);
+    }
+    else
+    {
+        // The layout is like this:
+        // delta is 2, size is 3, firstRow is 5
+        // We want 3 rows from 5 (5, 6, and 7) to move down 2 spots.
+        // --- (storage) ----
+        // | 0 begin
+        // | 1
+        // | 2
+        // | 3
+        // | 4
+        // | 5 A. begin + firstRow
+        // | 6
+        // | 7
+        // | 8 B. begin + firstRow + size
+        // | 9
+        // | 10 C. begin + firstRow + size + delta
+        // | 11
+        // - end
+        // We want B-1 to slide down to C-1 (the positive delta) and everything from [A, B) to slide down with it.
+        // So the final layout will be
+        // --- (storage) ----
+        // | 0 begin
+        // | 1
+        // | 2
+        // | 3
+        // | 4
+        // | 8
+        // | 9
+        // | 5
+        // | 6
+        // | 7
+        // | 10
+        // | 11
+        // - end
+        std::rotate(_storage.begin() + firstRow, _storage.begin() + firstRow + size, _storage.begin() + firstRow + size + delta);
+    }
+
+    // Renumber the IDs.
+    // TODO: MSFT: 19352358 - ensure everyone can handle rows getting renumbered or stop numbering them.
+    SHORT i = 0;
+    for (auto& it : _storage)
+    {
+        it.SetId(i++);
+    }
+}
+
+Cursor& TextBuffer::GetCursor()
+{
+    return _cursor;
+}
+
+const Cursor& TextBuffer::GetCursor() const
+{
+    return _cursor;
+}
+
+void TextBuffer::SetCurrentAttributes(const TextAttribute currentAttributes)
+{
+    _currentAttributes = currentAttributes;
+}
+
+// Routine Description:
+// - Resets the text contents of this buffer with the default character
+//   and the given color attributes
+// Arguments:
+// - attr - The color to apply to the reset row.
+void TextBuffer::Reset(const TextAttribute attr)
+{
+    for (auto& row : _storage)
+    {
+        row.GetCharRow().Reset();
+        row.GetAttrRow().Reset(attr);
+    }
+}
+
+// Routine Description:
+// - This is the legacy screen resize with minimal changes
+// Arguments:
+// - currentScreenBufferSize - current size of the screen buffer.
+// - newScreenBufferSize - new size of screen.
+// - attributes - attributes to set for resized rows
+// Return Value:
+// - Success if successful. Invalid parameter if screen buffer size is unexpected. No memory if allocation failed.
+[[nodiscard]]
+NTSTATUS TextBuffer::ResizeTraditional(const COORD currentScreenBufferSize,
+                                       const COORD newScreenBufferSize,
+                                       const TextAttribute attributes)
+{
+    RETURN_HR_IF(E_INVALIDARG, newScreenBufferSize.X < 0 || newScreenBufferSize.Y < 0);
+
+    SHORT TopRow = 0; // new top row of the screen buffer
+    if (newScreenBufferSize.Y <= GetCursor().GetPosition().Y)
+    {
+        TopRow = GetCursor().GetPosition().Y - newScreenBufferSize.Y + 1;
+    }
+    const SHORT TopRowIndex = (GetFirstRowIndex() + TopRow) % currentScreenBufferSize.Y;
+
+    // rotate rows until the top row is at index 0
+    try
+    {
+        const ROW& newTopRow = _storage[TopRowIndex];
+        while (&newTopRow != &_storage.front())
+        {
+            _storage.push_back(std::move(_storage.front()));
+            _storage.pop_front();
+        }
+    }
+    CATCH_RETURN();
+    SetFirstRowIndex(0);
+
+    // realloc in the Y direction
+    // remove rows if we're shrinking
+    while (_storage.size() > static_cast<size_t>(newScreenBufferSize.Y))
+    {
+        _storage.pop_back();
+    }
+    // add rows if we're growing
+    while (_storage.size() < static_cast<size_t>(newScreenBufferSize.Y))
+    {
+        try
+        {
+            _storage.emplace_back(static_cast<short>(_storage.size()), newScreenBufferSize.X, attributes, this);
+        }
+        CATCH_RETURN();
+    }
+    for (SHORT i = 0; static_cast<size_t>(i) < _storage.size(); ++i)
+    {
+        // fix values for sRowId on each row
+        _storage[i].SetId(i);
+
+        // realloc in the X direction
+        RETURN_IF_FAILED(_storage[i].Resize(newScreenBufferSize.X));
+    }
+
+    return S_OK;
+}
+
+const UnicodeStorage& TextBuffer::GetUnicodeStorage() const
+{
+    return _unicodeStorage;
+}
+
+UnicodeStorage& TextBuffer::GetUnicodeStorage()
+{
+    return _unicodeStorage;
+}
+
+void TextBuffer::_NotifyPaint(const Viewport& viewport) const
+{
+    _renderTarget.TriggerRedraw(viewport);
+}
+
+// Routine Description:
+// - Retrieves the first row from the underlying buffer.
+// Arguments:
+// - <none>
+// Return Value:
+//  - reference to the first row.
+ROW& TextBuffer::_GetFirstRow()
+{
+    return GetRowByOffset(0);
+}
+
+// Routine Description:
+// - Retrieves the row that comes before the given row.
+// - Does not wrap around the screen buffer.
+// Arguments:
+// - The current row.
+// Return Value:
+// - reference to the previous row
+// Note:
+// - will throw exception if called with the first row of the text buffer
+ROW& TextBuffer::_GetPrevRowNoWrap(const ROW& Row)
+{
+    int prevRowIndex = Row.GetId() - 1;
+    if (prevRowIndex < 0)
+    {
+        prevRowIndex = TotalRowCount() - 1;
+    }
+
+    THROW_HR_IF(E_FAIL, Row.GetId() == _firstRow);
+    return _storage[prevRowIndex];
+}
+
+// Method Description:
+// - Retrieves this buffer's current render target.
+// Arguments:
+// - <none>
+// Return Value:
+// - This buffer's current render target.
+Microsoft::Console::Render::IRenderTarget& TextBuffer::GetRenderTarget()
+{
+    return _renderTarget;
+}