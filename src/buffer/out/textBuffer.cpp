/********************************************************
 *                                                       *
 *   Copyright (C) Microsoft. All rights reserved.       *
 *                                                       *
 ********************************************************/

#include "precomp.h"

#include "textBuffer.hpp"
#include "CharRow.hpp"

#pragma warning(push)
#pragma warning(disable: ALL_CPPCORECHECK_WARNINGS)
#include "../interactivity/inc/ServiceLocator.hpp"
#pragma warning(pop)

#include "../types/inc/convert.hpp"

#pragma hdrstop


// Routine Description:
// - Creates a new instance of TextBuffer
// Arguments:
// - fontInfo - The font to use for this text buffer as specified in the global font cache
// - screenBufferSize - The X by Y dimensions of the new screen buffer
// - fill - Uses the .Attributes property to decide which default color to apply to all text in this buffer
// - cursorSize - The height of the cursor within this buffer
// Return Value:
// - constructed object
// Note: may throw exception
TextBuffer::TextBuffer(const FontInfo fontInfo,
                       const COORD screenBufferSize,
                       const CHAR_INFO fill,
                       const UINT cursorSize) :
    _fiCurrentFont{ fontInfo },
    _fiDesiredFont{ fontInfo },
    _FirstRow{ 0 },
    _ciFill{ fill },
    _coordBufferSize{ screenBufferSize },
    _cursor{ cursorSize, *this },
    _storage{}
{
    const CONSOLE_INFORMATION& gci = ServiceLocator::LocateGlobals().getConsoleInformation();
    _cursor.SetColor(gci.GetCursorColor());
    _cursor.SetType(gci.GetCursorType());

    // initialize ROWs
    for (size_t i = 0; i < static_cast<size_t>(screenBufferSize.Y); ++i)
    {
        TextAttribute FillAttributes;
        FillAttributes.SetFromLegacy(_ciFill.Attributes);
        _storage.emplace_back(static_cast<SHORT>(i), screenBufferSize.X, FillAttributes);
    }
}

// Routine Description:
// - Copies properties from another text buffer into this one.
// - This is primarily to copy properties that would otherwise not be specified during CreateInstance
// Arguments:
// - OtherBuffer - The text buffer to copy properties from
// Return Value:
// - <none>
void TextBuffer::CopyProperties(const TextBuffer& OtherBuffer)
{
    _fiCurrentFont = OtherBuffer.GetCurrentFont();

    GetCursor().CopyProperties(OtherBuffer.GetCursor());
}

FontInfo& TextBuffer::GetCurrentFont()
{
    return _fiCurrentFont;
}

const FontInfo& TextBuffer::GetCurrentFont() const
{
    return _fiCurrentFont;
}

FontInfoDesired& TextBuffer::GetDesiredFont()
{
    return _fiDesiredFont;
}

const FontInfoDesired& TextBuffer::GetDesiredFont() const
{
    return _fiDesiredFont;
}

// Routine Description:
// - Gets the number of rows in the buffer
// Arguments:
// - <none>
// Return Value:
// - Total number of rows in the buffer
UINT TextBuffer::TotalRowCount() const
{
    return static_cast<UINT>(_storage.size());
}

// Routine Description:
// - Retrieves the first row from the underlying buffer.
// Arguments:
// - <none>
// Return Value:
//  - const reference to the first row.
const ROW& TextBuffer::GetFirstRow() const
{
    return GetRowByOffset(0);
}

// Routine Description:
// - Retrieves the first row from the underlying buffer.
// Arguments:
// - <none>
// Return Value:
//  - reference to the first row.
ROW& TextBuffer::GetFirstRow()
{
    return const_cast<ROW&>(static_cast<const TextBuffer*>(this)->GetFirstRow());
}

// Routine Description:
// - Retrieves a row from the buffer by its offset from the first row of the text buffer (what corresponds to
// the top row of the screen buffer)
// Arguments:
// - Number of rows down from the first row of the buffer.
// Return Value:
// - const reference to the requested row. Asserts if out of bounds.
const ROW& TextBuffer::GetRowByOffset(const size_t index) const
{
    const size_t totalRows = TotalRowCount();

    // Rows are stored circularly, so the index you ask for is offset by the start position and mod the total of rows.
    const size_t offsetIndex = (_FirstRow + index) % totalRows;
    return _storage[offsetIndex];
}

// Routine Description:
// - Retrieves a row from the buffer by its offset from the first row of the text buffer (what corresponds to
// the top row of the screen buffer)
// Arguments:
// - Number of rows down from the first row of the buffer.
// Return Value:
// - reference to the requested row. Asserts if out of bounds.
ROW& TextBuffer::GetRowByOffset(const size_t index)
{
    return const_cast<ROW&>(static_cast<const TextBuffer*>(this)->GetRowByOffset(index));
}

// Routine Description:
// - Retrieves the row that comes before the given row.
// - Does not wrap around the screen buffer.
// Arguments:
// - The current row.
// Return Value:
// - const reference to the previous row
// Note:
// - will throw exception if called with the first row of the text buffer
const ROW& TextBuffer::GetPrevRowNoWrap(const ROW& Row) const
{
    int prevRowIndex = Row.GetId() - 1;
    if (prevRowIndex < 0)
    {
        prevRowIndex = TotalRowCount() - 1;
    }

    THROW_HR_IF(E_FAIL, Row.GetId() == _FirstRow);
    return _storage[prevRowIndex];
}

// Routine Description:
// - Retrieves the row that comes before the given row.
// - Does not wrap around the screen buffer.
// Arguments:
// - The current row.
// Return Value:
// - reference to the previous row
// Note:
// - will throw exception if called with the first row of the text buffer
ROW& TextBuffer::GetPrevRowNoWrap(const ROW& Row)
{
    return const_cast<ROW&>(static_cast<const TextBuffer*>(this)->GetPrevRowNoWrap(Row));
}

// Routine Description:
// - Retrieves the row that comes after the given row.
// - Does not wrap around the screen buffer.
// Arguments:
// - The current row.
// Return Value:
// - const reference to the next row
// Note:
// - will throw exception if the row passed in is the last row of the screen buffer.
const ROW& TextBuffer::GetNextRowNoWrap(const ROW& row) const
{
    UINT nextRowIndex = row.GetId() + 1;
    UINT totalRows = TotalRowCount();

    if (nextRowIndex >= totalRows)
    {
        nextRowIndex = 0;
    }

    THROW_HR_IF(E_FAIL, nextRowIndex == static_cast<UINT>(_FirstRow));
    return _storage[nextRowIndex];
}

// Routine Description:
// - Retrieves the row that comes after the given row.
// - Does not wrap around the screen buffer.
// Arguments:
// - The current row.
// Return Value:
// - const reference to the next row
// Note:
// - will throw exception if the row passed in is the last row of the screen buffer.
ROW& TextBuffer::GetNextRowNoWrap(const ROW& row)
{
    return const_cast<ROW&>(static_cast<const TextBuffer*>(this)->GetNextRowNoWrap(row));
}

// Routine Description:
// - Retrieves the row at the specified index of the text buffer, without referring to which row is the first
// row of the screen buffer
// Arguments:
// - the index to fetch the row for
// Return Value:
// - const reference to the row
// Note:
// - will throw exception if the index passed would overflow the row storage
const ROW& TextBuffer::GetRowAtIndex(const UINT index) const
{
    if (index >= TotalRowCount())
    {
        THROW_HR(E_INVALIDARG);
    }
    return _storage[index];
}

// Routine Description:
// - Retrieves the row at the specified index of the text buffer, without referring to which row is the first
// row of the screen buffer
// Arguments:
// - the index to fetch the row for
// Return Value:
// - reference to the row
// Note:
// - will throw exception if the index passed would overflow the row storage
ROW& TextBuffer::GetRowAtIndex(const UINT index)
{
    return const_cast<ROW&>(static_cast<const TextBuffer*>(this)->GetRowAtIndex(index));
}

// Routine Description:
// - Retrieves the row previous to the one passed in.
// - will wrap around the buffer, so don't use in a loop.
// Arguments:
// - the row to fetch the previous row for.
// Return Value:
// - const reference to the previous row.
const ROW& TextBuffer::GetPrevRow(const ROW& row) const noexcept
{
    const SHORT rowIndex = row.GetId();
    if (rowIndex == 0)
    {
        return _storage[TotalRowCount() - 1];
    }
    return _storage[rowIndex - 1];
}

// Routine Description:
// - Retrieves the row previous to the one passed in.
// - will wrap around the buffer, so don't use in a loop.
// Arguments:
// - the row to fetch the previous row for.
// Return Value:
// - reference to the previous row.
ROW& TextBuffer::GetPrevRow(const ROW& row) noexcept
{
    return const_cast<ROW&>(static_cast<const TextBuffer*>(this)->GetPrevRow(row));
}

// Routine Description:
// - Retrieves the row after the one passed in.
// - will wrap around the buffer, so don't use in a loop.
// Arguments:
// - the row to fetch the next row for.
// Return Value:
// - const reference to the next row.
const ROW& TextBuffer::GetNextRow(const ROW& row) const noexcept
{
    const UINT rowIndex = static_cast<UINT>(row.GetId());
    if (rowIndex == TotalRowCount() - 1)
    {
        return _storage[0];
    }
    return _storage[rowIndex + 1];
}

// Routine Description:
// - Retrieves the row after the one passed in.
// - will wrap around the buffer, so don't use in a loop.
// Arguments:
// - the row to fetch the next row for.
// Return Value:
// - reference to the next row.
ROW& TextBuffer::GetNextRow(const ROW& row) noexcept
{
    return const_cast<ROW&>(static_cast<const TextBuffer*>(this)->GetNextRow(row));
}

//Routine Description:
// - Corrects and enforces consistent double byte character state (KAttrs line) within a row of the text buffer.
// - This will take the given double byte information and check that it will be consistent when inserted into the buffer
//   at the current cursor position.
// - It will correct the buffer (by erasing the character prior to the cursor) if necessary to make a consistent state.
//Arguments:
// - dbcsAttribute - Double byte information associated with the character about to be inserted into the buffer
//Return Value:
// - True if it is valid to insert a character with the given double byte attributes. False otherwise.
bool TextBuffer::AssertValidDoubleByteSequence(const DbcsAttribute dbcsAttribute)
{
    // To figure out if the sequence is valid, we have to look at the character that comes before the current one
    const COORD coordPrevPosition = GetPreviousFromCursor();
    ROW& prevRow = GetRowByOffset(coordPrevPosition.Y);
    DbcsAttribute prevDbcsAttr;
    try
    {
        prevDbcsAttr = prevRow.GetCharRow().DbcsAttrAt(coordPrevPosition.X);
    }
    catch (...)
    {
        LOG_HR(wil::ResultFromCaughtException());
        return false;
    }

    bool fValidSequence = true; // Valid until proven otherwise
    bool fCorrectableByErase = false; // Can't be corrected until proven otherwise

    // Here's the matrix of valid items:
    // N = None (single byte)
    // L = Lead (leading byte of double byte sequence
    // T = Trail (trailing byte of double byte sequence
    // Prev Curr    Result
    // N    N       OK.
    // N    L       OK.
    // N    T       Fail, uncorrectable. Trailing byte must have had leading before it.
    // L    N       Fail, OK with erase. Lead needs trailing pair. Can erase lead to correct.
    // L    L       Fail, OK with erase. Lead needs trailing pair. Can erase prev lead to correct.
    // L    T       OK.
    // T    N       OK.
    // T    L       OK.
    // T    T       Fail, uncorrectable. New trailing byte must have had leading before it.

    // Check for only failing portions of the matrix:
    if (prevDbcsAttr.IsSingle() && dbcsAttribute.IsTrailing())
    {
        // N, T failing case (uncorrectable)
        fValidSequence = false;
    }
    else if (prevDbcsAttr.IsLeading())
    {
        if (dbcsAttribute.IsSingle() || dbcsAttribute.IsLeading())
        {
            // L, N and L, L failing cases (correctable)
            fValidSequence = false;
            fCorrectableByErase = true;
        }
    }
    else if (prevDbcsAttr.IsTrailing() && dbcsAttribute.IsTrailing())
    {
        // T, T failing case (uncorrectable)
        fValidSequence = false;
    }

    // If it's correctable by erase, erase the previous character
    if (fCorrectableByErase)
    {
        // Erase previous character into an N type.
        try
        {
            prevRow.GetCharRow().ClearCell(coordPrevPosition.X);
        }
        catch (...)
        {
            LOG_HR(wil::ResultFromCaughtException());
            return false;
        }

        // Sequence is now N N or N L, which are both okay. Set sequence back to valid.
        fValidSequence = true;
    }

    return fValidSequence;
}

//Routine Description:
// - Call before inserting a character into the buffer.
// - This will ensure a consistent double byte state (KAttrs line) within the text buffer
// - It will attempt to correct the buffer if we're inserting an unexpected double byte character type
//   and it will pad out the buffer if we're going to split a double byte sequence across two rows.
//Arguments:
// - dbcsAttribute - Double byte information associated with the character about to be inserted into the buffer
//Return Value:
// - true if we successfully prepared the buffer and moved the cursor
// - false otherwise (out of memory)
bool TextBuffer::_PrepareForDoubleByteSequence(const DbcsAttribute dbcsAttribute)
{
    // Assert the buffer state is ready for this character
    // This function corrects most errors. If this is false, we had an uncorrectable one.
    FAIL_FAST_IF_FALSE(AssertValidDoubleByteSequence(dbcsAttribute)); // Shouldn't be uncorrectable sequences unless something is very wrong.

    bool fSuccess = true;
    // Now compensate if we don't have enough space for the upcoming double byte sequence
    // We only need to compensate for leading bytes
    if (dbcsAttribute.IsLeading())
    {
        short const sBufferWidth = _coordBufferSize.X;

        // If we're about to lead on the last column in the row, we need to add a padding space
        if (GetCursor().GetPosition().X == sBufferWidth - 1)
        {
            // set that we're wrapping for double byte reasons
            ICharRow& iCharRow = GetRowByOffset(GetCursor().GetPosition().Y).GetCharRow();
            iCharRow.SetDoubleBytePadded(true);

            // then move the cursor forward and onto the next row
            fSuccess = IncrementCursor();
        }
    }
    return fSuccess;
}

//Routine Description:
// - Inserts one codepoint into the buffer at the current cursor position and advances the cursor as appropriate.
//Arguments:
// - chars - The codepoint to insert
// - dbcsAttribute - Double byte information associated with the codepoint
// - bAttr - Color data associated with the character
//Return Value:
// - true if we successfully inserted the character
// - false otherwise (out of memory)
bool TextBuffer::InsertCharacter(const std::vector<wchar_t> chars,
                                 const DbcsAttribute dbcsAttribute,
                                 const TextAttribute attr)
{
    // Ensure consistent buffer state for double byte characters based on the character type we're about to insert
    bool fSuccess = _PrepareForDoubleByteSequence(dbcsAttribute);

    if (fSuccess)
    {
        // Get the current cursor position
        short const iRow = GetCursor().GetPosition().Y; // row stored as logical position, not array position
        short const iCol = GetCursor().GetPosition().X; // column logical and array positions are equal.

        // Get the row associated with the given logical position
        ROW& Row = GetRowByOffset(iRow);

        // Store character and double byte data
        ICharRow& iCharRow = Row.GetCharRow();
        CharRow& charRow = static_cast<CharRow&>(iCharRow);;
        short const cBufferWidth = _coordBufferSize.X;

        try
        {
<<<<<<< HEAD
            charRow.GetGlyphAt(iCol) = Utf16ToUcs2(chars);
            charRow.GetAttribute(iCol) = dbcsAttribute;
=======
            charRow.GlyphAt(iCol) = wch;
            charRow.DbcsAttrAt(iCol) = dbcsAttribute;
>>>>>>> 2a22263a
        }
        catch (...)
        {
            LOG_HR(wil::ResultFromCaughtException());
            return false;
        }

        // Store color data
        fSuccess = Row.GetAttrRow().SetAttrToEnd(iCol, attr);
        if (fSuccess)
        {
            // Advance the cursor
            fSuccess = IncrementCursor();
        }
    }
    return fSuccess;
}

//Routine Description:
// - Inserts one ucs2 codepoint into the buffer at the current cursor position and advances the cursor as appropriate.
//Arguments:
// - wch - The codepoint to insert
// - dbcsAttribute - Double byte information associated with the codepoint
// - bAttr - Color data associated with the character
//Return Value:
// - true if we successfully inserted the character
// - false otherwise (out of memory)
bool TextBuffer::InsertCharacter(const wchar_t wch, const DbcsAttribute dbcsAttribute, const TextAttribute attr)
{
    return InsertCharacter(std::vector<wchar_t>{ wch }, dbcsAttribute, attr);
}

//Routine Description:
// - Finds the current row in the buffer (as indicated by the cursor position)
//   and specifies that we have forced a line wrap on that row
//Arguments:
// - <none> - Always sets to wrap
//Return Value:
// - <none>
void TextBuffer::SetWrapOnCurrentRow()
{
    AdjustWrapOnCurrentRow(true);
}

//Routine Description:
// - Finds the current row in the buffer (as indicated by the cursor position)
//   and specifies whether or not it should have a line wrap flag.
//Arguments:
// - fSet - True if this row has a wrap. False otherwise.
//Return Value:
// - <none>
void TextBuffer::AdjustWrapOnCurrentRow(const bool fSet)
{
    // The vertical position of the cursor represents the current row we're manipulating.
    const UINT uiCurrentRowOffset = GetCursor().GetPosition().Y;

    // Set the wrap status as appropriate
    GetRowByOffset(uiCurrentRowOffset).GetCharRow().SetWrapForced(fSet);
}

//Routine Description:
// - Increments the cursor one position in the buffer as if text is being typed into the buffer.
// - NOTE: Will introduce a wrap marker if we run off the end of the current row
//Arguments:
// - <none>
//Return Value:
// - true if we successfully moved the cursor.
// - false otherwise (out of memory)
bool TextBuffer::IncrementCursor()
{
    // Cursor position is stored as logical array indices (starts at 0) for the window
    // Buffer Size is specified as the "length" of the array. It would say 80 for valid values of 0-79.
    // So subtract 1 from buffer size in each direction to find the index of the final column in the buffer

    FAIL_FAST_IF_FALSE(_coordBufferSize.X > 0);
    const short iFinalColumnIndex = _coordBufferSize.X - 1;

    // Move the cursor one position to the right
    GetCursor().IncrementXPosition(1);

    bool fSuccess = true;
    // If we've passed the final valid column...
    if (GetCursor().GetPosition().X > iFinalColumnIndex)
    {
        // Then mark that we've been forced to wrap
        SetWrapOnCurrentRow();

        // Then move the cursor to a new line
        fSuccess = NewlineCursor();
    }
    return fSuccess;
}

//Routine Description:
// - Decrements the cursor one position in the buffer as if text is being backspaced out of the buffer.
// - NOTE: Will remove a wrap marker if it goes around a row
//Arguments:
// - <none>
//Return Value:
// - <none>
void TextBuffer::DecrementCursor()
{
    // Cursor position is stored as logical array indices (starts at 0) for the window
    // Buffer Size is specified as the "length" of the array. It would say 80 for valid values of 0-79.
    // So subtract 1 from buffer size in each direction to find the index of the final column in the buffer

    FAIL_FAST_IF_FALSE(_coordBufferSize.X > 0);
    const short iFinalColumnIndex = _coordBufferSize.X - 1;

    // Move the cursor one position to the left
    GetCursor().DecrementXPosition(1);

    // If we've passed the beginning of the line...
    if (GetCursor().GetPosition().X < 0)
    {
        // Move us up a line
        GetCursor().DecrementYPosition(1);

        // If we've moved past the top, move back down one and set X to 0.
        if (GetCursor().GetPosition().Y < 0)
        {
            GetCursor().IncrementYPosition(1);
            GetCursor().SetXPosition(0);
        }
        else
        {
            // Set the X position to the end of the line.
            GetCursor().SetXPosition(iFinalColumnIndex);

            // Then mark that we've backed around the wrap onto this new line and it's no longer a wrap.
            AdjustWrapOnCurrentRow(false);
        }
    }
}

//Routine Description:
// - Increments the cursor one line down in the buffer and to the beginning of the line
//Arguments:
// - <none>
//Return Value:
// - true if we successfully moved the cursor.
bool TextBuffer::NewlineCursor()
{
    bool fSuccess = false;
    FAIL_FAST_IF_FALSE(_coordBufferSize.Y > 0);
    short const iFinalRowIndex = _coordBufferSize.Y - 1;

    // Reset the cursor position to 0 and move down one line
    GetCursor().SetXPosition(0);
    GetCursor().IncrementYPosition(1);

    // If we've passed the final valid row...
    if (GetCursor().GetPosition().Y > iFinalRowIndex)
    {
        // Stay on the final logical/offset row of the buffer.
        GetCursor().SetYPosition(iFinalRowIndex);

        // Instead increment the circular buffer to move us into the "oldest" row of the backing buffer
        fSuccess = IncrementCircularBuffer();
    }
    else
    {
        fSuccess = true;
    }
    return fSuccess;
}

//Routine Description:
// - Increments the circular buffer by one. Circular buffer is represented by FirstRow variable.
//Arguments:
// - <none>
//Return Value:
// - true if we successfully incremented the buffer.
bool TextBuffer::IncrementCircularBuffer()
{
    // FirstRow is at any given point in time the array index in the circular buffer that corresponds
    // to the logical position 0 in the window (cursor coordinates and all other coordinates).
    auto& g = ServiceLocator::LocateGlobals();
    if (g.pRender)
    {
        g.pRender->TriggerCircling();
    }

    // First, clean out the old "first row" as it will become the "last row" of the buffer after the circle is performed.
    TextAttribute FillAttributes;
    FillAttributes.SetFromLegacy(_ciFill.Attributes);
    bool fSuccess = _storage[_FirstRow].Reset(FillAttributes);
    if (fSuccess)
    {
        // Now proceed to increment.
        // Incrementing it will cause the next line down to become the new "top" of the window (the new "0" in logical coordinates)
        _FirstRow++;

        // If we pass up the height of the buffer, loop back to 0.
        if (_FirstRow >= _coordBufferSize.Y)
        {
            _FirstRow = 0;
        }
    }
    return fSuccess;
}

//Routine Description:
// - Retrieves the position of the last non-space character on the final line of the text buffer.
//Arguments:
// - <none>
//Return Value:
// - Coordinate position in screen coordinates (offset coordinates, not array index coordinates).
COORD TextBuffer::GetLastNonSpaceCharacter() const
{
    COORD coordEndOfText;
    // Always search the whole buffer, by starting at the bottom.
    coordEndOfText.Y = _coordBufferSize.Y - 1;

    const ROW* pCurrRow = &GetRowByOffset(coordEndOfText.Y);
    // The X position of the end of the valid text is the Right draw boundary (which is one beyond the final valid character)
    coordEndOfText.X = static_cast<short>(pCurrRow->GetCharRow().MeasureRight()) - 1;

    // If the X coordinate turns out to be -1, the row was empty, we need to search backwards for the real end of text.
    bool fDoBackUp = (coordEndOfText.X < 0 && coordEndOfText.Y > 0); // this row is empty, and we're not at the top
    while (fDoBackUp)
    {
        coordEndOfText.Y--;
        pCurrRow = &GetRowByOffset(coordEndOfText.Y);
        // We need to back up to the previous row if this line is empty, AND there are more rows

        coordEndOfText.X = static_cast<short>(pCurrRow->GetCharRow().MeasureRight()) - 1;
        fDoBackUp = (coordEndOfText.X < 0 && coordEndOfText.Y > 0);
    }

    // don't allow negative results
    coordEndOfText.Y = std::max(coordEndOfText.Y, 0i16);
    coordEndOfText.X = std::max(coordEndOfText.X, 0i16);

    return coordEndOfText;
}

// Routine Description:
// - Retrieves the position of the previous character relative to the current cursor position
// Arguments:
// - <none>
// Return Value:
// - Coordinate position in screen coordinates of the character just before the cursor.
// - NOTE: Will return 0,0 if already in the top left corner
COORD TextBuffer::GetPreviousFromCursor() const
{
    COORD coordPosition = GetCursor().GetPosition();

    // If we're not at the left edge, simply move the cursor to the left by one
    if (coordPosition.X > 0)
    {
        coordPosition.X--;
    }
    else
    {
        // Otherwise, only if we're not on the top row (e.g. we don't move anywhere in the top left corner. there is no previous)
        if (coordPosition.Y > 0)
        {
            // move the cursor to the right edge
            coordPosition.X = _coordBufferSize.X - 1;

            // and up one line
            coordPosition.Y--;
        }
    }

    return coordPosition;
}

const SHORT TextBuffer::GetFirstRowIndex() const
{
    return _FirstRow;
}
const COORD TextBuffer::GetCoordBufferSize() const
{
    return _coordBufferSize;
}

void TextBuffer::SetFirstRowIndex(const SHORT FirstRowIndex)
{
    _FirstRow = FirstRowIndex;
}
void TextBuffer::SetCoordBufferSize(const COORD coordBufferSize)
{
    _coordBufferSize = coordBufferSize;
}

Cursor& TextBuffer::GetCursor()
{
    return _cursor;
}

const Cursor& TextBuffer::GetCursor() const
{
    return _cursor;
}

CHAR_INFO TextBuffer::GetFill() const
{
    return _ciFill;
}

void TextBuffer::SetFill(const CHAR_INFO ciFill)
{
    _ciFill = ciFill;
}

// Routine Description:
// - This is the legacy screen resize with minimal changes
// Arguments:
// - currentScreenBufferSize - current size of the screen buffer.
// - newScreenBufferSize - new size of screen.
// - attributes - attributes to set for resized rows
// Return Value:
// - Success if successful. Invalid parameter if screen buffer size is unexpected. No memory if allocation failed.
[[nodiscard]]
NTSTATUS TextBuffer::ResizeTraditional(const COORD currentScreenBufferSize,
                                       const COORD newScreenBufferSize,
                                       const TextAttribute attributes)
{
    RETURN_HR_IF(E_INVALIDARG, newScreenBufferSize.X < 0 || newScreenBufferSize.Y < 0);

    SHORT TopRow = 0; // new top row of the screen buffer
    if (newScreenBufferSize.Y <= GetCursor().GetPosition().Y)
    {
        TopRow = GetCursor().GetPosition().Y - newScreenBufferSize.Y + 1;
    }
    const SHORT TopRowIndex = (GetFirstRowIndex() + TopRow) % currentScreenBufferSize.Y;

    // rotate rows until the top row is at index 0
    try
    {
        const ROW& newTopRow = _storage[TopRowIndex];
        while (&newTopRow != &_storage.front())
        {
            _storage.push_back(std::move(_storage.front()));
            _storage.pop_front();
        }
    }
    CATCH_RETURN();
    SetFirstRowIndex(0);

    // realloc in the Y direction
    // remove rows if we're shrinking
    while (_storage.size() > static_cast<size_t>(newScreenBufferSize.Y))
    {
        _storage.pop_back();
    }
    // add rows if we're growing
    while (_storage.size() < static_cast<size_t>(newScreenBufferSize.Y))
    {
        try
        {
            _storage.emplace_back(static_cast<short>(_storage.size()), newScreenBufferSize.X, attributes);
        }
        CATCH_RETURN();
    }
    for (SHORT i = 0; static_cast<size_t>(i) < _storage.size(); ++i)
    {
        // fix values for sRowId on each row
        _storage[i].SetId(i);

        // realloc in the X direction
        RETURN_IF_FAILED(_storage[i].Resize(newScreenBufferSize.X));
    }

    SetCoordBufferSize(newScreenBufferSize);
    return S_OK;
}
<|MERGE_RESOLUTION|>--- conflicted
+++ resolved
@@ -1,843 +1,838 @@
-/********************************************************
- *                                                       *
- *   Copyright (C) Microsoft. All rights reserved.       *
- *                                                       *
- ********************************************************/
-
-#include "precomp.h"
-
-#include "textBuffer.hpp"
-#include "CharRow.hpp"
-
-#pragma warning(push)
-#pragma warning(disable: ALL_CPPCORECHECK_WARNINGS)
-#include "../interactivity/inc/ServiceLocator.hpp"
-#pragma warning(pop)
-
-#include "../types/inc/convert.hpp"
-
-#pragma hdrstop
-
-
-// Routine Description:
-// - Creates a new instance of TextBuffer
-// Arguments:
-// - fontInfo - The font to use for this text buffer as specified in the global font cache
-// - screenBufferSize - The X by Y dimensions of the new screen buffer
-// - fill - Uses the .Attributes property to decide which default color to apply to all text in this buffer
-// - cursorSize - The height of the cursor within this buffer
-// Return Value:
-// - constructed object
-// Note: may throw exception
-TextBuffer::TextBuffer(const FontInfo fontInfo,
-                       const COORD screenBufferSize,
-                       const CHAR_INFO fill,
-                       const UINT cursorSize) :
-    _fiCurrentFont{ fontInfo },
-    _fiDesiredFont{ fontInfo },
-    _FirstRow{ 0 },
-    _ciFill{ fill },
-    _coordBufferSize{ screenBufferSize },
-    _cursor{ cursorSize, *this },
-    _storage{}
-{
-    const CONSOLE_INFORMATION& gci = ServiceLocator::LocateGlobals().getConsoleInformation();
-    _cursor.SetColor(gci.GetCursorColor());
-    _cursor.SetType(gci.GetCursorType());
-
-    // initialize ROWs
-    for (size_t i = 0; i < static_cast<size_t>(screenBufferSize.Y); ++i)
-    {
-        TextAttribute FillAttributes;
-        FillAttributes.SetFromLegacy(_ciFill.Attributes);
-        _storage.emplace_back(static_cast<SHORT>(i), screenBufferSize.X, FillAttributes);
-    }
-}
-
-// Routine Description:
-// - Copies properties from another text buffer into this one.
-// - This is primarily to copy properties that would otherwise not be specified during CreateInstance
-// Arguments:
-// - OtherBuffer - The text buffer to copy properties from
-// Return Value:
-// - <none>
-void TextBuffer::CopyProperties(const TextBuffer& OtherBuffer)
-{
-    _fiCurrentFont = OtherBuffer.GetCurrentFont();
-
-    GetCursor().CopyProperties(OtherBuffer.GetCursor());
-}
-
-FontInfo& TextBuffer::GetCurrentFont()
-{
-    return _fiCurrentFont;
-}
-
-const FontInfo& TextBuffer::GetCurrentFont() const
-{
-    return _fiCurrentFont;
-}
-
-FontInfoDesired& TextBuffer::GetDesiredFont()
-{
-    return _fiDesiredFont;
-}
-
-const FontInfoDesired& TextBuffer::GetDesiredFont() const
-{
-    return _fiDesiredFont;
-}
-
-// Routine Description:
-// - Gets the number of rows in the buffer
-// Arguments:
-// - <none>
-// Return Value:
-// - Total number of rows in the buffer
-UINT TextBuffer::TotalRowCount() const
-{
-    return static_cast<UINT>(_storage.size());
-}
-
-// Routine Description:
-// - Retrieves the first row from the underlying buffer.
-// Arguments:
-// - <none>
-// Return Value:
-//  - const reference to the first row.
-const ROW& TextBuffer::GetFirstRow() const
-{
-    return GetRowByOffset(0);
-}
-
-// Routine Description:
-// - Retrieves the first row from the underlying buffer.
-// Arguments:
-// - <none>
-// Return Value:
-//  - reference to the first row.
-ROW& TextBuffer::GetFirstRow()
-{
-    return const_cast<ROW&>(static_cast<const TextBuffer*>(this)->GetFirstRow());
-}
-
-// Routine Description:
-// - Retrieves a row from the buffer by its offset from the first row of the text buffer (what corresponds to
-// the top row of the screen buffer)
-// Arguments:
-// - Number of rows down from the first row of the buffer.
-// Return Value:
-// - const reference to the requested row. Asserts if out of bounds.
-const ROW& TextBuffer::GetRowByOffset(const size_t index) const
-{
-    const size_t totalRows = TotalRowCount();
-
-    // Rows are stored circularly, so the index you ask for is offset by the start position and mod the total of rows.
-    const size_t offsetIndex = (_FirstRow + index) % totalRows;
-    return _storage[offsetIndex];
-}
-
-// Routine Description:
-// - Retrieves a row from the buffer by its offset from the first row of the text buffer (what corresponds to
-// the top row of the screen buffer)
-// Arguments:
-// - Number of rows down from the first row of the buffer.
-// Return Value:
-// - reference to the requested row. Asserts if out of bounds.
-ROW& TextBuffer::GetRowByOffset(const size_t index)
-{
-    return const_cast<ROW&>(static_cast<const TextBuffer*>(this)->GetRowByOffset(index));
-}
-
-// Routine Description:
-// - Retrieves the row that comes before the given row.
-// - Does not wrap around the screen buffer.
-// Arguments:
-// - The current row.
-// Return Value:
-// - const reference to the previous row
-// Note:
-// - will throw exception if called with the first row of the text buffer
-const ROW& TextBuffer::GetPrevRowNoWrap(const ROW& Row) const
-{
-    int prevRowIndex = Row.GetId() - 1;
-    if (prevRowIndex < 0)
-    {
-        prevRowIndex = TotalRowCount() - 1;
-    }
-
-    THROW_HR_IF(E_FAIL, Row.GetId() == _FirstRow);
-    return _storage[prevRowIndex];
-}
-
-// Routine Description:
-// - Retrieves the row that comes before the given row.
-// - Does not wrap around the screen buffer.
-// Arguments:
-// - The current row.
-// Return Value:
-// - reference to the previous row
-// Note:
-// - will throw exception if called with the first row of the text buffer
-ROW& TextBuffer::GetPrevRowNoWrap(const ROW& Row)
-{
-    return const_cast<ROW&>(static_cast<const TextBuffer*>(this)->GetPrevRowNoWrap(Row));
-}
-
-// Routine Description:
-// - Retrieves the row that comes after the given row.
-// - Does not wrap around the screen buffer.
-// Arguments:
-// - The current row.
-// Return Value:
-// - const reference to the next row
-// Note:
-// - will throw exception if the row passed in is the last row of the screen buffer.
-const ROW& TextBuffer::GetNextRowNoWrap(const ROW& row) const
-{
-    UINT nextRowIndex = row.GetId() + 1;
-    UINT totalRows = TotalRowCount();
-
-    if (nextRowIndex >= totalRows)
-    {
-        nextRowIndex = 0;
-    }
-
-    THROW_HR_IF(E_FAIL, nextRowIndex == static_cast<UINT>(_FirstRow));
-    return _storage[nextRowIndex];
-}
-
-// Routine Description:
-// - Retrieves the row that comes after the given row.
-// - Does not wrap around the screen buffer.
-// Arguments:
-// - The current row.
-// Return Value:
-// - const reference to the next row
-// Note:
-// - will throw exception if the row passed in is the last row of the screen buffer.
-ROW& TextBuffer::GetNextRowNoWrap(const ROW& row)
-{
-    return const_cast<ROW&>(static_cast<const TextBuffer*>(this)->GetNextRowNoWrap(row));
-}
-
-// Routine Description:
-// - Retrieves the row at the specified index of the text buffer, without referring to which row is the first
-// row of the screen buffer
-// Arguments:
-// - the index to fetch the row for
-// Return Value:
-// - const reference to the row
-// Note:
-// - will throw exception if the index passed would overflow the row storage
-const ROW& TextBuffer::GetRowAtIndex(const UINT index) const
-{
-    if (index >= TotalRowCount())
-    {
-        THROW_HR(E_INVALIDARG);
-    }
-    return _storage[index];
-}
-
-// Routine Description:
-// - Retrieves the row at the specified index of the text buffer, without referring to which row is the first
-// row of the screen buffer
-// Arguments:
-// - the index to fetch the row for
-// Return Value:
-// - reference to the row
-// Note:
-// - will throw exception if the index passed would overflow the row storage
-ROW& TextBuffer::GetRowAtIndex(const UINT index)
-{
-    return const_cast<ROW&>(static_cast<const TextBuffer*>(this)->GetRowAtIndex(index));
-}
-
-// Routine Description:
-// - Retrieves the row previous to the one passed in.
-// - will wrap around the buffer, so don't use in a loop.
-// Arguments:
-// - the row to fetch the previous row for.
-// Return Value:
-// - const reference to the previous row.
-const ROW& TextBuffer::GetPrevRow(const ROW& row) const noexcept
-{
-    const SHORT rowIndex = row.GetId();
-    if (rowIndex == 0)
-    {
-        return _storage[TotalRowCount() - 1];
-    }
-    return _storage[rowIndex - 1];
-}
-
-// Routine Description:
-// - Retrieves the row previous to the one passed in.
-// - will wrap around the buffer, so don't use in a loop.
-// Arguments:
-// - the row to fetch the previous row for.
-// Return Value:
-// - reference to the previous row.
-ROW& TextBuffer::GetPrevRow(const ROW& row) noexcept
-{
-    return const_cast<ROW&>(static_cast<const TextBuffer*>(this)->GetPrevRow(row));
-}
-
-// Routine Description:
-// - Retrieves the row after the one passed in.
-// - will wrap around the buffer, so don't use in a loop.
-// Arguments:
-// - the row to fetch the next row for.
-// Return Value:
-// - const reference to the next row.
-const ROW& TextBuffer::GetNextRow(const ROW& row) const noexcept
-{
-    const UINT rowIndex = static_cast<UINT>(row.GetId());
-    if (rowIndex == TotalRowCount() - 1)
-    {
-        return _storage[0];
-    }
-    return _storage[rowIndex + 1];
-}
-
-// Routine Description:
-// - Retrieves the row after the one passed in.
-// - will wrap around the buffer, so don't use in a loop.
-// Arguments:
-// - the row to fetch the next row for.
-// Return Value:
-// - reference to the next row.
-ROW& TextBuffer::GetNextRow(const ROW& row) noexcept
-{
-    return const_cast<ROW&>(static_cast<const TextBuffer*>(this)->GetNextRow(row));
-}
-
-//Routine Description:
-// - Corrects and enforces consistent double byte character state (KAttrs line) within a row of the text buffer.
-// - This will take the given double byte information and check that it will be consistent when inserted into the buffer
-//   at the current cursor position.
-// - It will correct the buffer (by erasing the character prior to the cursor) if necessary to make a consistent state.
-//Arguments:
-// - dbcsAttribute - Double byte information associated with the character about to be inserted into the buffer
-//Return Value:
-// - True if it is valid to insert a character with the given double byte attributes. False otherwise.
-bool TextBuffer::AssertValidDoubleByteSequence(const DbcsAttribute dbcsAttribute)
-{
-    // To figure out if the sequence is valid, we have to look at the character that comes before the current one
-    const COORD coordPrevPosition = GetPreviousFromCursor();
-    ROW& prevRow = GetRowByOffset(coordPrevPosition.Y);
-    DbcsAttribute prevDbcsAttr;
-    try
-    {
-        prevDbcsAttr = prevRow.GetCharRow().DbcsAttrAt(coordPrevPosition.X);
-    }
-    catch (...)
-    {
-        LOG_HR(wil::ResultFromCaughtException());
-        return false;
-    }
-
-    bool fValidSequence = true; // Valid until proven otherwise
-    bool fCorrectableByErase = false; // Can't be corrected until proven otherwise
-
-    // Here's the matrix of valid items:
-    // N = None (single byte)
-    // L = Lead (leading byte of double byte sequence
-    // T = Trail (trailing byte of double byte sequence
-    // Prev Curr    Result
-    // N    N       OK.
-    // N    L       OK.
-    // N    T       Fail, uncorrectable. Trailing byte must have had leading before it.
-    // L    N       Fail, OK with erase. Lead needs trailing pair. Can erase lead to correct.
-    // L    L       Fail, OK with erase. Lead needs trailing pair. Can erase prev lead to correct.
-    // L    T       OK.
-    // T    N       OK.
-    // T    L       OK.
-    // T    T       Fail, uncorrectable. New trailing byte must have had leading before it.
-
-    // Check for only failing portions of the matrix:
-    if (prevDbcsAttr.IsSingle() && dbcsAttribute.IsTrailing())
-    {
-        // N, T failing case (uncorrectable)
-        fValidSequence = false;
-    }
-    else if (prevDbcsAttr.IsLeading())
-    {
-        if (dbcsAttribute.IsSingle() || dbcsAttribute.IsLeading())
-        {
-            // L, N and L, L failing cases (correctable)
-            fValidSequence = false;
-            fCorrectableByErase = true;
-        }
-    }
-    else if (prevDbcsAttr.IsTrailing() && dbcsAttribute.IsTrailing())
-    {
-        // T, T failing case (uncorrectable)
-        fValidSequence = false;
-    }
-
-    // If it's correctable by erase, erase the previous character
-    if (fCorrectableByErase)
-    {
-        // Erase previous character into an N type.
-        try
-        {
-            prevRow.GetCharRow().ClearCell(coordPrevPosition.X);
-        }
-        catch (...)
-        {
-            LOG_HR(wil::ResultFromCaughtException());
-            return false;
-        }
-
-        // Sequence is now N N or N L, which are both okay. Set sequence back to valid.
-        fValidSequence = true;
-    }
-
-    return fValidSequence;
-}
-
-//Routine Description:
-// - Call before inserting a character into the buffer.
-// - This will ensure a consistent double byte state (KAttrs line) within the text buffer
-// - It will attempt to correct the buffer if we're inserting an unexpected double byte character type
-//   and it will pad out the buffer if we're going to split a double byte sequence across two rows.
-//Arguments:
-// - dbcsAttribute - Double byte information associated with the character about to be inserted into the buffer
-//Return Value:
-// - true if we successfully prepared the buffer and moved the cursor
-// - false otherwise (out of memory)
-bool TextBuffer::_PrepareForDoubleByteSequence(const DbcsAttribute dbcsAttribute)
-{
-    // Assert the buffer state is ready for this character
-    // This function corrects most errors. If this is false, we had an uncorrectable one.
-    FAIL_FAST_IF_FALSE(AssertValidDoubleByteSequence(dbcsAttribute)); // Shouldn't be uncorrectable sequences unless something is very wrong.
-
-    bool fSuccess = true;
-    // Now compensate if we don't have enough space for the upcoming double byte sequence
-    // We only need to compensate for leading bytes
-    if (dbcsAttribute.IsLeading())
-    {
-        short const sBufferWidth = _coordBufferSize.X;
-
-        // If we're about to lead on the last column in the row, we need to add a padding space
-        if (GetCursor().GetPosition().X == sBufferWidth - 1)
-        {
-            // set that we're wrapping for double byte reasons
-            ICharRow& iCharRow = GetRowByOffset(GetCursor().GetPosition().Y).GetCharRow();
-            iCharRow.SetDoubleBytePadded(true);
-
-            // then move the cursor forward and onto the next row
-            fSuccess = IncrementCursor();
-        }
-    }
-    return fSuccess;
-}
-
-//Routine Description:
-// - Inserts one codepoint into the buffer at the current cursor position and advances the cursor as appropriate.
-//Arguments:
-// - chars - The codepoint to insert
-// - dbcsAttribute - Double byte information associated with the codepoint
-// - bAttr - Color data associated with the character
-//Return Value:
-// - true if we successfully inserted the character
-// - false otherwise (out of memory)
-bool TextBuffer::InsertCharacter(const std::vector<wchar_t> chars,
-                                 const DbcsAttribute dbcsAttribute,
-                                 const TextAttribute attr)
-{
-    // Ensure consistent buffer state for double byte characters based on the character type we're about to insert
-    bool fSuccess = _PrepareForDoubleByteSequence(dbcsAttribute);
-
-    if (fSuccess)
-    {
-        // Get the current cursor position
-        short const iRow = GetCursor().GetPosition().Y; // row stored as logical position, not array position
-        short const iCol = GetCursor().GetPosition().X; // column logical and array positions are equal.
-
-        // Get the row associated with the given logical position
-        ROW& Row = GetRowByOffset(iRow);
-
-        // Store character and double byte data
-        ICharRow& iCharRow = Row.GetCharRow();
-        CharRow& charRow = static_cast<CharRow&>(iCharRow);;
-        short const cBufferWidth = _coordBufferSize.X;
-
-        try
-        {
-<<<<<<< HEAD
-            charRow.GetGlyphAt(iCol) = Utf16ToUcs2(chars);
-            charRow.GetAttribute(iCol) = dbcsAttribute;
-=======
-            charRow.GlyphAt(iCol) = wch;
-            charRow.DbcsAttrAt(iCol) = dbcsAttribute;
->>>>>>> 2a22263a
-        }
-        catch (...)
-        {
-            LOG_HR(wil::ResultFromCaughtException());
-            return false;
-        }
-
-        // Store color data
-        fSuccess = Row.GetAttrRow().SetAttrToEnd(iCol, attr);
-        if (fSuccess)
-        {
-            // Advance the cursor
-            fSuccess = IncrementCursor();
-        }
-    }
-    return fSuccess;
-}
-
-//Routine Description:
-// - Inserts one ucs2 codepoint into the buffer at the current cursor position and advances the cursor as appropriate.
-//Arguments:
-// - wch - The codepoint to insert
-// - dbcsAttribute - Double byte information associated with the codepoint
-// - bAttr - Color data associated with the character
-//Return Value:
-// - true if we successfully inserted the character
-// - false otherwise (out of memory)
-bool TextBuffer::InsertCharacter(const wchar_t wch, const DbcsAttribute dbcsAttribute, const TextAttribute attr)
-{
-    return InsertCharacter(std::vector<wchar_t>{ wch }, dbcsAttribute, attr);
-}
-
-//Routine Description:
-// - Finds the current row in the buffer (as indicated by the cursor position)
-//   and specifies that we have forced a line wrap on that row
-//Arguments:
-// - <none> - Always sets to wrap
-//Return Value:
-// - <none>
-void TextBuffer::SetWrapOnCurrentRow()
-{
-    AdjustWrapOnCurrentRow(true);
-}
-
-//Routine Description:
-// - Finds the current row in the buffer (as indicated by the cursor position)
-//   and specifies whether or not it should have a line wrap flag.
-//Arguments:
-// - fSet - True if this row has a wrap. False otherwise.
-//Return Value:
-// - <none>
-void TextBuffer::AdjustWrapOnCurrentRow(const bool fSet)
-{
-    // The vertical position of the cursor represents the current row we're manipulating.
-    const UINT uiCurrentRowOffset = GetCursor().GetPosition().Y;
-
-    // Set the wrap status as appropriate
-    GetRowByOffset(uiCurrentRowOffset).GetCharRow().SetWrapForced(fSet);
-}
-
-//Routine Description:
-// - Increments the cursor one position in the buffer as if text is being typed into the buffer.
-// - NOTE: Will introduce a wrap marker if we run off the end of the current row
-//Arguments:
-// - <none>
-//Return Value:
-// - true if we successfully moved the cursor.
-// - false otherwise (out of memory)
-bool TextBuffer::IncrementCursor()
-{
-    // Cursor position is stored as logical array indices (starts at 0) for the window
-    // Buffer Size is specified as the "length" of the array. It would say 80 for valid values of 0-79.
-    // So subtract 1 from buffer size in each direction to find the index of the final column in the buffer
-
-    FAIL_FAST_IF_FALSE(_coordBufferSize.X > 0);
-    const short iFinalColumnIndex = _coordBufferSize.X - 1;
-
-    // Move the cursor one position to the right
-    GetCursor().IncrementXPosition(1);
-
-    bool fSuccess = true;
-    // If we've passed the final valid column...
-    if (GetCursor().GetPosition().X > iFinalColumnIndex)
-    {
-        // Then mark that we've been forced to wrap
-        SetWrapOnCurrentRow();
-
-        // Then move the cursor to a new line
-        fSuccess = NewlineCursor();
-    }
-    return fSuccess;
-}
-
-//Routine Description:
-// - Decrements the cursor one position in the buffer as if text is being backspaced out of the buffer.
-// - NOTE: Will remove a wrap marker if it goes around a row
-//Arguments:
-// - <none>
-//Return Value:
-// - <none>
-void TextBuffer::DecrementCursor()
-{
-    // Cursor position is stored as logical array indices (starts at 0) for the window
-    // Buffer Size is specified as the "length" of the array. It would say 80 for valid values of 0-79.
-    // So subtract 1 from buffer size in each direction to find the index of the final column in the buffer
-
-    FAIL_FAST_IF_FALSE(_coordBufferSize.X > 0);
-    const short iFinalColumnIndex = _coordBufferSize.X - 1;
-
-    // Move the cursor one position to the left
-    GetCursor().DecrementXPosition(1);
-
-    // If we've passed the beginning of the line...
-    if (GetCursor().GetPosition().X < 0)
-    {
-        // Move us up a line
-        GetCursor().DecrementYPosition(1);
-
-        // If we've moved past the top, move back down one and set X to 0.
-        if (GetCursor().GetPosition().Y < 0)
-        {
-            GetCursor().IncrementYPosition(1);
-            GetCursor().SetXPosition(0);
-        }
-        else
-        {
-            // Set the X position to the end of the line.
-            GetCursor().SetXPosition(iFinalColumnIndex);
-
-            // Then mark that we've backed around the wrap onto this new line and it's no longer a wrap.
-            AdjustWrapOnCurrentRow(false);
-        }
-    }
-}
-
-//Routine Description:
-// - Increments the cursor one line down in the buffer and to the beginning of the line
-//Arguments:
-// - <none>
-//Return Value:
-// - true if we successfully moved the cursor.
-bool TextBuffer::NewlineCursor()
-{
-    bool fSuccess = false;
-    FAIL_FAST_IF_FALSE(_coordBufferSize.Y > 0);
-    short const iFinalRowIndex = _coordBufferSize.Y - 1;
-
-    // Reset the cursor position to 0 and move down one line
-    GetCursor().SetXPosition(0);
-    GetCursor().IncrementYPosition(1);
-
-    // If we've passed the final valid row...
-    if (GetCursor().GetPosition().Y > iFinalRowIndex)
-    {
-        // Stay on the final logical/offset row of the buffer.
-        GetCursor().SetYPosition(iFinalRowIndex);
-
-        // Instead increment the circular buffer to move us into the "oldest" row of the backing buffer
-        fSuccess = IncrementCircularBuffer();
-    }
-    else
-    {
-        fSuccess = true;
-    }
-    return fSuccess;
-}
-
-//Routine Description:
-// - Increments the circular buffer by one. Circular buffer is represented by FirstRow variable.
-//Arguments:
-// - <none>
-//Return Value:
-// - true if we successfully incremented the buffer.
-bool TextBuffer::IncrementCircularBuffer()
-{
-    // FirstRow is at any given point in time the array index in the circular buffer that corresponds
-    // to the logical position 0 in the window (cursor coordinates and all other coordinates).
-    auto& g = ServiceLocator::LocateGlobals();
-    if (g.pRender)
-    {
-        g.pRender->TriggerCircling();
-    }
-
-    // First, clean out the old "first row" as it will become the "last row" of the buffer after the circle is performed.
-    TextAttribute FillAttributes;
-    FillAttributes.SetFromLegacy(_ciFill.Attributes);
-    bool fSuccess = _storage[_FirstRow].Reset(FillAttributes);
-    if (fSuccess)
-    {
-        // Now proceed to increment.
-        // Incrementing it will cause the next line down to become the new "top" of the window (the new "0" in logical coordinates)
-        _FirstRow++;
-
-        // If we pass up the height of the buffer, loop back to 0.
-        if (_FirstRow >= _coordBufferSize.Y)
-        {
-            _FirstRow = 0;
-        }
-    }
-    return fSuccess;
-}
-
-//Routine Description:
-// - Retrieves the position of the last non-space character on the final line of the text buffer.
-//Arguments:
-// - <none>
-//Return Value:
-// - Coordinate position in screen coordinates (offset coordinates, not array index coordinates).
-COORD TextBuffer::GetLastNonSpaceCharacter() const
-{
-    COORD coordEndOfText;
-    // Always search the whole buffer, by starting at the bottom.
-    coordEndOfText.Y = _coordBufferSize.Y - 1;
-
-    const ROW* pCurrRow = &GetRowByOffset(coordEndOfText.Y);
-    // The X position of the end of the valid text is the Right draw boundary (which is one beyond the final valid character)
-    coordEndOfText.X = static_cast<short>(pCurrRow->GetCharRow().MeasureRight()) - 1;
-
-    // If the X coordinate turns out to be -1, the row was empty, we need to search backwards for the real end of text.
-    bool fDoBackUp = (coordEndOfText.X < 0 && coordEndOfText.Y > 0); // this row is empty, and we're not at the top
-    while (fDoBackUp)
-    {
-        coordEndOfText.Y--;
-        pCurrRow = &GetRowByOffset(coordEndOfText.Y);
-        // We need to back up to the previous row if this line is empty, AND there are more rows
-
-        coordEndOfText.X = static_cast<short>(pCurrRow->GetCharRow().MeasureRight()) - 1;
-        fDoBackUp = (coordEndOfText.X < 0 && coordEndOfText.Y > 0);
-    }
-
-    // don't allow negative results
-    coordEndOfText.Y = std::max(coordEndOfText.Y, 0i16);
-    coordEndOfText.X = std::max(coordEndOfText.X, 0i16);
-
-    return coordEndOfText;
-}
-
-// Routine Description:
-// - Retrieves the position of the previous character relative to the current cursor position
-// Arguments:
-// - <none>
-// Return Value:
-// - Coordinate position in screen coordinates of the character just before the cursor.
-// - NOTE: Will return 0,0 if already in the top left corner
-COORD TextBuffer::GetPreviousFromCursor() const
-{
-    COORD coordPosition = GetCursor().GetPosition();
-
-    // If we're not at the left edge, simply move the cursor to the left by one
-    if (coordPosition.X > 0)
-    {
-        coordPosition.X--;
-    }
-    else
-    {
-        // Otherwise, only if we're not on the top row (e.g. we don't move anywhere in the top left corner. there is no previous)
-        if (coordPosition.Y > 0)
-        {
-            // move the cursor to the right edge
-            coordPosition.X = _coordBufferSize.X - 1;
-
-            // and up one line
-            coordPosition.Y--;
-        }
-    }
-
-    return coordPosition;
-}
-
-const SHORT TextBuffer::GetFirstRowIndex() const
-{
-    return _FirstRow;
-}
-const COORD TextBuffer::GetCoordBufferSize() const
-{
-    return _coordBufferSize;
-}
-
-void TextBuffer::SetFirstRowIndex(const SHORT FirstRowIndex)
-{
-    _FirstRow = FirstRowIndex;
-}
-void TextBuffer::SetCoordBufferSize(const COORD coordBufferSize)
-{
-    _coordBufferSize = coordBufferSize;
-}
-
-Cursor& TextBuffer::GetCursor()
-{
-    return _cursor;
-}
-
-const Cursor& TextBuffer::GetCursor() const
-{
-    return _cursor;
-}
-
-CHAR_INFO TextBuffer::GetFill() const
-{
-    return _ciFill;
-}
-
-void TextBuffer::SetFill(const CHAR_INFO ciFill)
-{
-    _ciFill = ciFill;
-}
-
-// Routine Description:
-// - This is the legacy screen resize with minimal changes
-// Arguments:
-// - currentScreenBufferSize - current size of the screen buffer.
-// - newScreenBufferSize - new size of screen.
-// - attributes - attributes to set for resized rows
-// Return Value:
-// - Success if successful. Invalid parameter if screen buffer size is unexpected. No memory if allocation failed.
-[[nodiscard]]
-NTSTATUS TextBuffer::ResizeTraditional(const COORD currentScreenBufferSize,
-                                       const COORD newScreenBufferSize,
-                                       const TextAttribute attributes)
-{
-    RETURN_HR_IF(E_INVALIDARG, newScreenBufferSize.X < 0 || newScreenBufferSize.Y < 0);
-
-    SHORT TopRow = 0; // new top row of the screen buffer
-    if (newScreenBufferSize.Y <= GetCursor().GetPosition().Y)
-    {
-        TopRow = GetCursor().GetPosition().Y - newScreenBufferSize.Y + 1;
-    }
-    const SHORT TopRowIndex = (GetFirstRowIndex() + TopRow) % currentScreenBufferSize.Y;
-
-    // rotate rows until the top row is at index 0
-    try
-    {
-        const ROW& newTopRow = _storage[TopRowIndex];
-        while (&newTopRow != &_storage.front())
-        {
-            _storage.push_back(std::move(_storage.front()));
-            _storage.pop_front();
-        }
-    }
-    CATCH_RETURN();
-    SetFirstRowIndex(0);
-
-    // realloc in the Y direction
-    // remove rows if we're shrinking
-    while (_storage.size() > static_cast<size_t>(newScreenBufferSize.Y))
-    {
-        _storage.pop_back();
-    }
-    // add rows if we're growing
-    while (_storage.size() < static_cast<size_t>(newScreenBufferSize.Y))
-    {
-        try
-        {
-            _storage.emplace_back(static_cast<short>(_storage.size()), newScreenBufferSize.X, attributes);
-        }
-        CATCH_RETURN();
-    }
-    for (SHORT i = 0; static_cast<size_t>(i) < _storage.size(); ++i)
-    {
-        // fix values for sRowId on each row
-        _storage[i].SetId(i);
-
-        // realloc in the X direction
-        RETURN_IF_FAILED(_storage[i].Resize(newScreenBufferSize.X));
-    }
-
-    SetCoordBufferSize(newScreenBufferSize);
-    return S_OK;
-}
+/********************************************************
+ *                                                       *
+ *   Copyright (C) Microsoft. All rights reserved.       *
+ *                                                       *
+ ********************************************************/
+
+#include "precomp.h"
+
+#include "textBuffer.hpp"
+#include "CharRow.hpp"
+
+#pragma warning(push)
+#pragma warning(disable: ALL_CPPCORECHECK_WARNINGS)
+#include "../interactivity/inc/ServiceLocator.hpp"
+#pragma warning(pop)
+
+#include "../types/inc/convert.hpp"
+
+#pragma hdrstop
+
+
+// Routine Description:
+// - Creates a new instance of TextBuffer
+// Arguments:
+// - fontInfo - The font to use for this text buffer as specified in the global font cache
+// - screenBufferSize - The X by Y dimensions of the new screen buffer
+// - fill - Uses the .Attributes property to decide which default color to apply to all text in this buffer
+// - cursorSize - The height of the cursor within this buffer
+// Return Value:
+// - constructed object
+// Note: may throw exception
+TextBuffer::TextBuffer(const FontInfo fontInfo,
+                       const COORD screenBufferSize,
+                       const CHAR_INFO fill,
+                       const UINT cursorSize) :
+    _fiCurrentFont{ fontInfo },
+    _fiDesiredFont{ fontInfo },
+    _FirstRow{ 0 },
+    _ciFill{ fill },
+    _coordBufferSize{ screenBufferSize },
+    _cursor{ cursorSize, *this },
+    _storage{}
+{
+    const CONSOLE_INFORMATION& gci = ServiceLocator::LocateGlobals().getConsoleInformation();
+    _cursor.SetColor(gci.GetCursorColor());
+    _cursor.SetType(gci.GetCursorType());
+
+    // initialize ROWs
+    for (size_t i = 0; i < static_cast<size_t>(screenBufferSize.Y); ++i)
+    {
+        TextAttribute FillAttributes;
+        FillAttributes.SetFromLegacy(_ciFill.Attributes);
+        _storage.emplace_back(static_cast<SHORT>(i), screenBufferSize.X, FillAttributes);
+    }
+}
+
+// Routine Description:
+// - Copies properties from another text buffer into this one.
+// - This is primarily to copy properties that would otherwise not be specified during CreateInstance
+// Arguments:
+// - OtherBuffer - The text buffer to copy properties from
+// Return Value:
+// - <none>
+void TextBuffer::CopyProperties(const TextBuffer& OtherBuffer)
+{
+    _fiCurrentFont = OtherBuffer.GetCurrentFont();
+
+    GetCursor().CopyProperties(OtherBuffer.GetCursor());
+}
+
+FontInfo& TextBuffer::GetCurrentFont()
+{
+    return _fiCurrentFont;
+}
+
+const FontInfo& TextBuffer::GetCurrentFont() const
+{
+    return _fiCurrentFont;
+}
+
+FontInfoDesired& TextBuffer::GetDesiredFont()
+{
+    return _fiDesiredFont;
+}
+
+const FontInfoDesired& TextBuffer::GetDesiredFont() const
+{
+    return _fiDesiredFont;
+}
+
+// Routine Description:
+// - Gets the number of rows in the buffer
+// Arguments:
+// - <none>
+// Return Value:
+// - Total number of rows in the buffer
+UINT TextBuffer::TotalRowCount() const
+{
+    return static_cast<UINT>(_storage.size());
+}
+
+// Routine Description:
+// - Retrieves the first row from the underlying buffer.
+// Arguments:
+// - <none>
+// Return Value:
+//  - const reference to the first row.
+const ROW& TextBuffer::GetFirstRow() const
+{
+    return GetRowByOffset(0);
+}
+
+// Routine Description:
+// - Retrieves the first row from the underlying buffer.
+// Arguments:
+// - <none>
+// Return Value:
+//  - reference to the first row.
+ROW& TextBuffer::GetFirstRow()
+{
+    return const_cast<ROW&>(static_cast<const TextBuffer*>(this)->GetFirstRow());
+}
+
+// Routine Description:
+// - Retrieves a row from the buffer by its offset from the first row of the text buffer (what corresponds to
+// the top row of the screen buffer)
+// Arguments:
+// - Number of rows down from the first row of the buffer.
+// Return Value:
+// - const reference to the requested row. Asserts if out of bounds.
+const ROW& TextBuffer::GetRowByOffset(const size_t index) const
+{
+    const size_t totalRows = TotalRowCount();
+
+    // Rows are stored circularly, so the index you ask for is offset by the start position and mod the total of rows.
+    const size_t offsetIndex = (_FirstRow + index) % totalRows;
+    return _storage[offsetIndex];
+}
+
+// Routine Description:
+// - Retrieves a row from the buffer by its offset from the first row of the text buffer (what corresponds to
+// the top row of the screen buffer)
+// Arguments:
+// - Number of rows down from the first row of the buffer.
+// Return Value:
+// - reference to the requested row. Asserts if out of bounds.
+ROW& TextBuffer::GetRowByOffset(const size_t index)
+{
+    return const_cast<ROW&>(static_cast<const TextBuffer*>(this)->GetRowByOffset(index));
+}
+
+// Routine Description:
+// - Retrieves the row that comes before the given row.
+// - Does not wrap around the screen buffer.
+// Arguments:
+// - The current row.
+// Return Value:
+// - const reference to the previous row
+// Note:
+// - will throw exception if called with the first row of the text buffer
+const ROW& TextBuffer::GetPrevRowNoWrap(const ROW& Row) const
+{
+    int prevRowIndex = Row.GetId() - 1;
+    if (prevRowIndex < 0)
+    {
+        prevRowIndex = TotalRowCount() - 1;
+    }
+
+    THROW_HR_IF(E_FAIL, Row.GetId() == _FirstRow);
+    return _storage[prevRowIndex];
+}
+
+// Routine Description:
+// - Retrieves the row that comes before the given row.
+// - Does not wrap around the screen buffer.
+// Arguments:
+// - The current row.
+// Return Value:
+// - reference to the previous row
+// Note:
+// - will throw exception if called with the first row of the text buffer
+ROW& TextBuffer::GetPrevRowNoWrap(const ROW& Row)
+{
+    return const_cast<ROW&>(static_cast<const TextBuffer*>(this)->GetPrevRowNoWrap(Row));
+}
+
+// Routine Description:
+// - Retrieves the row that comes after the given row.
+// - Does not wrap around the screen buffer.
+// Arguments:
+// - The current row.
+// Return Value:
+// - const reference to the next row
+// Note:
+// - will throw exception if the row passed in is the last row of the screen buffer.
+const ROW& TextBuffer::GetNextRowNoWrap(const ROW& row) const
+{
+    UINT nextRowIndex = row.GetId() + 1;
+    UINT totalRows = TotalRowCount();
+
+    if (nextRowIndex >= totalRows)
+    {
+        nextRowIndex = 0;
+    }
+
+    THROW_HR_IF(E_FAIL, nextRowIndex == static_cast<UINT>(_FirstRow));
+    return _storage[nextRowIndex];
+}
+
+// Routine Description:
+// - Retrieves the row that comes after the given row.
+// - Does not wrap around the screen buffer.
+// Arguments:
+// - The current row.
+// Return Value:
+// - const reference to the next row
+// Note:
+// - will throw exception if the row passed in is the last row of the screen buffer.
+ROW& TextBuffer::GetNextRowNoWrap(const ROW& row)
+{
+    return const_cast<ROW&>(static_cast<const TextBuffer*>(this)->GetNextRowNoWrap(row));
+}
+
+// Routine Description:
+// - Retrieves the row at the specified index of the text buffer, without referring to which row is the first
+// row of the screen buffer
+// Arguments:
+// - the index to fetch the row for
+// Return Value:
+// - const reference to the row
+// Note:
+// - will throw exception if the index passed would overflow the row storage
+const ROW& TextBuffer::GetRowAtIndex(const UINT index) const
+{
+    if (index >= TotalRowCount())
+    {
+        THROW_HR(E_INVALIDARG);
+    }
+    return _storage[index];
+}
+
+// Routine Description:
+// - Retrieves the row at the specified index of the text buffer, without referring to which row is the first
+// row of the screen buffer
+// Arguments:
+// - the index to fetch the row for
+// Return Value:
+// - reference to the row
+// Note:
+// - will throw exception if the index passed would overflow the row storage
+ROW& TextBuffer::GetRowAtIndex(const UINT index)
+{
+    return const_cast<ROW&>(static_cast<const TextBuffer*>(this)->GetRowAtIndex(index));
+}
+
+// Routine Description:
+// - Retrieves the row previous to the one passed in.
+// - will wrap around the buffer, so don't use in a loop.
+// Arguments:
+// - the row to fetch the previous row for.
+// Return Value:
+// - const reference to the previous row.
+const ROW& TextBuffer::GetPrevRow(const ROW& row) const noexcept
+{
+    const SHORT rowIndex = row.GetId();
+    if (rowIndex == 0)
+    {
+        return _storage[TotalRowCount() - 1];
+    }
+    return _storage[rowIndex - 1];
+}
+
+// Routine Description:
+// - Retrieves the row previous to the one passed in.
+// - will wrap around the buffer, so don't use in a loop.
+// Arguments:
+// - the row to fetch the previous row for.
+// Return Value:
+// - reference to the previous row.
+ROW& TextBuffer::GetPrevRow(const ROW& row) noexcept
+{
+    return const_cast<ROW&>(static_cast<const TextBuffer*>(this)->GetPrevRow(row));
+}
+
+// Routine Description:
+// - Retrieves the row after the one passed in.
+// - will wrap around the buffer, so don't use in a loop.
+// Arguments:
+// - the row to fetch the next row for.
+// Return Value:
+// - const reference to the next row.
+const ROW& TextBuffer::GetNextRow(const ROW& row) const noexcept
+{
+    const UINT rowIndex = static_cast<UINT>(row.GetId());
+    if (rowIndex == TotalRowCount() - 1)
+    {
+        return _storage[0];
+    }
+    return _storage[rowIndex + 1];
+}
+
+// Routine Description:
+// - Retrieves the row after the one passed in.
+// - will wrap around the buffer, so don't use in a loop.
+// Arguments:
+// - the row to fetch the next row for.
+// Return Value:
+// - reference to the next row.
+ROW& TextBuffer::GetNextRow(const ROW& row) noexcept
+{
+    return const_cast<ROW&>(static_cast<const TextBuffer*>(this)->GetNextRow(row));
+}
+
+//Routine Description:
+// - Corrects and enforces consistent double byte character state (KAttrs line) within a row of the text buffer.
+// - This will take the given double byte information and check that it will be consistent when inserted into the buffer
+//   at the current cursor position.
+// - It will correct the buffer (by erasing the character prior to the cursor) if necessary to make a consistent state.
+//Arguments:
+// - dbcsAttribute - Double byte information associated with the character about to be inserted into the buffer
+//Return Value:
+// - True if it is valid to insert a character with the given double byte attributes. False otherwise.
+bool TextBuffer::AssertValidDoubleByteSequence(const DbcsAttribute dbcsAttribute)
+{
+    // To figure out if the sequence is valid, we have to look at the character that comes before the current one
+    const COORD coordPrevPosition = GetPreviousFromCursor();
+    ROW& prevRow = GetRowByOffset(coordPrevPosition.Y);
+    DbcsAttribute prevDbcsAttr;
+    try
+    {
+        prevDbcsAttr = prevRow.GetCharRow().DbcsAttrAt(coordPrevPosition.X);
+    }
+    catch (...)
+    {
+        LOG_HR(wil::ResultFromCaughtException());
+        return false;
+    }
+
+    bool fValidSequence = true; // Valid until proven otherwise
+    bool fCorrectableByErase = false; // Can't be corrected until proven otherwise
+
+    // Here's the matrix of valid items:
+    // N = None (single byte)
+    // L = Lead (leading byte of double byte sequence
+    // T = Trail (trailing byte of double byte sequence
+    // Prev Curr    Result
+    // N    N       OK.
+    // N    L       OK.
+    // N    T       Fail, uncorrectable. Trailing byte must have had leading before it.
+    // L    N       Fail, OK with erase. Lead needs trailing pair. Can erase lead to correct.
+    // L    L       Fail, OK with erase. Lead needs trailing pair. Can erase prev lead to correct.
+    // L    T       OK.
+    // T    N       OK.
+    // T    L       OK.
+    // T    T       Fail, uncorrectable. New trailing byte must have had leading before it.
+
+    // Check for only failing portions of the matrix:
+    if (prevDbcsAttr.IsSingle() && dbcsAttribute.IsTrailing())
+    {
+        // N, T failing case (uncorrectable)
+        fValidSequence = false;
+    }
+    else if (prevDbcsAttr.IsLeading())
+    {
+        if (dbcsAttribute.IsSingle() || dbcsAttribute.IsLeading())
+        {
+            // L, N and L, L failing cases (correctable)
+            fValidSequence = false;
+            fCorrectableByErase = true;
+        }
+    }
+    else if (prevDbcsAttr.IsTrailing() && dbcsAttribute.IsTrailing())
+    {
+        // T, T failing case (uncorrectable)
+        fValidSequence = false;
+    }
+
+    // If it's correctable by erase, erase the previous character
+    if (fCorrectableByErase)
+    {
+        // Erase previous character into an N type.
+        try
+        {
+            prevRow.GetCharRow().ClearCell(coordPrevPosition.X);
+        }
+        catch (...)
+        {
+            LOG_HR(wil::ResultFromCaughtException());
+            return false;
+        }
+
+        // Sequence is now N N or N L, which are both okay. Set sequence back to valid.
+        fValidSequence = true;
+    }
+
+    return fValidSequence;
+}
+
+//Routine Description:
+// - Call before inserting a character into the buffer.
+// - This will ensure a consistent double byte state (KAttrs line) within the text buffer
+// - It will attempt to correct the buffer if we're inserting an unexpected double byte character type
+//   and it will pad out the buffer if we're going to split a double byte sequence across two rows.
+//Arguments:
+// - dbcsAttribute - Double byte information associated with the character about to be inserted into the buffer
+//Return Value:
+// - true if we successfully prepared the buffer and moved the cursor
+// - false otherwise (out of memory)
+bool TextBuffer::_PrepareForDoubleByteSequence(const DbcsAttribute dbcsAttribute)
+{
+    // Assert the buffer state is ready for this character
+    // This function corrects most errors. If this is false, we had an uncorrectable one.
+    FAIL_FAST_IF_FALSE(AssertValidDoubleByteSequence(dbcsAttribute)); // Shouldn't be uncorrectable sequences unless something is very wrong.
+
+    bool fSuccess = true;
+    // Now compensate if we don't have enough space for the upcoming double byte sequence
+    // We only need to compensate for leading bytes
+    if (dbcsAttribute.IsLeading())
+    {
+        short const sBufferWidth = _coordBufferSize.X;
+
+        // If we're about to lead on the last column in the row, we need to add a padding space
+        if (GetCursor().GetPosition().X == sBufferWidth - 1)
+        {
+            // set that we're wrapping for double byte reasons
+            ICharRow& iCharRow = GetRowByOffset(GetCursor().GetPosition().Y).GetCharRow();
+            iCharRow.SetDoubleBytePadded(true);
+
+            // then move the cursor forward and onto the next row
+            fSuccess = IncrementCursor();
+        }
+    }
+    return fSuccess;
+}
+
+//Routine Description:
+// - Inserts one codepoint into the buffer at the current cursor position and advances the cursor as appropriate.
+//Arguments:
+// - chars - The codepoint to insert
+// - dbcsAttribute - Double byte information associated with the codepoint
+// - bAttr - Color data associated with the character
+//Return Value:
+// - true if we successfully inserted the character
+// - false otherwise (out of memory)
+bool TextBuffer::InsertCharacter(const std::vector<wchar_t> chars,
+                                 const DbcsAttribute dbcsAttribute,
+                                 const TextAttribute attr)
+{
+    // Ensure consistent buffer state for double byte characters based on the character type we're about to insert
+    bool fSuccess = _PrepareForDoubleByteSequence(dbcsAttribute);
+
+    if (fSuccess)
+    {
+        // Get the current cursor position
+        short const iRow = GetCursor().GetPosition().Y; // row stored as logical position, not array position
+        short const iCol = GetCursor().GetPosition().X; // column logical and array positions are equal.
+
+        // Get the row associated with the given logical position
+        ROW& Row = GetRowByOffset(iRow);
+
+        // Store character and double byte data
+        ICharRow& iCharRow = Row.GetCharRow();
+        CharRow& charRow = static_cast<CharRow&>(iCharRow);;
+        short const cBufferWidth = _coordBufferSize.X;
+
+        try
+        {
+            charRow.GlyphAt(iCol) = Utf16ToUcs2(chars);
+            charRow.DbcsAttrAt(iCol) = dbcsAttribute;
+        }
+        catch (...)
+        {
+            LOG_HR(wil::ResultFromCaughtException());
+            return false;
+        }
+
+        // Store color data
+        fSuccess = Row.GetAttrRow().SetAttrToEnd(iCol, attr);
+        if (fSuccess)
+        {
+            // Advance the cursor
+            fSuccess = IncrementCursor();
+        }
+    }
+    return fSuccess;
+}
+
+//Routine Description:
+// - Inserts one ucs2 codepoint into the buffer at the current cursor position and advances the cursor as appropriate.
+//Arguments:
+// - wch - The codepoint to insert
+// - dbcsAttribute - Double byte information associated with the codepoint
+// - bAttr - Color data associated with the character
+//Return Value:
+// - true if we successfully inserted the character
+// - false otherwise (out of memory)
+bool TextBuffer::InsertCharacter(const wchar_t wch, const DbcsAttribute dbcsAttribute, const TextAttribute attr)
+{
+    return InsertCharacter(std::vector<wchar_t>{ wch }, dbcsAttribute, attr);
+}
+
+//Routine Description:
+// - Finds the current row in the buffer (as indicated by the cursor position)
+//   and specifies that we have forced a line wrap on that row
+//Arguments:
+// - <none> - Always sets to wrap
+//Return Value:
+// - <none>
+void TextBuffer::SetWrapOnCurrentRow()
+{
+    AdjustWrapOnCurrentRow(true);
+}
+
+//Routine Description:
+// - Finds the current row in the buffer (as indicated by the cursor position)
+//   and specifies whether or not it should have a line wrap flag.
+//Arguments:
+// - fSet - True if this row has a wrap. False otherwise.
+//Return Value:
+// - <none>
+void TextBuffer::AdjustWrapOnCurrentRow(const bool fSet)
+{
+    // The vertical position of the cursor represents the current row we're manipulating.
+    const UINT uiCurrentRowOffset = GetCursor().GetPosition().Y;
+
+    // Set the wrap status as appropriate
+    GetRowByOffset(uiCurrentRowOffset).GetCharRow().SetWrapForced(fSet);
+}
+
+//Routine Description:
+// - Increments the cursor one position in the buffer as if text is being typed into the buffer.
+// - NOTE: Will introduce a wrap marker if we run off the end of the current row
+//Arguments:
+// - <none>
+//Return Value:
+// - true if we successfully moved the cursor.
+// - false otherwise (out of memory)
+bool TextBuffer::IncrementCursor()
+{
+    // Cursor position is stored as logical array indices (starts at 0) for the window
+    // Buffer Size is specified as the "length" of the array. It would say 80 for valid values of 0-79.
+    // So subtract 1 from buffer size in each direction to find the index of the final column in the buffer
+
+    FAIL_FAST_IF_FALSE(_coordBufferSize.X > 0);
+    const short iFinalColumnIndex = _coordBufferSize.X - 1;
+
+    // Move the cursor one position to the right
+    GetCursor().IncrementXPosition(1);
+
+    bool fSuccess = true;
+    // If we've passed the final valid column...
+    if (GetCursor().GetPosition().X > iFinalColumnIndex)
+    {
+        // Then mark that we've been forced to wrap
+        SetWrapOnCurrentRow();
+
+        // Then move the cursor to a new line
+        fSuccess = NewlineCursor();
+    }
+    return fSuccess;
+}
+
+//Routine Description:
+// - Decrements the cursor one position in the buffer as if text is being backspaced out of the buffer.
+// - NOTE: Will remove a wrap marker if it goes around a row
+//Arguments:
+// - <none>
+//Return Value:
+// - <none>
+void TextBuffer::DecrementCursor()
+{
+    // Cursor position is stored as logical array indices (starts at 0) for the window
+    // Buffer Size is specified as the "length" of the array. It would say 80 for valid values of 0-79.
+    // So subtract 1 from buffer size in each direction to find the index of the final column in the buffer
+
+    FAIL_FAST_IF_FALSE(_coordBufferSize.X > 0);
+    const short iFinalColumnIndex = _coordBufferSize.X - 1;
+
+    // Move the cursor one position to the left
+    GetCursor().DecrementXPosition(1);
+
+    // If we've passed the beginning of the line...
+    if (GetCursor().GetPosition().X < 0)
+    {
+        // Move us up a line
+        GetCursor().DecrementYPosition(1);
+
+        // If we've moved past the top, move back down one and set X to 0.
+        if (GetCursor().GetPosition().Y < 0)
+        {
+            GetCursor().IncrementYPosition(1);
+            GetCursor().SetXPosition(0);
+        }
+        else
+        {
+            // Set the X position to the end of the line.
+            GetCursor().SetXPosition(iFinalColumnIndex);
+
+            // Then mark that we've backed around the wrap onto this new line and it's no longer a wrap.
+            AdjustWrapOnCurrentRow(false);
+        }
+    }
+}
+
+//Routine Description:
+// - Increments the cursor one line down in the buffer and to the beginning of the line
+//Arguments:
+// - <none>
+//Return Value:
+// - true if we successfully moved the cursor.
+bool TextBuffer::NewlineCursor()
+{
+    bool fSuccess = false;
+    FAIL_FAST_IF_FALSE(_coordBufferSize.Y > 0);
+    short const iFinalRowIndex = _coordBufferSize.Y - 1;
+
+    // Reset the cursor position to 0 and move down one line
+    GetCursor().SetXPosition(0);
+    GetCursor().IncrementYPosition(1);
+
+    // If we've passed the final valid row...
+    if (GetCursor().GetPosition().Y > iFinalRowIndex)
+    {
+        // Stay on the final logical/offset row of the buffer.
+        GetCursor().SetYPosition(iFinalRowIndex);
+
+        // Instead increment the circular buffer to move us into the "oldest" row of the backing buffer
+        fSuccess = IncrementCircularBuffer();
+    }
+    else
+    {
+        fSuccess = true;
+    }
+    return fSuccess;
+}
+
+//Routine Description:
+// - Increments the circular buffer by one. Circular buffer is represented by FirstRow variable.
+//Arguments:
+// - <none>
+//Return Value:
+// - true if we successfully incremented the buffer.
+bool TextBuffer::IncrementCircularBuffer()
+{
+    // FirstRow is at any given point in time the array index in the circular buffer that corresponds
+    // to the logical position 0 in the window (cursor coordinates and all other coordinates).
+    auto& g = ServiceLocator::LocateGlobals();
+    if (g.pRender)
+    {
+        g.pRender->TriggerCircling();
+    }
+
+    // First, clean out the old "first row" as it will become the "last row" of the buffer after the circle is performed.
+    TextAttribute FillAttributes;
+    FillAttributes.SetFromLegacy(_ciFill.Attributes);
+    bool fSuccess = _storage[_FirstRow].Reset(FillAttributes);
+    if (fSuccess)
+    {
+        // Now proceed to increment.
+        // Incrementing it will cause the next line down to become the new "top" of the window (the new "0" in logical coordinates)
+        _FirstRow++;
+
+        // If we pass up the height of the buffer, loop back to 0.
+        if (_FirstRow >= _coordBufferSize.Y)
+        {
+            _FirstRow = 0;
+        }
+    }
+    return fSuccess;
+}
+
+//Routine Description:
+// - Retrieves the position of the last non-space character on the final line of the text buffer.
+//Arguments:
+// - <none>
+//Return Value:
+// - Coordinate position in screen coordinates (offset coordinates, not array index coordinates).
+COORD TextBuffer::GetLastNonSpaceCharacter() const
+{
+    COORD coordEndOfText;
+    // Always search the whole buffer, by starting at the bottom.
+    coordEndOfText.Y = _coordBufferSize.Y - 1;
+
+    const ROW* pCurrRow = &GetRowByOffset(coordEndOfText.Y);
+    // The X position of the end of the valid text is the Right draw boundary (which is one beyond the final valid character)
+    coordEndOfText.X = static_cast<short>(pCurrRow->GetCharRow().MeasureRight()) - 1;
+
+    // If the X coordinate turns out to be -1, the row was empty, we need to search backwards for the real end of text.
+    bool fDoBackUp = (coordEndOfText.X < 0 && coordEndOfText.Y > 0); // this row is empty, and we're not at the top
+    while (fDoBackUp)
+    {
+        coordEndOfText.Y--;
+        pCurrRow = &GetRowByOffset(coordEndOfText.Y);
+        // We need to back up to the previous row if this line is empty, AND there are more rows
+
+        coordEndOfText.X = static_cast<short>(pCurrRow->GetCharRow().MeasureRight()) - 1;
+        fDoBackUp = (coordEndOfText.X < 0 && coordEndOfText.Y > 0);
+    }
+
+    // don't allow negative results
+    coordEndOfText.Y = std::max(coordEndOfText.Y, 0i16);
+    coordEndOfText.X = std::max(coordEndOfText.X, 0i16);
+
+    return coordEndOfText;
+}
+
+// Routine Description:
+// - Retrieves the position of the previous character relative to the current cursor position
+// Arguments:
+// - <none>
+// Return Value:
+// - Coordinate position in screen coordinates of the character just before the cursor.
+// - NOTE: Will return 0,0 if already in the top left corner
+COORD TextBuffer::GetPreviousFromCursor() const
+{
+    COORD coordPosition = GetCursor().GetPosition();
+
+    // If we're not at the left edge, simply move the cursor to the left by one
+    if (coordPosition.X > 0)
+    {
+        coordPosition.X--;
+    }
+    else
+    {
+        // Otherwise, only if we're not on the top row (e.g. we don't move anywhere in the top left corner. there is no previous)
+        if (coordPosition.Y > 0)
+        {
+            // move the cursor to the right edge
+            coordPosition.X = _coordBufferSize.X - 1;
+
+            // and up one line
+            coordPosition.Y--;
+        }
+    }
+
+    return coordPosition;
+}
+
+const SHORT TextBuffer::GetFirstRowIndex() const
+{
+    return _FirstRow;
+}
+const COORD TextBuffer::GetCoordBufferSize() const
+{
+    return _coordBufferSize;
+}
+
+void TextBuffer::SetFirstRowIndex(const SHORT FirstRowIndex)
+{
+    _FirstRow = FirstRowIndex;
+}
+void TextBuffer::SetCoordBufferSize(const COORD coordBufferSize)
+{
+    _coordBufferSize = coordBufferSize;
+}
+
+Cursor& TextBuffer::GetCursor()
+{
+    return _cursor;
+}
+
+const Cursor& TextBuffer::GetCursor() const
+{
+    return _cursor;
+}
+
+CHAR_INFO TextBuffer::GetFill() const
+{
+    return _ciFill;
+}
+
+void TextBuffer::SetFill(const CHAR_INFO ciFill)
+{
+    _ciFill = ciFill;
+}
+
+// Routine Description:
+// - This is the legacy screen resize with minimal changes
+// Arguments:
+// - currentScreenBufferSize - current size of the screen buffer.
+// - newScreenBufferSize - new size of screen.
+// - attributes - attributes to set for resized rows
+// Return Value:
+// - Success if successful. Invalid parameter if screen buffer size is unexpected. No memory if allocation failed.
+[[nodiscard]]
+NTSTATUS TextBuffer::ResizeTraditional(const COORD currentScreenBufferSize,
+                                       const COORD newScreenBufferSize,
+                                       const TextAttribute attributes)
+{
+    RETURN_HR_IF(E_INVALIDARG, newScreenBufferSize.X < 0 || newScreenBufferSize.Y < 0);
+
+    SHORT TopRow = 0; // new top row of the screen buffer
+    if (newScreenBufferSize.Y <= GetCursor().GetPosition().Y)
+    {
+        TopRow = GetCursor().GetPosition().Y - newScreenBufferSize.Y + 1;
+    }
+    const SHORT TopRowIndex = (GetFirstRowIndex() + TopRow) % currentScreenBufferSize.Y;
+
+    // rotate rows until the top row is at index 0
+    try
+    {
+        const ROW& newTopRow = _storage[TopRowIndex];
+        while (&newTopRow != &_storage.front())
+        {
+            _storage.push_back(std::move(_storage.front()));
+            _storage.pop_front();
+        }
+    }
+    CATCH_RETURN();
+    SetFirstRowIndex(0);
+
+    // realloc in the Y direction
+    // remove rows if we're shrinking
+    while (_storage.size() > static_cast<size_t>(newScreenBufferSize.Y))
+    {
+        _storage.pop_back();
+    }
+    // add rows if we're growing
+    while (_storage.size() < static_cast<size_t>(newScreenBufferSize.Y))
+    {
+        try
+        {
+            _storage.emplace_back(static_cast<short>(_storage.size()), newScreenBufferSize.X, attributes);
+        }
+        CATCH_RETURN();
+    }
+    for (SHORT i = 0; static_cast<size_t>(i) < _storage.size(); ++i)
+    {
+        // fix values for sRowId on each row
+        _storage[i].SetId(i);
+
+        // realloc in the X direction
+        RETURN_IF_FAILED(_storage[i].Resize(newScreenBufferSize.X));
+    }
+
+    SetCoordBufferSize(newScreenBufferSize);
+    return S_OK;
+}