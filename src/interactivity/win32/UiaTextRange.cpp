/********************************************************
*                                                       *
*   Copyright (C) Microsoft. All rights reserved.       *
*                                                       *
********************************************************/

#include "precomp.h"
#include "UiaTextRange.hpp"
#include "../inc/ServiceLocator.hpp"

#include "window.hpp"
#include "windowdpiapi.hpp"

using namespace Microsoft::Console::Interactivity::Win32;

#if _DEBUG
unsigned long long UiaTextRange::id = 0;
#endif

<<<<<<< HEAD
// Routine Description:
// -
// Arguments:
// -
// Return Value:
// -
// returns val if (low <= val <= high)
// returns low if (val < low)
// returns high if (val > high)
int clamp(int val, int low, int high)
{
    ASSERT(low <= high);
    return max(low, min(val, high));
}

=======
>>>>>>> 0170070a
// degenerate range constructor
UiaTextRange::UiaTextRange(_In_ IRawElementProviderSimple* const pProvider,
                           _In_ const TEXT_BUFFER_INFO* const pOutputBuffer,
                           _In_ const SCREEN_INFORMATION* const pScreenInfo) :
    _cRefs{ 1 },
    _pProvider{ THROW_HR_IF_NULL(E_INVALIDARG, pProvider) },
    _pOutputBuffer{ THROW_HR_IF_NULL(E_INVALIDARG, pOutputBuffer) },
    _pScreenInfo{ THROW_HR_IF_NULL(E_INVALIDARG, pScreenInfo) },
    _start{ 0 },
    _end{ 0 }
{
#if _DEBUG
   _id = id;
   ++id;
#endif
}

UiaTextRange::UiaTextRange(_In_ IRawElementProviderSimple* const pProvider,
                           _In_ const TEXT_BUFFER_INFO* const pOutputBuffer,
                           _In_ const SCREEN_INFORMATION* const pScreenInfo,
                           _In_ const int start,
                           _In_ const int end) :
    UiaTextRange(pProvider, pOutputBuffer, pScreenInfo)
{
    _start = start;
    _end = end;
}

// returns a degenerate text range of the start of the row closest to the y value of point
UiaTextRange::UiaTextRange(_In_ IRawElementProviderSimple* const pProvider,
                           _In_ const TEXT_BUFFER_INFO* const pOutputBuffer,
                           _In_ const SCREEN_INFORMATION* const pScreenInfo,
                           _In_ const UiaPoint point) :
    UiaTextRange(pProvider, pOutputBuffer, pScreenInfo)
{
    POINT clientPoint;
    clientPoint.x = static_cast<LONG>(point.x);
    clientPoint.y = static_cast<LONG>(point.y);
    // get row that point resides in
    const RECT windowRect = _getWindow()->GetWindowRect();
    const SMALL_RECT viewport = _getViewport();
    int row;
    if (clientPoint.y <= windowRect.top)
    {
        row = viewport.Top;
    }
    else if (clientPoint.y >= windowRect.bottom)
    {
        row = viewport.Bottom;
    }
    else
    {
        // change point coords to pixels relative to window
        HWND hwnd = _getWindowHandle();
        ScreenToClient(hwnd, &clientPoint);
        const COORD currentFontSize = _pScreenInfo->GetScreenFontSize();
        row = (clientPoint.y / currentFontSize.Y) + viewport.Top;
    }
    _start = _rowToEndpoint(row);
    _end = _start;
}

UiaTextRange::UiaTextRange(_In_ const UiaTextRange& a) :
    _cRefs{ 1 },
    _pProvider{ a._pProvider },
    _pOutputBuffer{ a._pOutputBuffer },
    _pScreenInfo{ a._pScreenInfo },
    _start{ a._start },
    _end{ a._end }

{
    (static_cast<IUnknown*>(_pProvider))->AddRef();
#if _DEBUG
   _id = id;
   ++id;
#endif
}

UiaTextRange::~UiaTextRange()
{
    (static_cast<IUnknown*>(_pProvider))->Release();
}

const int UiaTextRange::getStart() const
{
    return _start;
}

const int UiaTextRange::getEnd() const
{
    return _end;
}

#pragma region IUnknown

IFACEMETHODIMP_(ULONG) UiaTextRange::AddRef()
{
    return InterlockedIncrement(&_cRefs);
}

IFACEMETHODIMP_(ULONG) UiaTextRange::Release()
{
    const long val = InterlockedDecrement(&_cRefs);
    if (val == 0)
    {
        delete this;
    }
    return val;
}

IFACEMETHODIMP UiaTextRange::QueryInterface(_In_ REFIID riid, _COM_Outptr_result_maybenull_ void** ppInterface)
{
    if (riid == __uuidof(IUnknown))
    {
        *ppInterface = static_cast<ITextRangeProvider*>(this);
    }
    else if (riid == __uuidof(ITextRangeProvider))
    {
        *ppInterface = static_cast<ITextRangeProvider*>(this);
    }
    else
    {
        *ppInterface = nullptr;
        return E_NOINTERFACE;
    }

    (static_cast<IUnknown*>(*ppInterface))->AddRef();
    return S_OK;
}

#pragma endregion

#pragma region ITextRangeProvider

IFACEMETHODIMP UiaTextRange::Clone(_Outptr_result_maybenull_ ITextRangeProvider** ppRetVal)
{
    try
    {
        *ppRetVal = new UiaTextRange(*this);
    }
    catch(...)
    {
        *ppRetVal = nullptr;
        return wil::ResultFromCaughtException();
    }
    if (*ppRetVal == nullptr)
    {
        return E_OUTOFMEMORY;
    }
    return S_OK;
}

IFACEMETHODIMP UiaTextRange::Compare(_In_opt_ ITextRangeProvider* pRange, _Out_ BOOL* pRetVal)
{
    *pRetVal = FALSE;
    UiaTextRange* other = static_cast<UiaTextRange*>(pRange);
    if (other)
    {
        *pRetVal = !!(_start == other->getStart() &&
                      _end == other->getEnd());
    }
    return S_OK;
}


IFACEMETHODIMP UiaTextRange::CompareEndpoints(_In_ TextPatternRangeEndpoint endpoint,
                                              _In_ ITextRangeProvider* pTargetRange,
                                              _In_ TextPatternRangeEndpoint targetEndpoint,
                                              _Out_ int* pRetVal)
{
    // get the text range that we're comparing to
    UiaTextRange* range = static_cast<UiaTextRange*>(pTargetRange);
    if (range == nullptr)
    {
        return E_INVALIDARG;
    }

    // get endpoint value that we're comparing to
    int theirValue;
    if (targetEndpoint == TextPatternRangeEndpoint::TextPatternRangeEndpoint_Start)
    {
        theirValue = range->getStart();
    }
    else
    {
        theirValue = range->getEnd();
    }

    // get the values of our endpoint
    int ourValue;
    if (endpoint == TextPatternRangeEndpoint::TextPatternRangeEndpoint_Start)
    {
        ourValue = _start;
    }
    else
    {
        ourValue = _end;
    }

    // compare them
    *pRetVal = clamp(ourValue - theirValue, -1, 1);

    return S_OK;
}

IFACEMETHODIMP UiaTextRange::ExpandToEnclosingUnit(_In_ TextUnit unit)
{
    const int topRow = _getScreenBufferTopRow();
    const int bottomRow = _getScreenBufferBottomRow();
    const int rowWidth = _getRowWidth();

    if (unit <= TextUnit::TextUnit_Line)
    {
        // expand to line
        _start = _rowToEndpoint(_endpointToRow(_start));
        _end = _start + rowWidth;
    }
    else
    {
        // expand to document
        _start = _rowToEndpoint(topRow);
        _end = _rowToEndpoint(bottomRow + 1);
    }

    return S_OK;
}

// we don't support this currently
IFACEMETHODIMP UiaTextRange::FindAttribute(_In_ TEXTATTRIBUTEID textAttributeId,
                                           _In_ VARIANT val,
                                           _In_ BOOL searchBackward,
                                           _Outptr_result_maybenull_ ITextRangeProvider** ppRetVal)
{
    UNREFERENCED_PARAMETER(textAttributeId);
    UNREFERENCED_PARAMETER(val);
    UNREFERENCED_PARAMETER(searchBackward);
    UNREFERENCED_PARAMETER(ppRetVal);
    return E_NOTIMPL;
}

// we don't support this currently
IFACEMETHODIMP UiaTextRange::FindText(_In_ BSTR text,
                                      _In_ BOOL searchBackward,
                                      _In_ BOOL ignoreCase,
                                      _Outptr_result_maybenull_ ITextRangeProvider** ppRetVal)
{
    UNREFERENCED_PARAMETER(text);
    UNREFERENCED_PARAMETER(searchBackward);
    UNREFERENCED_PARAMETER(ignoreCase);
    UNREFERENCED_PARAMETER(ppRetVal);
    return E_NOTIMPL;
}

// we don't support this currently
IFACEMETHODIMP UiaTextRange::GetAttributeValue(_In_ TEXTATTRIBUTEID textAttributeId,
                                               _Out_ VARIANT* pRetVal)
{
    UNREFERENCED_PARAMETER(textAttributeId);
    UNREFERENCED_PARAMETER(pRetVal);
    return E_NOTIMPL;
}

IFACEMETHODIMP UiaTextRange::GetBoundingRectangles(_Outptr_result_maybenull_ SAFEARRAY** ppRetVal)
{
    const int totalRows = _getTotalRows();
    const int startRow = _endpointToRow(_start);
    const int endRow = _endpointToRow(_end);
    const int totalRowsInRange = (endRow >= startRow) ? endRow - startRow : endRow - startRow + totalRows;
    // width of viewport (measured in chars)
    const SMALL_RECT viewport = _getViewport();
    const int viewportWidth = _getViewportWidth(viewport);
    const COORD currentFontSize = _pScreenInfo->GetScreenFontSize();
    *ppRetVal = nullptr;

    // vector to put coords into. they go in as four doubles in the
    // order: left, top, width, height. each line will have its own
    // set of coords.
    std::vector<double> coords;

    if (_isDegenerate() && _isRowInViewport(startRow))
    {
        POINT topLeft;
        POINT bottomRight;
        topLeft.x = _endpointToColumn(_start) * currentFontSize.X;
        topLeft.y = _rowToViewport(startRow) * currentFontSize.Y;

        bottomRight.x = topLeft.x;
        bottomRight.y = topLeft.y + currentFontSize.Y;

        // convert the coords to be relative to the screen instead of
        // the client window
        HWND hwnd = _getWindowHandle();
        ClientToScreen(hwnd, &topLeft);
        ClientToScreen(hwnd, &bottomRight);

        // insert the coords
        const LONG width = bottomRight.x - topLeft.x;
        const LONG height = bottomRight.y - topLeft.y;
        try
        {
            coords.push_back(topLeft.x);
            coords.push_back(topLeft.y);
            coords.push_back(width);
            coords.push_back(height);
        }
        CATCH_RETURN();
    }

    for (int i = 0; i < totalRowsInRange; ++i)
    {
        const int currentRowNumber = _normalizeRow(startRow + i);
        if (!_isRowInViewport(currentRowNumber))
        {
            continue;
        }

        // measure boundaries, in pixels
        POINT topLeft;
        POINT bottomRight;

        if (i == 0)
        {
            // special logic for first line since we might not start at
            // the left edge of the viewport
            topLeft.x = _endpointToColumn(_start) * currentFontSize.X;
        }
        else
        {
            topLeft.x = 0;
        }

        topLeft.y = _rowToViewport(currentRowNumber) * currentFontSize.Y;

        if (i + 1 == totalRowsInRange)
        {
            // special logic for last line since we might not end at
            // the right edge of the viewport. We need to subtract 1
            // from end because it is not an inclusive range and this
            // might affect what line _endpointToColumn thinks the
            // endpoint lays on but we need to add 1 back to the to
            // total because we want the bounding rectangle to
            // encompass that column.
            bottomRight.x = (_endpointToColumn(_end - 1) + 1) * currentFontSize.X;
        }
        else
        {
            // we're a full line, so we go the full width of the
            // viewport
            bottomRight.x = viewportWidth * currentFontSize.X;
        }

        // + 1 of the font height because we are adding each line individually
        bottomRight.y = topLeft.y + currentFontSize.Y;

        // convert the coords to be relative to the screen instead of
        // the client window
        HWND hwnd = _getWindowHandle();
        ClientToScreen(hwnd, &topLeft);
        ClientToScreen(hwnd, &bottomRight);

        const LONG width = bottomRight.x - topLeft.x;
        const LONG height = bottomRight.y - topLeft.y;

        // insert the coords
        try
        {
            coords.push_back(topLeft.x);
            coords.push_back(topLeft.y);
            coords.push_back(width);
            coords.push_back(height);
        }
        CATCH_RETURN();
    }

    // convert to a safearray
    *ppRetVal = SafeArrayCreateVector(VT_R8, 0, static_cast<ULONG>(coords.size()));
    for (LONG i = 0; i < static_cast<LONG>(coords.size()); ++i)
    {
        SafeArrayPutElement(*ppRetVal, &i, &coords[i]);
    }

    return S_OK;
}

IFACEMETHODIMP UiaTextRange::GetEnclosingElement(_Outptr_result_maybenull_ IRawElementProviderSimple** ppRetVal)
{
    return _pProvider->QueryInterface(__uuidof(IRawElementProviderSimple),
                                      reinterpret_cast<void**>(ppRetVal));
}

IFACEMETHODIMP UiaTextRange::GetText(_In_ int maxLength, _Out_ BSTR* pRetVal)
{
    std::wstring wstr = L"";
    const bool getPartialText = maxLength != -1;
    const int totalRows = _getTotalRows();
    const int startRow = _endpointToRow(_start);
    const int endRow = _endpointToRow(_end);
    const int totalRowsInRange = (endRow > startRow) ? endRow - startRow : endRow - startRow + totalRows;

    for (int i = 0; i < totalRowsInRange; ++i)
    {
        try
        {
            const ROW* const row = _pOutputBuffer->GetRowByOffset(startRow + i);
            if (row->CharRow.ContainsText())
            {
                std::wstring tempString = std::wstring(row->CharRow.Chars + row->CharRow.Left,
                                                    row->CharRow.Chars + row->CharRow.Right);
                wstr += tempString;
            }
            wstr += L"\r\n";
            if (getPartialText && wstr.size() > static_cast<size_t>(maxLength))
            {
                wstr.resize(maxLength);
                break;
            }
        }
        CATCH_RETURN();
    }

    *pRetVal = SysAllocString(wstr.c_str());
    return S_OK;
}

IFACEMETHODIMP UiaTextRange::Move(_In_ TextUnit unit, _In_ int count, _Out_ int* pRetVal)
{
    // for now, we only support line movement
    UNREFERENCED_PARAMETER(unit);

   *pRetVal = 0;
    if (count == 0)
    {
        return S_OK;
    }

    int incrementAmount;
    int limitingRow;
    if (count > 0)
    {
        // moving forward
        incrementAmount = 1;
        limitingRow = _getScreenBufferBottomRow();
    }
    else
    {
        // moving backward
        incrementAmount = -1;
        limitingRow = _getScreenBufferTopRow();
    }

    int currentRow = _endpointToRow(_start);
    for (int i = 0; i < abs(count); ++i)
    {
        if (currentRow == limitingRow)
        {
            break;
        }
        currentRow = _normalizeRow(currentRow + incrementAmount);
        *pRetVal += incrementAmount;
    }

    // update endpoints
   _start = _rowToEndpoint(currentRow);
   // we don't need to normalize because the ending endpoint is
   // an exclusive range so normalizing would break it if we're at the
   // bottom edge the output buffer.
   const int nextRow = currentRow + 1;
   _end = _rowToEndpoint(nextRow);

    return S_OK;
}

IFACEMETHODIMP UiaTextRange::MoveEndpointByUnit(_In_ TextPatternRangeEndpoint endpoint,
                                                _In_ TextUnit unit,
                                                _In_ int count,
                                                _Out_ int* pRetVal)
{
    // for now, we only support line movement
    UNREFERENCED_PARAMETER(unit);

    *pRetVal = 0;
    if (count == 0)
    {
        return S_OK;
    }

    const bool isDegenerate = _isDegenerate();
    const bool shrinkingRange = (count < 0 &&
                                 endpoint == TextPatternRangeEndpoint::TextPatternRangeEndpoint_End) ||
                                (count > 0 &&
                                 endpoint == TextPatternRangeEndpoint::TextPatternRangeEndpoint_Start);


    // determine which endpoint we're moving
    int* pInternalEndpoint;
    int otherEndpoint;
    if (endpoint == TextPatternRangeEndpoint::TextPatternRangeEndpoint_Start)
    {
        pInternalEndpoint = &_start;
        otherEndpoint = _end;
    }
    else
    {
        pInternalEndpoint = &_end;
        otherEndpoint = _start;
    }
    int currentRow = _endpointToRow(*pInternalEndpoint);

    // set values depending on move direction
    int incrementAmount;
    int limitingRow;
    if (count > 0)
    {
        // moving forward
        incrementAmount = 1;
        limitingRow = _getScreenBufferBottomRow();
    }
    else
    {
        // moving backward
        incrementAmount = -1;
        limitingRow = _getScreenBufferTopRow();
    }

    // move the endpoint
    bool crossedEndpoints = false;
    for (int i = 0; i < abs(count); ++i)
    {
        if (currentRow == limitingRow)
        {
            break;
        }
        currentRow = _normalizeRow(currentRow + incrementAmount);
        *pRetVal += incrementAmount;
        if (currentRow == otherEndpoint)
        {
            crossedEndpoints = true;
        }
    }
    *pInternalEndpoint = _rowToEndpoint(currentRow);

    // fix out of order endpoints. If they crossed then the it is
    // turned into a degenerate range at the point where the endpoint
    // we moved stops at.
    if (crossedEndpoints || (isDegenerate && shrinkingRange))
    {
        if (endpoint == TextPatternRangeEndpoint::TextPatternRangeEndpoint_Start)
        {
            _end = _start;
        }
        else
        {
            _start = _end;
        }
    }
    return S_OK;
}

IFACEMETHODIMP UiaTextRange::MoveEndpointByRange(_In_ TextPatternRangeEndpoint endpoint,
                                                 _In_ ITextRangeProvider* pTargetRange,
                                                 _In_ TextPatternRangeEndpoint targetEndpoint)
{
    UiaTextRange* range = static_cast<UiaTextRange*>(pTargetRange);
    if (range == nullptr)
    {
        return E_INVALIDARG;
    }

    // get the value that we're updating to
    int newValue;
    if (targetEndpoint == TextPatternRangeEndpoint::TextPatternRangeEndpoint_Start)
    {
        newValue = range->getStart();
    }
    else
    {
        newValue = range->getEnd();
    }

    // get the endpoint that we're changing
    int* pInternalEndpoint;
    if (endpoint == TextPatternRangeEndpoint::TextPatternRangeEndpoint_Start)
    {
        pInternalEndpoint = &_start;
    }
    else
    {
        pInternalEndpoint = &_end;
    }

    // update value, fix any reversed endpoints
    *pInternalEndpoint = newValue;
    if (_start > _end)
    {
        // we move the endpoint that isn't being updated to be the
        // same as the one that was just moved
        if (endpoint == TextPatternRangeEndpoint::TextPatternRangeEndpoint_Start)
        {
            _end = _start;
        }
        else
        {
            _start = _end;
        }
    }
    return S_OK;
}

IFACEMETHODIMP UiaTextRange::Select()
{
    COORD coordStart;
    COORD coordEnd;

    coordStart.X = static_cast<SHORT>(_endpointToColumn(_start));
    coordStart.Y = static_cast<SHORT>(_endpointToRow(_start));

    // -1 because end is an exclusive endpoint
    coordEnd.X = static_cast<SHORT>(_endpointToColumn(_end - 1));
    coordEnd.Y = static_cast<SHORT>(_endpointToRow(_end - 1));

    Selection::Instance().SelectNewRegion(coordStart, coordEnd);
    return S_OK;
}

// we don't support this
IFACEMETHODIMP UiaTextRange::AddToSelection()
{
    return E_NOTIMPL;
}

// we don't support this
IFACEMETHODIMP UiaTextRange::RemoveFromSelection()
{
    return E_NOTIMPL;
}

IFACEMETHODIMP UiaTextRange::ScrollIntoView(_In_ BOOL alignToTop)
{
    const SMALL_RECT oldViewport = _getViewport();
    const int viewportHeight = _getViewportHeight(oldViewport);
    const int totalRows = _getTotalRows();
    // range rows
    const int startRow = _endpointToRow(_start);
    // -1 to account for exclusivity
    const int endRow = _endpointToRow(_end - 1);
    // screen buffer rows
    const int topRow = _getScreenBufferTopRow();
    const int bottomRow = _getScreenBufferBottomRow();

    SMALL_RECT newViewport = oldViewport;
    newViewport.Top = static_cast<SHORT>(topRow);
    // -1 because SMALL_RECTs are inclusive on both sides
    newViewport.Bottom = static_cast<SHORT>(_normalizeRow(newViewport.Top + viewportHeight - 1));

    // shift the viewport down one line at a time until we have
    // the range at the correct edge of the viewport or we hit
    // the bottom edge of the screen buffer
    if (alignToTop)
    {
        while (newViewport.Top != startRow && newViewport.Bottom != bottomRow)
        {
            newViewport.Top = static_cast<SHORT>(_normalizeRow(newViewport.Top + 1));
            newViewport.Bottom = static_cast<SHORT>(_normalizeRow(newViewport.Bottom + 1));
        }
    }
    else if (!_isRowInViewport(endRow, newViewport))
    {

        while (newViewport.Bottom != endRow && newViewport.Bottom != bottomRow)
        {
            newViewport.Top = static_cast<SHORT>(_normalizeRow(newViewport.Top + 1));
            newViewport.Bottom = static_cast<SHORT>(_normalizeRow(newViewport.Bottom + 1));
        }
    }

    assert(_getViewportHeight(oldViewport) == _getViewportHeight(newViewport));

    _getWindow()->SetViewportOrigin(newViewport);

    return S_OK;
}

IFACEMETHODIMP UiaTextRange::GetChildren(_Outptr_result_maybenull_ SAFEARRAY** ppRetVal)
{
    // we don't have any children
    *ppRetVal = SafeArrayCreateVector(VT_UNKNOWN, 0, 0);
    return S_OK;
}

#pragma endregion

// Routine Description:
// -
// Arguments:
// -
// Return Value:
// -
const bool UiaTextRange::_isDegenerate() const
{
    return (_start == _end);
}

// Routine Description:
// -
// Arguments:
// -
// Return Value:
// -
const bool UiaTextRange::_isRowInViewport(_In_ const int row) const
{
    const SMALL_RECT viewport = _getViewport();
    return _isRowInViewport(row, viewport);
}

// TODw
// Routine Description:
// - checks if the row is currently visible in the viewport
// Arguments:
// - row - the row to check
// - viewport - the viewport to use for the bounds
// Return Value:
// - true if the row is within the bounds of the viewport
const bool UiaTextRange::_isRowInViewport(_In_ const int row,
                                          _In_ const SMALL_RECT viewport) const
{
    if (viewport.Top < viewport.Bottom)
    {
        return (row >= viewport.Top &&
                row <= viewport.Bottom);
    }
    else if (viewport.Top == viewport.Bottom)
    {
        return row == viewport.Top;
    }
    else
    {
        return (row >= viewport.Top ||
                row <= viewport.Bottom);
    }
}

// Routine Description:
// - converts a row index to an index of the current viewport. Is
// 0-indexed.
// Arguments:
// - row - the row to convert
// Return Value:
// - The index of the row in the viewport.
const int UiaTextRange::_rowToViewport(_In_ const int row) const
{
    const SMALL_RECT viewport = _getViewport();
    return _rowToViewport(row, viewport);
}

const int UiaTextRange::_rowToViewport(_In_ const int row,
                                       _In_ const SMALL_RECT viewport) const
{
    // we return a failure value if the line is not currently visible
    if (!_isRowInViewport(row, viewport))
    {
        // TODO MSFT 7960168 better failure value
        return -1;
    }

    if (row >= viewport.Top)
    {
        return row - viewport.Top;
    }
    else
    {
        return _getViewportHeight(viewport) - viewport.Bottom + row;
    }
}

// Routine Description:
// - calculates the row refered to by the endpoint.
// Arguments:
// - endpoint - the endpoint to translate
// Return Value:
// - the row value
const int UiaTextRange::_endpointToRow(_In_ const int endpoint) const
{
    return endpoint / _getRowWidth();
}

// Routine Description:
// - calculates the column refered to by the endpoint.
// Arguments:
// - endpoint - the endpoint to translate
// Return Value:
// - the column value
const int UiaTextRange::_endpointToColumn(_In_ const int endpoint) const
{
    return endpoint % _getRowWidth();
}

// Routine Description:
// - Converts a row to an endpoint value for the beginning of the row.
// Arguments:
// - row - the row to convert.
// Return Value:
// - the converted endpoint value.
const int UiaTextRange::_rowToEndpoint(_In_ const int row) const
{
    return row * _getRowWidth();
}

// Routine Description:
// - Gets the number of rows in the output text buffer.
// Arguments:
// - <none>
// Return Value:
// - The number of rows
const int UiaTextRange::_getTotalRows() const
{
    return _pOutputBuffer->TotalRowCount();
}

// Routine Description:
// - Gets the width of the text buffer rows
// Arguments:
// - <none>
// Return Value:
// - The row width
const int UiaTextRange::_getRowWidth() const
{
    return _getScreenBufferCoords().X;
}

// Routine Description:
// - Gets the viewport height, measured in char rows.
// Arguments:
// - viewport - The viewport to measure
// Return Value:
// - The viewport height
const int UiaTextRange::_getViewportHeight(_In_ const SMALL_RECT viewport) const
{
    if (viewport.Top <= viewport.Bottom)
    {
        // + 1 because COORD is inclusive on both sides so subtracting top
        // and bottom gets rid of 1 more then it should.
        return _normalizeRow(viewport.Bottom - viewport.Top + 1);
    }
    else
    {
        // the text buffer has cycled through its buffer enough that
        // the 0th row is somewhere in the viewport
        const int totalRows = _getTotalRows();
        return totalRows - viewport.Top + viewport.Bottom + 1;
    }
}

// Routine Description:
// - Gets the viewport width, measured in char columns.
// Arguments:
// - viewport - The viewport to measure
// Return Value:
// - The viewport width
const int UiaTextRange::_getViewportWidth(_In_ const SMALL_RECT viewport) const
{
    // + 1 because COORD is inclusive on both sides so subtracting left
    // and right gets rid of 1 more then it should.
    return (viewport.Right - viewport.Left + 1);
}

// Routine Description:
// - Gets the current viewport
// Arguments:
// - <none>
// Return Value:
// - The viewport
const SMALL_RECT UiaTextRange::_getViewport() const
{
    return _pScreenInfo->GetBufferViewport();
}

// Routine Description:
// - Gets the current window
// Arguments:
// - <none>
// Return Value:
// - The current window. May return nullptr if there is no current
// window.
IConsoleWindow* UiaTextRange::_getWindow()
{
    return ServiceLocator::LocateConsoleWindow();
}

// Routine Description:
// - gets the current window handle
// Arguments:
// - <none>
// Return Value
// - the current window handle
HWND UiaTextRange::_getWindowHandle()
{
    return ServiceLocator::LocateConsoleWindow()->GetWindowHandle();
}

// Routine Description:
// - gets the current screen buffer size.
// Arguments:
// - <none>
// Return Value:
// - The screen buffer size
const COORD UiaTextRange::_getScreenBufferCoords() const
{
    return ServiceLocator::LocateGlobals()->getConsoleInformation()->GetScreenBufferSize();
}

// Routine Description:
// - normalizes the row index to within the bounds of the output buffer.
// Arguments:
// - the non-normalized row index
// Return Value:
// - the normalized row index
const int UiaTextRange::_normalizeRow(_In_ const int row) const
{
    const int totalRows = _getTotalRows();
    return ((row + totalRows) % totalRows);
}

// Routine Description:
// - gets the 0-indexed row number that is currently the first row of
// the screen buffer.
// Arguments:
// - <none>
// Return Value:
// - the top row index of the screen buffer.
const int UiaTextRange::_getScreenBufferTopRow() const
{
    return _pOutputBuffer->GetFirstRowIndex();
}

// Routine Description:
// - gets the 0-indexed row number that is currently the last row of
// the screen buffer.
// Arguments:
// - <none>
// Return Value:
// - the bottom row index of the screen buffer.
const int UiaTextRange::_getScreenBufferBottomRow() const
{
    return _normalizeRow(_getScreenBufferTopRow() - 1);
}<|MERGE_RESOLUTION|>--- conflicted
+++ resolved
@@ -1,982 +1,964 @@
-/********************************************************
-*                                                       *
-*   Copyright (C) Microsoft. All rights reserved.       *
-*                                                       *
-********************************************************/
-
-#include "precomp.h"
-#include "UiaTextRange.hpp"
-#include "../inc/ServiceLocator.hpp"
-
-#include "window.hpp"
-#include "windowdpiapi.hpp"
-
-using namespace Microsoft::Console::Interactivity::Win32;
-
-#if _DEBUG
-unsigned long long UiaTextRange::id = 0;
-#endif
-
-<<<<<<< HEAD
-// Routine Description:
-// -
-// Arguments:
-// -
-// Return Value:
-// -
-// returns val if (low <= val <= high)
-// returns low if (val < low)
-// returns high if (val > high)
-int clamp(int val, int low, int high)
-{
-    ASSERT(low <= high);
-    return max(low, min(val, high));
-}
-
-=======
->>>>>>> 0170070a
-// degenerate range constructor
-UiaTextRange::UiaTextRange(_In_ IRawElementProviderSimple* const pProvider,
-                           _In_ const TEXT_BUFFER_INFO* const pOutputBuffer,
-                           _In_ const SCREEN_INFORMATION* const pScreenInfo) :
-    _cRefs{ 1 },
-    _pProvider{ THROW_HR_IF_NULL(E_INVALIDARG, pProvider) },
-    _pOutputBuffer{ THROW_HR_IF_NULL(E_INVALIDARG, pOutputBuffer) },
-    _pScreenInfo{ THROW_HR_IF_NULL(E_INVALIDARG, pScreenInfo) },
-    _start{ 0 },
-    _end{ 0 }
-{
-#if _DEBUG
-   _id = id;
-   ++id;
-#endif
-}
-
-UiaTextRange::UiaTextRange(_In_ IRawElementProviderSimple* const pProvider,
-                           _In_ const TEXT_BUFFER_INFO* const pOutputBuffer,
-                           _In_ const SCREEN_INFORMATION* const pScreenInfo,
-                           _In_ const int start,
-                           _In_ const int end) :
-    UiaTextRange(pProvider, pOutputBuffer, pScreenInfo)
-{
-    _start = start;
-    _end = end;
-}
-
-// returns a degenerate text range of the start of the row closest to the y value of point
-UiaTextRange::UiaTextRange(_In_ IRawElementProviderSimple* const pProvider,
-                           _In_ const TEXT_BUFFER_INFO* const pOutputBuffer,
-                           _In_ const SCREEN_INFORMATION* const pScreenInfo,
-                           _In_ const UiaPoint point) :
-    UiaTextRange(pProvider, pOutputBuffer, pScreenInfo)
-{
-    POINT clientPoint;
-    clientPoint.x = static_cast<LONG>(point.x);
-    clientPoint.y = static_cast<LONG>(point.y);
-    // get row that point resides in
-    const RECT windowRect = _getWindow()->GetWindowRect();
-    const SMALL_RECT viewport = _getViewport();
-    int row;
-    if (clientPoint.y <= windowRect.top)
-    {
-        row = viewport.Top;
-    }
-    else if (clientPoint.y >= windowRect.bottom)
-    {
-        row = viewport.Bottom;
-    }
-    else
-    {
-        // change point coords to pixels relative to window
-        HWND hwnd = _getWindowHandle();
-        ScreenToClient(hwnd, &clientPoint);
-        const COORD currentFontSize = _pScreenInfo->GetScreenFontSize();
-        row = (clientPoint.y / currentFontSize.Y) + viewport.Top;
-    }
-    _start = _rowToEndpoint(row);
-    _end = _start;
-}
-
-UiaTextRange::UiaTextRange(_In_ const UiaTextRange& a) :
-    _cRefs{ 1 },
-    _pProvider{ a._pProvider },
-    _pOutputBuffer{ a._pOutputBuffer },
-    _pScreenInfo{ a._pScreenInfo },
-    _start{ a._start },
-    _end{ a._end }
-
-{
-    (static_cast<IUnknown*>(_pProvider))->AddRef();
-#if _DEBUG
-   _id = id;
-   ++id;
-#endif
-}
-
-UiaTextRange::~UiaTextRange()
-{
-    (static_cast<IUnknown*>(_pProvider))->Release();
-}
-
-const int UiaTextRange::getStart() const
-{
-    return _start;
-}
-
-const int UiaTextRange::getEnd() const
-{
-    return _end;
-}
-
-#pragma region IUnknown
-
-IFACEMETHODIMP_(ULONG) UiaTextRange::AddRef()
-{
-    return InterlockedIncrement(&_cRefs);
-}
-
-IFACEMETHODIMP_(ULONG) UiaTextRange::Release()
-{
-    const long val = InterlockedDecrement(&_cRefs);
-    if (val == 0)
-    {
-        delete this;
-    }
-    return val;
-}
-
-IFACEMETHODIMP UiaTextRange::QueryInterface(_In_ REFIID riid, _COM_Outptr_result_maybenull_ void** ppInterface)
-{
-    if (riid == __uuidof(IUnknown))
-    {
-        *ppInterface = static_cast<ITextRangeProvider*>(this);
-    }
-    else if (riid == __uuidof(ITextRangeProvider))
-    {
-        *ppInterface = static_cast<ITextRangeProvider*>(this);
-    }
-    else
-    {
-        *ppInterface = nullptr;
-        return E_NOINTERFACE;
-    }
-
-    (static_cast<IUnknown*>(*ppInterface))->AddRef();
-    return S_OK;
-}
-
-#pragma endregion
-
-#pragma region ITextRangeProvider
-
-IFACEMETHODIMP UiaTextRange::Clone(_Outptr_result_maybenull_ ITextRangeProvider** ppRetVal)
-{
-    try
-    {
-        *ppRetVal = new UiaTextRange(*this);
-    }
-    catch(...)
-    {
-        *ppRetVal = nullptr;
-        return wil::ResultFromCaughtException();
-    }
-    if (*ppRetVal == nullptr)
-    {
-        return E_OUTOFMEMORY;
-    }
-    return S_OK;
-}
-
-IFACEMETHODIMP UiaTextRange::Compare(_In_opt_ ITextRangeProvider* pRange, _Out_ BOOL* pRetVal)
-{
-    *pRetVal = FALSE;
-    UiaTextRange* other = static_cast<UiaTextRange*>(pRange);
-    if (other)
-    {
-        *pRetVal = !!(_start == other->getStart() &&
-                      _end == other->getEnd());
-    }
-    return S_OK;
-}
-
-
-IFACEMETHODIMP UiaTextRange::CompareEndpoints(_In_ TextPatternRangeEndpoint endpoint,
-                                              _In_ ITextRangeProvider* pTargetRange,
-                                              _In_ TextPatternRangeEndpoint targetEndpoint,
-                                              _Out_ int* pRetVal)
-{
-    // get the text range that we're comparing to
-    UiaTextRange* range = static_cast<UiaTextRange*>(pTargetRange);
-    if (range == nullptr)
-    {
-        return E_INVALIDARG;
-    }
-
-    // get endpoint value that we're comparing to
-    int theirValue;
-    if (targetEndpoint == TextPatternRangeEndpoint::TextPatternRangeEndpoint_Start)
-    {
-        theirValue = range->getStart();
-    }
-    else
-    {
-        theirValue = range->getEnd();
-    }
-
-    // get the values of our endpoint
-    int ourValue;
-    if (endpoint == TextPatternRangeEndpoint::TextPatternRangeEndpoint_Start)
-    {
-        ourValue = _start;
-    }
-    else
-    {
-        ourValue = _end;
-    }
-
-    // compare them
-    *pRetVal = clamp(ourValue - theirValue, -1, 1);
-
-    return S_OK;
-}
-
-IFACEMETHODIMP UiaTextRange::ExpandToEnclosingUnit(_In_ TextUnit unit)
-{
-    const int topRow = _getScreenBufferTopRow();
-    const int bottomRow = _getScreenBufferBottomRow();
-    const int rowWidth = _getRowWidth();
-
-    if (unit <= TextUnit::TextUnit_Line)
-    {
-        // expand to line
-        _start = _rowToEndpoint(_endpointToRow(_start));
-        _end = _start + rowWidth;
-    }
-    else
-    {
-        // expand to document
-        _start = _rowToEndpoint(topRow);
-        _end = _rowToEndpoint(bottomRow + 1);
-    }
-
-    return S_OK;
-}
-
-// we don't support this currently
-IFACEMETHODIMP UiaTextRange::FindAttribute(_In_ TEXTATTRIBUTEID textAttributeId,
-                                           _In_ VARIANT val,
-                                           _In_ BOOL searchBackward,
-                                           _Outptr_result_maybenull_ ITextRangeProvider** ppRetVal)
-{
-    UNREFERENCED_PARAMETER(textAttributeId);
-    UNREFERENCED_PARAMETER(val);
-    UNREFERENCED_PARAMETER(searchBackward);
-    UNREFERENCED_PARAMETER(ppRetVal);
-    return E_NOTIMPL;
-}
-
-// we don't support this currently
-IFACEMETHODIMP UiaTextRange::FindText(_In_ BSTR text,
-                                      _In_ BOOL searchBackward,
-                                      _In_ BOOL ignoreCase,
-                                      _Outptr_result_maybenull_ ITextRangeProvider** ppRetVal)
-{
-    UNREFERENCED_PARAMETER(text);
-    UNREFERENCED_PARAMETER(searchBackward);
-    UNREFERENCED_PARAMETER(ignoreCase);
-    UNREFERENCED_PARAMETER(ppRetVal);
-    return E_NOTIMPL;
-}
-
-// we don't support this currently
-IFACEMETHODIMP UiaTextRange::GetAttributeValue(_In_ TEXTATTRIBUTEID textAttributeId,
-                                               _Out_ VARIANT* pRetVal)
-{
-    UNREFERENCED_PARAMETER(textAttributeId);
-    UNREFERENCED_PARAMETER(pRetVal);
-    return E_NOTIMPL;
-}
-
-IFACEMETHODIMP UiaTextRange::GetBoundingRectangles(_Outptr_result_maybenull_ SAFEARRAY** ppRetVal)
-{
-    const int totalRows = _getTotalRows();
-    const int startRow = _endpointToRow(_start);
-    const int endRow = _endpointToRow(_end);
-    const int totalRowsInRange = (endRow >= startRow) ? endRow - startRow : endRow - startRow + totalRows;
-    // width of viewport (measured in chars)
-    const SMALL_RECT viewport = _getViewport();
-    const int viewportWidth = _getViewportWidth(viewport);
-    const COORD currentFontSize = _pScreenInfo->GetScreenFontSize();
-    *ppRetVal = nullptr;
-
-    // vector to put coords into. they go in as four doubles in the
-    // order: left, top, width, height. each line will have its own
-    // set of coords.
-    std::vector<double> coords;
-
-    if (_isDegenerate() && _isRowInViewport(startRow))
-    {
-        POINT topLeft;
-        POINT bottomRight;
-        topLeft.x = _endpointToColumn(_start) * currentFontSize.X;
-        topLeft.y = _rowToViewport(startRow) * currentFontSize.Y;
-
-        bottomRight.x = topLeft.x;
-        bottomRight.y = topLeft.y + currentFontSize.Y;
-
-        // convert the coords to be relative to the screen instead of
-        // the client window
-        HWND hwnd = _getWindowHandle();
-        ClientToScreen(hwnd, &topLeft);
-        ClientToScreen(hwnd, &bottomRight);
-
-        // insert the coords
-        const LONG width = bottomRight.x - topLeft.x;
-        const LONG height = bottomRight.y - topLeft.y;
-        try
-        {
-            coords.push_back(topLeft.x);
-            coords.push_back(topLeft.y);
-            coords.push_back(width);
-            coords.push_back(height);
-        }
-        CATCH_RETURN();
-    }
-
-    for (int i = 0; i < totalRowsInRange; ++i)
-    {
-        const int currentRowNumber = _normalizeRow(startRow + i);
-        if (!_isRowInViewport(currentRowNumber))
-        {
-            continue;
-        }
-
-        // measure boundaries, in pixels
-        POINT topLeft;
-        POINT bottomRight;
-
-        if (i == 0)
-        {
-            // special logic for first line since we might not start at
-            // the left edge of the viewport
-            topLeft.x = _endpointToColumn(_start) * currentFontSize.X;
-        }
-        else
-        {
-            topLeft.x = 0;
-        }
-
-        topLeft.y = _rowToViewport(currentRowNumber) * currentFontSize.Y;
-
-        if (i + 1 == totalRowsInRange)
-        {
-            // special logic for last line since we might not end at
-            // the right edge of the viewport. We need to subtract 1
-            // from end because it is not an inclusive range and this
-            // might affect what line _endpointToColumn thinks the
-            // endpoint lays on but we need to add 1 back to the to
-            // total because we want the bounding rectangle to
-            // encompass that column.
-            bottomRight.x = (_endpointToColumn(_end - 1) + 1) * currentFontSize.X;
-        }
-        else
-        {
-            // we're a full line, so we go the full width of the
-            // viewport
-            bottomRight.x = viewportWidth * currentFontSize.X;
-        }
-
-        // + 1 of the font height because we are adding each line individually
-        bottomRight.y = topLeft.y + currentFontSize.Y;
-
-        // convert the coords to be relative to the screen instead of
-        // the client window
-        HWND hwnd = _getWindowHandle();
-        ClientToScreen(hwnd, &topLeft);
-        ClientToScreen(hwnd, &bottomRight);
-
-        const LONG width = bottomRight.x - topLeft.x;
-        const LONG height = bottomRight.y - topLeft.y;
-
-        // insert the coords
-        try
-        {
-            coords.push_back(topLeft.x);
-            coords.push_back(topLeft.y);
-            coords.push_back(width);
-            coords.push_back(height);
-        }
-        CATCH_RETURN();
-    }
-
-    // convert to a safearray
-    *ppRetVal = SafeArrayCreateVector(VT_R8, 0, static_cast<ULONG>(coords.size()));
-    for (LONG i = 0; i < static_cast<LONG>(coords.size()); ++i)
-    {
-        SafeArrayPutElement(*ppRetVal, &i, &coords[i]);
-    }
-
-    return S_OK;
-}
-
-IFACEMETHODIMP UiaTextRange::GetEnclosingElement(_Outptr_result_maybenull_ IRawElementProviderSimple** ppRetVal)
-{
-    return _pProvider->QueryInterface(__uuidof(IRawElementProviderSimple),
-                                      reinterpret_cast<void**>(ppRetVal));
-}
-
-IFACEMETHODIMP UiaTextRange::GetText(_In_ int maxLength, _Out_ BSTR* pRetVal)
-{
-    std::wstring wstr = L"";
-    const bool getPartialText = maxLength != -1;
-    const int totalRows = _getTotalRows();
-    const int startRow = _endpointToRow(_start);
-    const int endRow = _endpointToRow(_end);
-    const int totalRowsInRange = (endRow > startRow) ? endRow - startRow : endRow - startRow + totalRows;
-
-    for (int i = 0; i < totalRowsInRange; ++i)
-    {
-        try
-        {
-            const ROW* const row = _pOutputBuffer->GetRowByOffset(startRow + i);
-            if (row->CharRow.ContainsText())
-            {
-                std::wstring tempString = std::wstring(row->CharRow.Chars + row->CharRow.Left,
-                                                    row->CharRow.Chars + row->CharRow.Right);
-                wstr += tempString;
-            }
-            wstr += L"\r\n";
-            if (getPartialText && wstr.size() > static_cast<size_t>(maxLength))
-            {
-                wstr.resize(maxLength);
-                break;
-            }
-        }
-        CATCH_RETURN();
-    }
-
-    *pRetVal = SysAllocString(wstr.c_str());
-    return S_OK;
-}
-
-IFACEMETHODIMP UiaTextRange::Move(_In_ TextUnit unit, _In_ int count, _Out_ int* pRetVal)
-{
-    // for now, we only support line movement
-    UNREFERENCED_PARAMETER(unit);
-
-   *pRetVal = 0;
-    if (count == 0)
-    {
-        return S_OK;
-    }
-
-    int incrementAmount;
-    int limitingRow;
-    if (count > 0)
-    {
-        // moving forward
-        incrementAmount = 1;
-        limitingRow = _getScreenBufferBottomRow();
-    }
-    else
-    {
-        // moving backward
-        incrementAmount = -1;
-        limitingRow = _getScreenBufferTopRow();
-    }
-
-    int currentRow = _endpointToRow(_start);
-    for (int i = 0; i < abs(count); ++i)
-    {
-        if (currentRow == limitingRow)
-        {
-            break;
-        }
-        currentRow = _normalizeRow(currentRow + incrementAmount);
-        *pRetVal += incrementAmount;
-    }
-
-    // update endpoints
-   _start = _rowToEndpoint(currentRow);
-   // we don't need to normalize because the ending endpoint is
-   // an exclusive range so normalizing would break it if we're at the
-   // bottom edge the output buffer.
-   const int nextRow = currentRow + 1;
-   _end = _rowToEndpoint(nextRow);
-
-    return S_OK;
-}
-
-IFACEMETHODIMP UiaTextRange::MoveEndpointByUnit(_In_ TextPatternRangeEndpoint endpoint,
-                                                _In_ TextUnit unit,
-                                                _In_ int count,
-                                                _Out_ int* pRetVal)
-{
-    // for now, we only support line movement
-    UNREFERENCED_PARAMETER(unit);
-
-    *pRetVal = 0;
-    if (count == 0)
-    {
-        return S_OK;
-    }
-
-    const bool isDegenerate = _isDegenerate();
-    const bool shrinkingRange = (count < 0 &&
-                                 endpoint == TextPatternRangeEndpoint::TextPatternRangeEndpoint_End) ||
-                                (count > 0 &&
-                                 endpoint == TextPatternRangeEndpoint::TextPatternRangeEndpoint_Start);
-
-
-    // determine which endpoint we're moving
-    int* pInternalEndpoint;
-    int otherEndpoint;
-    if (endpoint == TextPatternRangeEndpoint::TextPatternRangeEndpoint_Start)
-    {
-        pInternalEndpoint = &_start;
-        otherEndpoint = _end;
-    }
-    else
-    {
-        pInternalEndpoint = &_end;
-        otherEndpoint = _start;
-    }
-    int currentRow = _endpointToRow(*pInternalEndpoint);
-
-    // set values depending on move direction
-    int incrementAmount;
-    int limitingRow;
-    if (count > 0)
-    {
-        // moving forward
-        incrementAmount = 1;
-        limitingRow = _getScreenBufferBottomRow();
-    }
-    else
-    {
-        // moving backward
-        incrementAmount = -1;
-        limitingRow = _getScreenBufferTopRow();
-    }
-
-    // move the endpoint
-    bool crossedEndpoints = false;
-    for (int i = 0; i < abs(count); ++i)
-    {
-        if (currentRow == limitingRow)
-        {
-            break;
-        }
-        currentRow = _normalizeRow(currentRow + incrementAmount);
-        *pRetVal += incrementAmount;
-        if (currentRow == otherEndpoint)
-        {
-            crossedEndpoints = true;
-        }
-    }
-    *pInternalEndpoint = _rowToEndpoint(currentRow);
-
-    // fix out of order endpoints. If they crossed then the it is
-    // turned into a degenerate range at the point where the endpoint
-    // we moved stops at.
-    if (crossedEndpoints || (isDegenerate && shrinkingRange))
-    {
-        if (endpoint == TextPatternRangeEndpoint::TextPatternRangeEndpoint_Start)
-        {
-            _end = _start;
-        }
-        else
-        {
-            _start = _end;
-        }
-    }
-    return S_OK;
-}
-
-IFACEMETHODIMP UiaTextRange::MoveEndpointByRange(_In_ TextPatternRangeEndpoint endpoint,
-                                                 _In_ ITextRangeProvider* pTargetRange,
-                                                 _In_ TextPatternRangeEndpoint targetEndpoint)
-{
-    UiaTextRange* range = static_cast<UiaTextRange*>(pTargetRange);
-    if (range == nullptr)
-    {
-        return E_INVALIDARG;
-    }
-
-    // get the value that we're updating to
-    int newValue;
-    if (targetEndpoint == TextPatternRangeEndpoint::TextPatternRangeEndpoint_Start)
-    {
-        newValue = range->getStart();
-    }
-    else
-    {
-        newValue = range->getEnd();
-    }
-
-    // get the endpoint that we're changing
-    int* pInternalEndpoint;
-    if (endpoint == TextPatternRangeEndpoint::TextPatternRangeEndpoint_Start)
-    {
-        pInternalEndpoint = &_start;
-    }
-    else
-    {
-        pInternalEndpoint = &_end;
-    }
-
-    // update value, fix any reversed endpoints
-    *pInternalEndpoint = newValue;
-    if (_start > _end)
-    {
-        // we move the endpoint that isn't being updated to be the
-        // same as the one that was just moved
-        if (endpoint == TextPatternRangeEndpoint::TextPatternRangeEndpoint_Start)
-        {
-            _end = _start;
-        }
-        else
-        {
-            _start = _end;
-        }
-    }
-    return S_OK;
-}
-
-IFACEMETHODIMP UiaTextRange::Select()
-{
-    COORD coordStart;
-    COORD coordEnd;
-
-    coordStart.X = static_cast<SHORT>(_endpointToColumn(_start));
-    coordStart.Y = static_cast<SHORT>(_endpointToRow(_start));
-
-    // -1 because end is an exclusive endpoint
-    coordEnd.X = static_cast<SHORT>(_endpointToColumn(_end - 1));
-    coordEnd.Y = static_cast<SHORT>(_endpointToRow(_end - 1));
-
-    Selection::Instance().SelectNewRegion(coordStart, coordEnd);
-    return S_OK;
-}
-
-// we don't support this
-IFACEMETHODIMP UiaTextRange::AddToSelection()
-{
-    return E_NOTIMPL;
-}
-
-// we don't support this
-IFACEMETHODIMP UiaTextRange::RemoveFromSelection()
-{
-    return E_NOTIMPL;
-}
-
-IFACEMETHODIMP UiaTextRange::ScrollIntoView(_In_ BOOL alignToTop)
-{
-    const SMALL_RECT oldViewport = _getViewport();
-    const int viewportHeight = _getViewportHeight(oldViewport);
-    const int totalRows = _getTotalRows();
-    // range rows
-    const int startRow = _endpointToRow(_start);
-    // -1 to account for exclusivity
-    const int endRow = _endpointToRow(_end - 1);
-    // screen buffer rows
-    const int topRow = _getScreenBufferTopRow();
-    const int bottomRow = _getScreenBufferBottomRow();
-
-    SMALL_RECT newViewport = oldViewport;
-    newViewport.Top = static_cast<SHORT>(topRow);
-    // -1 because SMALL_RECTs are inclusive on both sides
-    newViewport.Bottom = static_cast<SHORT>(_normalizeRow(newViewport.Top + viewportHeight - 1));
-
-    // shift the viewport down one line at a time until we have
-    // the range at the correct edge of the viewport or we hit
-    // the bottom edge of the screen buffer
-    if (alignToTop)
-    {
-        while (newViewport.Top != startRow && newViewport.Bottom != bottomRow)
-        {
-            newViewport.Top = static_cast<SHORT>(_normalizeRow(newViewport.Top + 1));
-            newViewport.Bottom = static_cast<SHORT>(_normalizeRow(newViewport.Bottom + 1));
-        }
-    }
-    else if (!_isRowInViewport(endRow, newViewport))
-    {
-
-        while (newViewport.Bottom != endRow && newViewport.Bottom != bottomRow)
-        {
-            newViewport.Top = static_cast<SHORT>(_normalizeRow(newViewport.Top + 1));
-            newViewport.Bottom = static_cast<SHORT>(_normalizeRow(newViewport.Bottom + 1));
-        }
-    }
-
-    assert(_getViewportHeight(oldViewport) == _getViewportHeight(newViewport));
-
-    _getWindow()->SetViewportOrigin(newViewport);
-
-    return S_OK;
-}
-
-IFACEMETHODIMP UiaTextRange::GetChildren(_Outptr_result_maybenull_ SAFEARRAY** ppRetVal)
-{
-    // we don't have any children
-    *ppRetVal = SafeArrayCreateVector(VT_UNKNOWN, 0, 0);
-    return S_OK;
-}
-
-#pragma endregion
-
-// Routine Description:
-// -
-// Arguments:
-// -
-// Return Value:
-// -
-const bool UiaTextRange::_isDegenerate() const
-{
-    return (_start == _end);
-}
-
-// Routine Description:
-// -
-// Arguments:
-// -
-// Return Value:
-// -
-const bool UiaTextRange::_isRowInViewport(_In_ const int row) const
-{
-    const SMALL_RECT viewport = _getViewport();
-    return _isRowInViewport(row, viewport);
-}
-
-// TODw
-// Routine Description:
-// - checks if the row is currently visible in the viewport
-// Arguments:
-// - row - the row to check
-// - viewport - the viewport to use for the bounds
-// Return Value:
-// - true if the row is within the bounds of the viewport
-const bool UiaTextRange::_isRowInViewport(_In_ const int row,
-                                          _In_ const SMALL_RECT viewport) const
-{
-    if (viewport.Top < viewport.Bottom)
-    {
-        return (row >= viewport.Top &&
-                row <= viewport.Bottom);
-    }
-    else if (viewport.Top == viewport.Bottom)
-    {
-        return row == viewport.Top;
-    }
-    else
-    {
-        return (row >= viewport.Top ||
-                row <= viewport.Bottom);
-    }
-}
-
-// Routine Description:
-// - converts a row index to an index of the current viewport. Is
-// 0-indexed.
-// Arguments:
-// - row - the row to convert
-// Return Value:
-// - The index of the row in the viewport.
-const int UiaTextRange::_rowToViewport(_In_ const int row) const
-{
-    const SMALL_RECT viewport = _getViewport();
-    return _rowToViewport(row, viewport);
-}
-
-const int UiaTextRange::_rowToViewport(_In_ const int row,
-                                       _In_ const SMALL_RECT viewport) const
-{
-    // we return a failure value if the line is not currently visible
-    if (!_isRowInViewport(row, viewport))
-    {
-        // TODO MSFT 7960168 better failure value
-        return -1;
-    }
-
-    if (row >= viewport.Top)
-    {
-        return row - viewport.Top;
-    }
-    else
-    {
-        return _getViewportHeight(viewport) - viewport.Bottom + row;
-    }
-}
-
-// Routine Description:
-// - calculates the row refered to by the endpoint.
-// Arguments:
-// - endpoint - the endpoint to translate
-// Return Value:
-// - the row value
-const int UiaTextRange::_endpointToRow(_In_ const int endpoint) const
-{
-    return endpoint / _getRowWidth();
-}
-
-// Routine Description:
-// - calculates the column refered to by the endpoint.
-// Arguments:
-// - endpoint - the endpoint to translate
-// Return Value:
-// - the column value
-const int UiaTextRange::_endpointToColumn(_In_ const int endpoint) const
-{
-    return endpoint % _getRowWidth();
-}
-
-// Routine Description:
-// - Converts a row to an endpoint value for the beginning of the row.
-// Arguments:
-// - row - the row to convert.
-// Return Value:
-// - the converted endpoint value.
-const int UiaTextRange::_rowToEndpoint(_In_ const int row) const
-{
-    return row * _getRowWidth();
-}
-
-// Routine Description:
-// - Gets the number of rows in the output text buffer.
-// Arguments:
-// - <none>
-// Return Value:
-// - The number of rows
-const int UiaTextRange::_getTotalRows() const
-{
-    return _pOutputBuffer->TotalRowCount();
-}
-
-// Routine Description:
-// - Gets the width of the text buffer rows
-// Arguments:
-// - <none>
-// Return Value:
-// - The row width
-const int UiaTextRange::_getRowWidth() const
-{
-    return _getScreenBufferCoords().X;
-}
-
-// Routine Description:
-// - Gets the viewport height, measured in char rows.
-// Arguments:
-// - viewport - The viewport to measure
-// Return Value:
-// - The viewport height
-const int UiaTextRange::_getViewportHeight(_In_ const SMALL_RECT viewport) const
-{
-    if (viewport.Top <= viewport.Bottom)
-    {
-        // + 1 because COORD is inclusive on both sides so subtracting top
-        // and bottom gets rid of 1 more then it should.
-        return _normalizeRow(viewport.Bottom - viewport.Top + 1);
-    }
-    else
-    {
-        // the text buffer has cycled through its buffer enough that
-        // the 0th row is somewhere in the viewport
-        const int totalRows = _getTotalRows();
-        return totalRows - viewport.Top + viewport.Bottom + 1;
-    }
-}
-
-// Routine Description:
-// - Gets the viewport width, measured in char columns.
-// Arguments:
-// - viewport - The viewport to measure
-// Return Value:
-// - The viewport width
-const int UiaTextRange::_getViewportWidth(_In_ const SMALL_RECT viewport) const
-{
-    // + 1 because COORD is inclusive on both sides so subtracting left
-    // and right gets rid of 1 more then it should.
-    return (viewport.Right - viewport.Left + 1);
-}
-
-// Routine Description:
-// - Gets the current viewport
-// Arguments:
-// - <none>
-// Return Value:
-// - The viewport
-const SMALL_RECT UiaTextRange::_getViewport() const
-{
-    return _pScreenInfo->GetBufferViewport();
-}
-
-// Routine Description:
-// - Gets the current window
-// Arguments:
-// - <none>
-// Return Value:
-// - The current window. May return nullptr if there is no current
-// window.
-IConsoleWindow* UiaTextRange::_getWindow()
-{
-    return ServiceLocator::LocateConsoleWindow();
-}
-
-// Routine Description:
-// - gets the current window handle
-// Arguments:
-// - <none>
-// Return Value
-// - the current window handle
-HWND UiaTextRange::_getWindowHandle()
-{
-    return ServiceLocator::LocateConsoleWindow()->GetWindowHandle();
-}
-
-// Routine Description:
-// - gets the current screen buffer size.
-// Arguments:
-// - <none>
-// Return Value:
-// - The screen buffer size
-const COORD UiaTextRange::_getScreenBufferCoords() const
-{
-    return ServiceLocator::LocateGlobals()->getConsoleInformation()->GetScreenBufferSize();
-}
-
-// Routine Description:
-// - normalizes the row index to within the bounds of the output buffer.
-// Arguments:
-// - the non-normalized row index
-// Return Value:
-// - the normalized row index
-const int UiaTextRange::_normalizeRow(_In_ const int row) const
-{
-    const int totalRows = _getTotalRows();
-    return ((row + totalRows) % totalRows);
-}
-
-// Routine Description:
-// - gets the 0-indexed row number that is currently the first row of
-// the screen buffer.
-// Arguments:
-// - <none>
-// Return Value:
-// - the top row index of the screen buffer.
-const int UiaTextRange::_getScreenBufferTopRow() const
-{
-    return _pOutputBuffer->GetFirstRowIndex();
-}
-
-// Routine Description:
-// - gets the 0-indexed row number that is currently the last row of
-// the screen buffer.
-// Arguments:
-// - <none>
-// Return Value:
-// - the bottom row index of the screen buffer.
-const int UiaTextRange::_getScreenBufferBottomRow() const
-{
-    return _normalizeRow(_getScreenBufferTopRow() - 1);
+/********************************************************
+*                                                       *
+*   Copyright (C) Microsoft. All rights reserved.       *
+*                                                       *
+********************************************************/
+
+#include "precomp.h"
+#include "UiaTextRange.hpp"
+#include "../inc/ServiceLocator.hpp"
+
+#include "window.hpp"
+#include "windowdpiapi.hpp"
+
+using namespace Microsoft::Console::Interactivity::Win32;
+
+#if _DEBUG
+unsigned long long UiaTextRange::id = 0;
+#endif
+
+// degenerate range constructor
+UiaTextRange::UiaTextRange(_In_ IRawElementProviderSimple* const pProvider,
+                           _In_ const TEXT_BUFFER_INFO* const pOutputBuffer,
+                           _In_ const SCREEN_INFORMATION* const pScreenInfo) :
+    _cRefs{ 1 },
+    _pProvider{ THROW_HR_IF_NULL(E_INVALIDARG, pProvider) },
+    _pOutputBuffer{ THROW_HR_IF_NULL(E_INVALIDARG, pOutputBuffer) },
+    _pScreenInfo{ THROW_HR_IF_NULL(E_INVALIDARG, pScreenInfo) },
+    _start{ 0 },
+    _end{ 0 }
+{
+#if _DEBUG
+   _id = id;
+   ++id;
+#endif
+}
+
+UiaTextRange::UiaTextRange(_In_ IRawElementProviderSimple* const pProvider,
+                           _In_ const TEXT_BUFFER_INFO* const pOutputBuffer,
+                           _In_ const SCREEN_INFORMATION* const pScreenInfo,
+                           _In_ const int start,
+                           _In_ const int end) :
+    UiaTextRange(pProvider, pOutputBuffer, pScreenInfo)
+{
+    _start = start;
+    _end = end;
+}
+
+// returns a degenerate text range of the start of the row closest to the y value of point
+UiaTextRange::UiaTextRange(_In_ IRawElementProviderSimple* const pProvider,
+                           _In_ const TEXT_BUFFER_INFO* const pOutputBuffer,
+                           _In_ const SCREEN_INFORMATION* const pScreenInfo,
+                           _In_ const UiaPoint point) :
+    UiaTextRange(pProvider, pOutputBuffer, pScreenInfo)
+{
+    POINT clientPoint;
+    clientPoint.x = static_cast<LONG>(point.x);
+    clientPoint.y = static_cast<LONG>(point.y);
+    // get row that point resides in
+    const RECT windowRect = _getWindow()->GetWindowRect();
+    const SMALL_RECT viewport = _getViewport();
+    int row;
+    if (clientPoint.y <= windowRect.top)
+    {
+        row = viewport.Top;
+    }
+    else if (clientPoint.y >= windowRect.bottom)
+    {
+        row = viewport.Bottom;
+    }
+    else
+    {
+        // change point coords to pixels relative to window
+        HWND hwnd = _getWindowHandle();
+        ScreenToClient(hwnd, &clientPoint);
+        const COORD currentFontSize = _pScreenInfo->GetScreenFontSize();
+        row = (clientPoint.y / currentFontSize.Y) + viewport.Top;
+    }
+    _start = _rowToEndpoint(row);
+    _end = _start;
+}
+
+UiaTextRange::UiaTextRange(_In_ const UiaTextRange& a) :
+    _cRefs{ 1 },
+    _pProvider{ a._pProvider },
+    _pOutputBuffer{ a._pOutputBuffer },
+    _pScreenInfo{ a._pScreenInfo },
+    _start{ a._start },
+    _end{ a._end }
+
+{
+    (static_cast<IUnknown*>(_pProvider))->AddRef();
+#if _DEBUG
+   _id = id;
+   ++id;
+#endif
+}
+
+UiaTextRange::~UiaTextRange()
+{
+    (static_cast<IUnknown*>(_pProvider))->Release();
+}
+
+const int UiaTextRange::getStart() const
+{
+    return _start;
+}
+
+const int UiaTextRange::getEnd() const
+{
+    return _end;
+}
+
+#pragma region IUnknown
+
+IFACEMETHODIMP_(ULONG) UiaTextRange::AddRef()
+{
+    return InterlockedIncrement(&_cRefs);
+}
+
+IFACEMETHODIMP_(ULONG) UiaTextRange::Release()
+{
+    const long val = InterlockedDecrement(&_cRefs);
+    if (val == 0)
+    {
+        delete this;
+    }
+    return val;
+}
+
+IFACEMETHODIMP UiaTextRange::QueryInterface(_In_ REFIID riid, _COM_Outptr_result_maybenull_ void** ppInterface)
+{
+    if (riid == __uuidof(IUnknown))
+    {
+        *ppInterface = static_cast<ITextRangeProvider*>(this);
+    }
+    else if (riid == __uuidof(ITextRangeProvider))
+    {
+        *ppInterface = static_cast<ITextRangeProvider*>(this);
+    }
+    else
+    {
+        *ppInterface = nullptr;
+        return E_NOINTERFACE;
+    }
+
+    (static_cast<IUnknown*>(*ppInterface))->AddRef();
+    return S_OK;
+}
+
+#pragma endregion
+
+#pragma region ITextRangeProvider
+
+IFACEMETHODIMP UiaTextRange::Clone(_Outptr_result_maybenull_ ITextRangeProvider** ppRetVal)
+{
+    try
+    {
+        *ppRetVal = new UiaTextRange(*this);
+    }
+    catch(...)
+    {
+        *ppRetVal = nullptr;
+        return wil::ResultFromCaughtException();
+    }
+    if (*ppRetVal == nullptr)
+    {
+        return E_OUTOFMEMORY;
+    }
+    return S_OK;
+}
+
+IFACEMETHODIMP UiaTextRange::Compare(_In_opt_ ITextRangeProvider* pRange, _Out_ BOOL* pRetVal)
+{
+    *pRetVal = FALSE;
+    UiaTextRange* other = static_cast<UiaTextRange*>(pRange);
+    if (other)
+    {
+        *pRetVal = !!(_start == other->getStart() &&
+                      _end == other->getEnd());
+    }
+    return S_OK;
+}
+
+
+IFACEMETHODIMP UiaTextRange::CompareEndpoints(_In_ TextPatternRangeEndpoint endpoint,
+                                              _In_ ITextRangeProvider* pTargetRange,
+                                              _In_ TextPatternRangeEndpoint targetEndpoint,
+                                              _Out_ int* pRetVal)
+{
+    // get the text range that we're comparing to
+    UiaTextRange* range = static_cast<UiaTextRange*>(pTargetRange);
+    if (range == nullptr)
+    {
+        return E_INVALIDARG;
+    }
+
+    // get endpoint value that we're comparing to
+    int theirValue;
+    if (targetEndpoint == TextPatternRangeEndpoint::TextPatternRangeEndpoint_Start)
+    {
+        theirValue = range->getStart();
+    }
+    else
+    {
+        theirValue = range->getEnd();
+    }
+
+    // get the values of our endpoint
+    int ourValue;
+    if (endpoint == TextPatternRangeEndpoint::TextPatternRangeEndpoint_Start)
+    {
+        ourValue = _start;
+    }
+    else
+    {
+        ourValue = _end;
+    }
+
+    // compare them
+    *pRetVal = clamp(ourValue - theirValue, -1, 1);
+
+    return S_OK;
+}
+
+IFACEMETHODIMP UiaTextRange::ExpandToEnclosingUnit(_In_ TextUnit unit)
+{
+    const int topRow = _getScreenBufferTopRow();
+    const int bottomRow = _getScreenBufferBottomRow();
+    const int rowWidth = _getRowWidth();
+
+    if (unit <= TextUnit::TextUnit_Line)
+    {
+        // expand to line
+        _start = _rowToEndpoint(_endpointToRow(_start));
+        _end = _start + rowWidth;
+    }
+    else
+    {
+        // expand to document
+        _start = _rowToEndpoint(topRow);
+        _end = _rowToEndpoint(bottomRow + 1);
+    }
+
+    return S_OK;
+}
+
+// we don't support this currently
+IFACEMETHODIMP UiaTextRange::FindAttribute(_In_ TEXTATTRIBUTEID textAttributeId,
+                                           _In_ VARIANT val,
+                                           _In_ BOOL searchBackward,
+                                           _Outptr_result_maybenull_ ITextRangeProvider** ppRetVal)
+{
+    UNREFERENCED_PARAMETER(textAttributeId);
+    UNREFERENCED_PARAMETER(val);
+    UNREFERENCED_PARAMETER(searchBackward);
+    UNREFERENCED_PARAMETER(ppRetVal);
+    return E_NOTIMPL;
+}
+
+// we don't support this currently
+IFACEMETHODIMP UiaTextRange::FindText(_In_ BSTR text,
+                                      _In_ BOOL searchBackward,
+                                      _In_ BOOL ignoreCase,
+                                      _Outptr_result_maybenull_ ITextRangeProvider** ppRetVal)
+{
+    UNREFERENCED_PARAMETER(text);
+    UNREFERENCED_PARAMETER(searchBackward);
+    UNREFERENCED_PARAMETER(ignoreCase);
+    UNREFERENCED_PARAMETER(ppRetVal);
+    return E_NOTIMPL;
+}
+
+// we don't support this currently
+IFACEMETHODIMP UiaTextRange::GetAttributeValue(_In_ TEXTATTRIBUTEID textAttributeId,
+                                               _Out_ VARIANT* pRetVal)
+{
+    UNREFERENCED_PARAMETER(textAttributeId);
+    UNREFERENCED_PARAMETER(pRetVal);
+    return E_NOTIMPL;
+}
+
+IFACEMETHODIMP UiaTextRange::GetBoundingRectangles(_Outptr_result_maybenull_ SAFEARRAY** ppRetVal)
+{
+    const int totalRows = _getTotalRows();
+    const int startRow = _endpointToRow(_start);
+    const int endRow = _endpointToRow(_end);
+    const int totalRowsInRange = (endRow >= startRow) ? endRow - startRow : endRow - startRow + totalRows;
+    // width of viewport (measured in chars)
+    const SMALL_RECT viewport = _getViewport();
+    const int viewportWidth = _getViewportWidth(viewport);
+    const COORD currentFontSize = _pScreenInfo->GetScreenFontSize();
+    *ppRetVal = nullptr;
+
+    // vector to put coords into. they go in as four doubles in the
+    // order: left, top, width, height. each line will have its own
+    // set of coords.
+    std::vector<double> coords;
+
+    if (_isDegenerate() && _isRowInViewport(startRow))
+    {
+        POINT topLeft;
+        POINT bottomRight;
+        topLeft.x = _endpointToColumn(_start) * currentFontSize.X;
+        topLeft.y = _rowToViewport(startRow) * currentFontSize.Y;
+
+        bottomRight.x = topLeft.x;
+        bottomRight.y = topLeft.y + currentFontSize.Y;
+
+        // convert the coords to be relative to the screen instead of
+        // the client window
+        HWND hwnd = _getWindowHandle();
+        ClientToScreen(hwnd, &topLeft);
+        ClientToScreen(hwnd, &bottomRight);
+
+        // insert the coords
+        const LONG width = bottomRight.x - topLeft.x;
+        const LONG height = bottomRight.y - topLeft.y;
+        try
+        {
+            coords.push_back(topLeft.x);
+            coords.push_back(topLeft.y);
+            coords.push_back(width);
+            coords.push_back(height);
+        }
+        CATCH_RETURN();
+    }
+
+    for (int i = 0; i < totalRowsInRange; ++i)
+    {
+        const int currentRowNumber = _normalizeRow(startRow + i);
+        if (!_isRowInViewport(currentRowNumber))
+        {
+            continue;
+        }
+
+        // measure boundaries, in pixels
+        POINT topLeft;
+        POINT bottomRight;
+
+        if (i == 0)
+        {
+            // special logic for first line since we might not start at
+            // the left edge of the viewport
+            topLeft.x = _endpointToColumn(_start) * currentFontSize.X;
+        }
+        else
+        {
+            topLeft.x = 0;
+        }
+
+        topLeft.y = _rowToViewport(currentRowNumber) * currentFontSize.Y;
+
+        if (i + 1 == totalRowsInRange)
+        {
+            // special logic for last line since we might not end at
+            // the right edge of the viewport. We need to subtract 1
+            // from end because it is not an inclusive range and this
+            // might affect what line _endpointToColumn thinks the
+            // endpoint lays on but we need to add 1 back to the to
+            // total because we want the bounding rectangle to
+            // encompass that column.
+            bottomRight.x = (_endpointToColumn(_end - 1) + 1) * currentFontSize.X;
+        }
+        else
+        {
+            // we're a full line, so we go the full width of the
+            // viewport
+            bottomRight.x = viewportWidth * currentFontSize.X;
+        }
+
+        // + 1 of the font height because we are adding each line individually
+        bottomRight.y = topLeft.y + currentFontSize.Y;
+
+        // convert the coords to be relative to the screen instead of
+        // the client window
+        HWND hwnd = _getWindowHandle();
+        ClientToScreen(hwnd, &topLeft);
+        ClientToScreen(hwnd, &bottomRight);
+
+        const LONG width = bottomRight.x - topLeft.x;
+        const LONG height = bottomRight.y - topLeft.y;
+
+        // insert the coords
+        try
+        {
+            coords.push_back(topLeft.x);
+            coords.push_back(topLeft.y);
+            coords.push_back(width);
+            coords.push_back(height);
+        }
+        CATCH_RETURN();
+    }
+
+    // convert to a safearray
+    *ppRetVal = SafeArrayCreateVector(VT_R8, 0, static_cast<ULONG>(coords.size()));
+    for (LONG i = 0; i < static_cast<LONG>(coords.size()); ++i)
+    {
+        SafeArrayPutElement(*ppRetVal, &i, &coords[i]);
+    }
+
+    return S_OK;
+}
+
+IFACEMETHODIMP UiaTextRange::GetEnclosingElement(_Outptr_result_maybenull_ IRawElementProviderSimple** ppRetVal)
+{
+    return _pProvider->QueryInterface(__uuidof(IRawElementProviderSimple),
+                                      reinterpret_cast<void**>(ppRetVal));
+}
+
+IFACEMETHODIMP UiaTextRange::GetText(_In_ int maxLength, _Out_ BSTR* pRetVal)
+{
+    std::wstring wstr = L"";
+    const bool getPartialText = maxLength != -1;
+    const int totalRows = _getTotalRows();
+    const int startRow = _endpointToRow(_start);
+    const int endRow = _endpointToRow(_end);
+    const int totalRowsInRange = (endRow > startRow) ? endRow - startRow : endRow - startRow + totalRows;
+
+    for (int i = 0; i < totalRowsInRange; ++i)
+    {
+        try
+        {
+            const ROW* const row = _pOutputBuffer->GetRowByOffset(startRow + i);
+            if (row->CharRow.ContainsText())
+            {
+                std::wstring tempString = std::wstring(row->CharRow.Chars + row->CharRow.Left,
+                                                    row->CharRow.Chars + row->CharRow.Right);
+                wstr += tempString;
+            }
+            wstr += L"\r\n";
+            if (getPartialText && wstr.size() > static_cast<size_t>(maxLength))
+            {
+                wstr.resize(maxLength);
+                break;
+            }
+        }
+        CATCH_RETURN();
+    }
+
+    *pRetVal = SysAllocString(wstr.c_str());
+    return S_OK;
+}
+
+IFACEMETHODIMP UiaTextRange::Move(_In_ TextUnit unit, _In_ int count, _Out_ int* pRetVal)
+{
+    // for now, we only support line movement
+    UNREFERENCED_PARAMETER(unit);
+
+   *pRetVal = 0;
+    if (count == 0)
+    {
+        return S_OK;
+    }
+
+    int incrementAmount;
+    int limitingRow;
+    if (count > 0)
+    {
+        // moving forward
+        incrementAmount = 1;
+        limitingRow = _getScreenBufferBottomRow();
+    }
+    else
+    {
+        // moving backward
+        incrementAmount = -1;
+        limitingRow = _getScreenBufferTopRow();
+    }
+
+    int currentRow = _endpointToRow(_start);
+    for (int i = 0; i < abs(count); ++i)
+    {
+        if (currentRow == limitingRow)
+        {
+            break;
+        }
+        currentRow = _normalizeRow(currentRow + incrementAmount);
+        *pRetVal += incrementAmount;
+    }
+
+    // update endpoints
+   _start = _rowToEndpoint(currentRow);
+   // we don't need to normalize because the ending endpoint is
+   // an exclusive range so normalizing would break it if we're at the
+   // bottom edge the output buffer.
+   const int nextRow = currentRow + 1;
+   _end = _rowToEndpoint(nextRow);
+
+    return S_OK;
+}
+
+IFACEMETHODIMP UiaTextRange::MoveEndpointByUnit(_In_ TextPatternRangeEndpoint endpoint,
+                                                _In_ TextUnit unit,
+                                                _In_ int count,
+                                                _Out_ int* pRetVal)
+{
+    // for now, we only support line movement
+    UNREFERENCED_PARAMETER(unit);
+
+    *pRetVal = 0;
+    if (count == 0)
+    {
+        return S_OK;
+    }
+
+    const bool isDegenerate = _isDegenerate();
+    const bool shrinkingRange = (count < 0 &&
+                                 endpoint == TextPatternRangeEndpoint::TextPatternRangeEndpoint_End) ||
+                                (count > 0 &&
+                                 endpoint == TextPatternRangeEndpoint::TextPatternRangeEndpoint_Start);
+
+
+    // determine which endpoint we're moving
+    int* pInternalEndpoint;
+    int otherEndpoint;
+    if (endpoint == TextPatternRangeEndpoint::TextPatternRangeEndpoint_Start)
+    {
+        pInternalEndpoint = &_start;
+        otherEndpoint = _end;
+    }
+    else
+    {
+        pInternalEndpoint = &_end;
+        otherEndpoint = _start;
+    }
+    int currentRow = _endpointToRow(*pInternalEndpoint);
+
+    // set values depending on move direction
+    int incrementAmount;
+    int limitingRow;
+    if (count > 0)
+    {
+        // moving forward
+        incrementAmount = 1;
+        limitingRow = _getScreenBufferBottomRow();
+    }
+    else
+    {
+        // moving backward
+        incrementAmount = -1;
+        limitingRow = _getScreenBufferTopRow();
+    }
+
+    // move the endpoint
+    bool crossedEndpoints = false;
+    for (int i = 0; i < abs(count); ++i)
+    {
+        if (currentRow == limitingRow)
+        {
+            break;
+        }
+        currentRow = _normalizeRow(currentRow + incrementAmount);
+        *pRetVal += incrementAmount;
+        if (currentRow == otherEndpoint)
+        {
+            crossedEndpoints = true;
+        }
+    }
+    *pInternalEndpoint = _rowToEndpoint(currentRow);
+
+    // fix out of order endpoints. If they crossed then the it is
+    // turned into a degenerate range at the point where the endpoint
+    // we moved stops at.
+    if (crossedEndpoints || (isDegenerate && shrinkingRange))
+    {
+        if (endpoint == TextPatternRangeEndpoint::TextPatternRangeEndpoint_Start)
+        {
+            _end = _start;
+        }
+        else
+        {
+            _start = _end;
+        }
+    }
+    return S_OK;
+}
+
+IFACEMETHODIMP UiaTextRange::MoveEndpointByRange(_In_ TextPatternRangeEndpoint endpoint,
+                                                 _In_ ITextRangeProvider* pTargetRange,
+                                                 _In_ TextPatternRangeEndpoint targetEndpoint)
+{
+    UiaTextRange* range = static_cast<UiaTextRange*>(pTargetRange);
+    if (range == nullptr)
+    {
+        return E_INVALIDARG;
+    }
+
+    // get the value that we're updating to
+    int newValue;
+    if (targetEndpoint == TextPatternRangeEndpoint::TextPatternRangeEndpoint_Start)
+    {
+        newValue = range->getStart();
+    }
+    else
+    {
+        newValue = range->getEnd();
+    }
+
+    // get the endpoint that we're changing
+    int* pInternalEndpoint;
+    if (endpoint == TextPatternRangeEndpoint::TextPatternRangeEndpoint_Start)
+    {
+        pInternalEndpoint = &_start;
+    }
+    else
+    {
+        pInternalEndpoint = &_end;
+    }
+
+    // update value, fix any reversed endpoints
+    *pInternalEndpoint = newValue;
+    if (_start > _end)
+    {
+        // we move the endpoint that isn't being updated to be the
+        // same as the one that was just moved
+        if (endpoint == TextPatternRangeEndpoint::TextPatternRangeEndpoint_Start)
+        {
+            _end = _start;
+        }
+        else
+        {
+            _start = _end;
+        }
+    }
+    return S_OK;
+}
+
+IFACEMETHODIMP UiaTextRange::Select()
+{
+    COORD coordStart;
+    COORD coordEnd;
+
+    coordStart.X = static_cast<SHORT>(_endpointToColumn(_start));
+    coordStart.Y = static_cast<SHORT>(_endpointToRow(_start));
+
+    // -1 because end is an exclusive endpoint
+    coordEnd.X = static_cast<SHORT>(_endpointToColumn(_end - 1));
+    coordEnd.Y = static_cast<SHORT>(_endpointToRow(_end - 1));
+
+    Selection::Instance().SelectNewRegion(coordStart, coordEnd);
+    return S_OK;
+}
+
+// we don't support this
+IFACEMETHODIMP UiaTextRange::AddToSelection()
+{
+    return E_NOTIMPL;
+}
+
+// we don't support this
+IFACEMETHODIMP UiaTextRange::RemoveFromSelection()
+{
+    return E_NOTIMPL;
+}
+
+IFACEMETHODIMP UiaTextRange::ScrollIntoView(_In_ BOOL alignToTop)
+{
+    const SMALL_RECT oldViewport = _getViewport();
+    const int viewportHeight = _getViewportHeight(oldViewport);
+    const int totalRows = _getTotalRows();
+    // range rows
+    const int startRow = _endpointToRow(_start);
+    // -1 to account for exclusivity
+    const int endRow = _endpointToRow(_end - 1);
+    // screen buffer rows
+    const int topRow = _getScreenBufferTopRow();
+    const int bottomRow = _getScreenBufferBottomRow();
+
+    SMALL_RECT newViewport = oldViewport;
+    newViewport.Top = static_cast<SHORT>(topRow);
+    // -1 because SMALL_RECTs are inclusive on both sides
+    newViewport.Bottom = static_cast<SHORT>(_normalizeRow(newViewport.Top + viewportHeight - 1));
+
+    // shift the viewport down one line at a time until we have
+    // the range at the correct edge of the viewport or we hit
+    // the bottom edge of the screen buffer
+    if (alignToTop)
+    {
+        while (newViewport.Top != startRow && newViewport.Bottom != bottomRow)
+        {
+            newViewport.Top = static_cast<SHORT>(_normalizeRow(newViewport.Top + 1));
+            newViewport.Bottom = static_cast<SHORT>(_normalizeRow(newViewport.Bottom + 1));
+        }
+    }
+    else if (!_isRowInViewport(endRow, newViewport))
+    {
+
+        while (newViewport.Bottom != endRow && newViewport.Bottom != bottomRow)
+        {
+            newViewport.Top = static_cast<SHORT>(_normalizeRow(newViewport.Top + 1));
+            newViewport.Bottom = static_cast<SHORT>(_normalizeRow(newViewport.Bottom + 1));
+        }
+    }
+
+    assert(_getViewportHeight(oldViewport) == _getViewportHeight(newViewport));
+
+    _getWindow()->SetViewportOrigin(newViewport);
+
+    return S_OK;
+}
+
+IFACEMETHODIMP UiaTextRange::GetChildren(_Outptr_result_maybenull_ SAFEARRAY** ppRetVal)
+{
+    // we don't have any children
+    *ppRetVal = SafeArrayCreateVector(VT_UNKNOWN, 0, 0);
+    return S_OK;
+}
+
+#pragma endregion
+
+// Routine Description:
+// -
+// Arguments:
+// -
+// Return Value:
+// -
+const bool UiaTextRange::_isDegenerate() const
+{
+    return (_start == _end);
+}
+
+// Routine Description:
+// -
+// Arguments:
+// -
+// Return Value:
+// -
+const bool UiaTextRange::_isRowInViewport(_In_ const int row) const
+{
+    const SMALL_RECT viewport = _getViewport();
+    return _isRowInViewport(row, viewport);
+}
+
+// TODw
+// Routine Description:
+// - checks if the row is currently visible in the viewport
+// Arguments:
+// - row - the row to check
+// - viewport - the viewport to use for the bounds
+// Return Value:
+// - true if the row is within the bounds of the viewport
+const bool UiaTextRange::_isRowInViewport(_In_ const int row,
+                                          _In_ const SMALL_RECT viewport) const
+{
+    if (viewport.Top < viewport.Bottom)
+    {
+        return (row >= viewport.Top &&
+                row <= viewport.Bottom);
+    }
+    else if (viewport.Top == viewport.Bottom)
+    {
+        return row == viewport.Top;
+    }
+    else
+    {
+        return (row >= viewport.Top ||
+                row <= viewport.Bottom);
+    }
+}
+
+// Routine Description:
+// - converts a row index to an index of the current viewport. Is
+// 0-indexed.
+// Arguments:
+// - row - the row to convert
+// Return Value:
+// - The index of the row in the viewport.
+const int UiaTextRange::_rowToViewport(_In_ const int row) const
+{
+    const SMALL_RECT viewport = _getViewport();
+    return _rowToViewport(row, viewport);
+}
+
+const int UiaTextRange::_rowToViewport(_In_ const int row,
+                                       _In_ const SMALL_RECT viewport) const
+{
+    // we return a failure value if the line is not currently visible
+    if (!_isRowInViewport(row, viewport))
+    {
+        // TODO MSFT 7960168 better failure value
+        return -1;
+    }
+
+    if (row >= viewport.Top)
+    {
+        return row - viewport.Top;
+    }
+    else
+    {
+        return _getViewportHeight(viewport) - viewport.Bottom + row;
+    }
+}
+
+// Routine Description:
+// - calculates the row refered to by the endpoint.
+// Arguments:
+// - endpoint - the endpoint to translate
+// Return Value:
+// - the row value
+const int UiaTextRange::_endpointToRow(_In_ const int endpoint) const
+{
+    return endpoint / _getRowWidth();
+}
+
+// Routine Description:
+// - calculates the column refered to by the endpoint.
+// Arguments:
+// - endpoint - the endpoint to translate
+// Return Value:
+// - the column value
+const int UiaTextRange::_endpointToColumn(_In_ const int endpoint) const
+{
+    return endpoint % _getRowWidth();
+}
+
+// Routine Description:
+// - Converts a row to an endpoint value for the beginning of the row.
+// Arguments:
+// - row - the row to convert.
+// Return Value:
+// - the converted endpoint value.
+const int UiaTextRange::_rowToEndpoint(_In_ const int row) const
+{
+    return row * _getRowWidth();
+}
+
+// Routine Description:
+// - Gets the number of rows in the output text buffer.
+// Arguments:
+// - <none>
+// Return Value:
+// - The number of rows
+const int UiaTextRange::_getTotalRows() const
+{
+    return _pOutputBuffer->TotalRowCount();
+}
+
+// Routine Description:
+// - Gets the width of the text buffer rows
+// Arguments:
+// - <none>
+// Return Value:
+// - The row width
+const int UiaTextRange::_getRowWidth() const
+{
+    return _getScreenBufferCoords().X;
+}
+
+// Routine Description:
+// - Gets the viewport height, measured in char rows.
+// Arguments:
+// - viewport - The viewport to measure
+// Return Value:
+// - The viewport height
+const int UiaTextRange::_getViewportHeight(_In_ const SMALL_RECT viewport) const
+{
+    if (viewport.Top <= viewport.Bottom)
+    {
+        // + 1 because COORD is inclusive on both sides so subtracting top
+        // and bottom gets rid of 1 more then it should.
+        return _normalizeRow(viewport.Bottom - viewport.Top + 1);
+    }
+    else
+    {
+        // the text buffer has cycled through its buffer enough that
+        // the 0th row is somewhere in the viewport
+        const int totalRows = _getTotalRows();
+        return totalRows - viewport.Top + viewport.Bottom + 1;
+    }
+}
+
+// Routine Description:
+// - Gets the viewport width, measured in char columns.
+// Arguments:
+// - viewport - The viewport to measure
+// Return Value:
+// - The viewport width
+const int UiaTextRange::_getViewportWidth(_In_ const SMALL_RECT viewport) const
+{
+    // + 1 because COORD is inclusive on both sides so subtracting left
+    // and right gets rid of 1 more then it should.
+    return (viewport.Right - viewport.Left + 1);
+}
+
+// Routine Description:
+// - Gets the current viewport
+// Arguments:
+// - <none>
+// Return Value:
+// - The viewport
+const SMALL_RECT UiaTextRange::_getViewport() const
+{
+    return _pScreenInfo->GetBufferViewport();
+}
+
+// Routine Description:
+// - Gets the current window
+// Arguments:
+// - <none>
+// Return Value:
+// - The current window. May return nullptr if there is no current
+// window.
+IConsoleWindow* UiaTextRange::_getWindow()
+{
+    return ServiceLocator::LocateConsoleWindow();
+}
+
+// Routine Description:
+// - gets the current window handle
+// Arguments:
+// - <none>
+// Return Value
+// - the current window handle
+HWND UiaTextRange::_getWindowHandle()
+{
+    return ServiceLocator::LocateConsoleWindow()->GetWindowHandle();
+}
+
+// Routine Description:
+// - gets the current screen buffer size.
+// Arguments:
+// - <none>
+// Return Value:
+// - The screen buffer size
+const COORD UiaTextRange::_getScreenBufferCoords() const
+{
+    return ServiceLocator::LocateGlobals()->getConsoleInformation()->GetScreenBufferSize();
+}
+
+// Routine Description:
+// - normalizes the row index to within the bounds of the output buffer.
+// Arguments:
+// - the non-normalized row index
+// Return Value:
+// - the normalized row index
+const int UiaTextRange::_normalizeRow(_In_ const int row) const
+{
+    const int totalRows = _getTotalRows();
+    return ((row + totalRows) % totalRows);
+}
+
+// Routine Description:
+// - gets the 0-indexed row number that is currently the first row of
+// the screen buffer.
+// Arguments:
+// - <none>
+// Return Value:
+// - the top row index of the screen buffer.
+const int UiaTextRange::_getScreenBufferTopRow() const
+{
+    return _pOutputBuffer->GetFirstRowIndex();
+}
+
+// Routine Description:
+// - gets the 0-indexed row number that is currently the last row of
+// the screen buffer.
+// Arguments:
+// - <none>
+// Return Value:
+// - the bottom row index of the screen buffer.
+const int UiaTextRange::_getScreenBufferBottomRow() const
+{
+    return _normalizeRow(_getScreenBufferTopRow() - 1);
 }