/********************************************************
*                                                       *
*   Copyright (C) Microsoft. All rights reserved.       *
*                                                       *
********************************************************/

#include "precomp.h"
#include "inc/Viewport.hpp"

using namespace Microsoft::Console::Types;
    
Viewport::Viewport(_In_ const SMALL_RECT sr) :
    _sr(sr) 
{

}

Viewport::Viewport(_In_ const Viewport& other) :
    _sr(other._sr)
{

}

Viewport::~Viewport()
{

}

Viewport Viewport::FromInclusive(_In_ const SMALL_RECT sr)
{
    return Viewport(sr);
}

Viewport Viewport::FromExclusive(_In_ const SMALL_RECT sr)
{ 
    SMALL_RECT _sr = sr;
    _sr.Bottom -= 1;
    _sr.Right -= 1;
    return Viewport::FromInclusive(_sr);
}

// Function Description:
// - Creates a new Viewport at the given origin, with the given dimensions.
// Arguments:
// - origin: The origin of the new Viewport. Becomes the Viewport's Left, Top
// - width: The width of the new viewport
// - height: The height of the new viewport
// Return Value:
// - a new Viewport at the given origin, with the given dimensions.
Viewport Viewport::FromDimensions(_In_ const COORD origin,
                                  _In_ const short width,
                                  _In_ const short height)
{ 
    return Viewport::FromExclusive({ origin.X, origin.Y, 
                                     origin.X + width, origin.Y + height });
}

// Function Description:
// - Creates a new Viewport at the given origin, with the given dimensions.
// Arguments:
// - origin: The origin of the new Viewport. Becomes the Viewport's Left, Top
// - dimensions: A coordinate containing the width and height of the new viewport
//      in the x and y coordinates respectively.
// Return Value:
// - a new Viewport at the given origin, with the given dimensions. 
Viewport Viewport::FromDimensions(_In_ const COORD origin,
                                  _In_ const COORD dimensions)
{ 
    return Viewport::FromExclusive({ origin.X, origin.Y, 
                                     origin.X + dimensions.X, origin.Y + dimensions.Y });
}

// Method Description:
// - Creates a Viewport equivalent to a 1x1 rectangle at the given coordinate.
// Arguments:
// - origin: origin of the rectangle to create.
// Return Value:
// - a 1x1 Viewport at the given coordinate
Viewport Viewport::FromCoord(_In_ const COORD origin)
{ 
    return Viewport::FromInclusive({ origin.X, origin.Y, 
                                     origin.X, origin.Y });
}

SHORT Viewport::Left() const 
{
    return _sr.Left;
}

SHORT Viewport::RightInclusive() const 
{
    return _sr.Right;
}

SHORT Viewport::RightExclusive() const 
{
    return _sr.Right + 1;
}

SHORT Viewport::Top() const 
{
    return _sr.Top;
}

SHORT Viewport::BottomInclusive() const 
{
    return _sr.Bottom;
}

SHORT Viewport::BottomExclusive() const 
{
    return _sr.Bottom + 1;
}

SHORT Viewport::Height() const 
{
    return BottomExclusive() - Top();
}

SHORT Viewport::Width() const 
{
    return RightExclusive() - Left();
}

// Method Description:
// - Get a coord representing the origin of this viewport.
// Arguments:
// - <none>
// Return Value:
// - the coordinates of this viewport's origin.
COORD Viewport::Origin() const 
{
    return { Left(), Top() };
}

<<<<<<< HEAD
// Method Description:
// - Returns true if the input coord is within the bounds of this viewport
// Arguments:
// - pcoord: a pointer to the coordinate to check
// Return Value:
// - true iff the coordinate is within the bounds of this viewport.
=======
COORD Viewport::Dimensions() const 
{
    return { Width(), Height() };
}

>>>>>>> 9ac6cf96
bool Viewport::IsWithinViewport(_In_ const COORD* const pcoord) const
{
    return pcoord->X >= Left() && pcoord->X < RightExclusive() &&
           pcoord->Y >= Top() && pcoord->Y < BottomExclusive();
}

// Method Description:
// - Clips the input rectangle to our bounds. Assumes that the input rectangle 
//is an exclusive rectangle.
// Arguments:
// - psr: a pointer to an exclusive rect to clip.
// Return Value:
// - true iff the clipped rectangle is valid (with a width and height both >0)
bool Viewport::TrimToViewport(_Inout_ SMALL_RECT* const psr) const
{
    psr->Left = max(psr->Left, Left());
    psr->Right = min(psr->Right, RightExclusive());
    psr->Top = max(psr->Top, Top());
    psr->Bottom = min(psr->Bottom, BottomExclusive());

    return psr->Left < psr->Right && psr->Top < psr->Bottom;
}

// Method Description:
// - Translates the input SMALL_RECT out of our coordinate space, whose origin is 
//      at (this.Left, this.Right)
// Arguments:
// - psr: a pointer to a SMALL_RECT the translate into our coordinate space.
// Return Value:
// - <none>
void Viewport::ConvertToOrigin(_Inout_ SMALL_RECT* const psr) const
{   
    const short dx = Left();
    const short dy = Top();
    psr->Left -= dx;
    psr->Right -= dx;
    psr->Top -= dy;
    psr->Bottom -= dy;
}

// Method Description:
// - Translates the input coordinate out of our coordinate space, whose origin is 
//      at (this.Left, this.Right)
// Arguments:
// - pcoord: a pointer to a coordinate the translate into our coordinate space.
// Return Value:
// - <none>
void Viewport::ConvertToOrigin(_Inout_ COORD* const pcoord) const
{
    pcoord->X -= Left();
    pcoord->Y -= Top();
}

// Method Description:
// - Translates the input SMALL_RECT to our coordinate space, whose origin is 
//      at (this.Left, this.Right)
// Arguments:
// - psr: a pointer to a SMALL_RECT the translate into our coordinate space.
// Return Value:
// - <none>
void Viewport::ConvertFromOrigin(_Inout_ SMALL_RECT* const psr) const
{    
    const short dx = Left();
    const short dy = Top();
    psr->Left += dx;
    psr->Right += dx;
    psr->Top += dy;
    psr->Bottom += dy;
}

// Method Description:
// - Translates the input coordinate to our coordinate space, whose origin is 
//      at (this.Left, this.Right)
// Arguments:
// - pcoord: a pointer to a coordinate the translate into our coordinate space.
// Return Value:
// - <none>
void Viewport::ConvertFromOrigin(_Inout_ COORD* const pcoord) const
{
    pcoord->X += Left();
    pcoord->Y += Top();
}

// Method Description:
// - Returns an exclusive SMALL_RECT equivalent to this viewport.
// Arguments:
// - <none>
// Return Value:
// - an exclusive SMALL_RECT equivalent to this viewport.
SMALL_RECT Viewport::ToExclusive() const
{
    return { Left(), Top(), RightExclusive(), BottomExclusive() };
}

// Method Description:
// - Returns an inclusive SMALL_RECT equivalent to this viewport.
// Arguments:
// - <none>
// Return Value:
// - an inclusive SMALL_RECT equivalent to this viewport.
SMALL_RECT Viewport::ToInclusive() const
{
    return { Left(), Top(), RightInclusive(), BottomInclusive() };
}

// Method Description:
// - Returns a new viewport representing this viewport at the origin.
// For example:
//  this = {6, 5, 11, 11} (w, h = 5, 6)
//  result = {0, 0, 5, 6} (w, h = 5, 6)
// Arguments:
// - <none>
// Return Value:
// - a new viewport with the same dimensions as this viewport with top, left = 0, 0
Viewport Viewport::ToOrigin() const
{
    Viewport returnVal = *this;
    ConvertToOrigin(&returnVal._sr);
    return returnVal;
}

// Method Description:
// - Translates another viewport to this viewport's coordinate space.
// For example:
//  this = {5, 6, 7, 8} (w,h = 1, 1)
//  other = {6, 5, 11, 11} (w, h = 5, 6)
//  result = {1, -1, 6, 5} (w, h = 5, 6)
// Arguments:
// - other: the viewport to convert to this coordinate space
// Return Value:
// - the input viewport in a the coordinate space with origin at (this.Top, this.Left)
Viewport Viewport::ConvertToOrigin(_In_ const Viewport& other) const
{
    Viewport returnVal = other;
    ConvertToOrigin(&returnVal._sr);
    return returnVal;
}

// Function Description:
// - Translates a given Viewport by the specified coord amount. Does the 
//      addition with safemath.
// Arguments:
// - original: The initial viewport to translate. Is unmodified by this operation.
// - delta: The amount to translate the original rect by, in both the x and y coordinates.
// - modified: is set to the result of the addition. Any initial value is discarded.
// Return Value:
// - S_OK if safemath succeeded, otherwise an HR representing the safemath error
HRESULT Viewport::AddCoord(_In_ const Viewport& original,
                           _In_ const COORD delta,
                           _Out_ Viewport& modified)
{
    SHORT newTop = original._sr.Top;
    SHORT newLeft = original._sr.Left;
    SHORT newRight = original._sr.Right;
    SHORT newBottom = original._sr.Bottom;

    RETURN_IF_FAILED(ShortAdd(newLeft, delta.X, &newLeft));
    RETURN_IF_FAILED(ShortAdd(newRight, delta.X, &newRight));
    RETURN_IF_FAILED(ShortAdd(newTop, delta.Y, &newTop));
    RETURN_IF_FAILED(ShortAdd(newBottom, delta.Y, &newBottom));

    modified._sr = { newLeft, newTop, newRight, newBottom };
    return S_OK;
}

// Function Description:
// - Returns a viewport created from the union of both the parameter viewports.
//      The result extends from the leftmost extent of either rect to the 
//      rightmost extent of either rect, and from the lowest top value to the 
//      highest bottom value, and everything in between.
// Arguments:
// - lhs: one of the viewports to or together
// - rhs: the other viewport to or together
// Return Value:
// - a Veiwport representing the union of the other two viewports.
Viewport Viewport::OrViewports(_In_ const Viewport& lhs, _In_ const Viewport& rhs)
{
    const short Left = min(lhs._sr.Left, rhs._sr.Left);
    const short Top = min(lhs._sr.Top, rhs._sr.Top);
    const short Right = max(lhs._sr.Right, rhs._sr.Right);
    const short Bottom = max(lhs._sr.Bottom, rhs._sr.Bottom);

    return Viewport({ Left, Top, Right, Bottom });
}
<|MERGE_RESOLUTION|>--- conflicted
+++ resolved
@@ -1,333 +1,336 @@
-/********************************************************
-*                                                       *
-*   Copyright (C) Microsoft. All rights reserved.       *
-*                                                       *
-********************************************************/
-
-#include "precomp.h"
-#include "inc/Viewport.hpp"
-
-using namespace Microsoft::Console::Types;
-    
-Viewport::Viewport(_In_ const SMALL_RECT sr) :
-    _sr(sr) 
-{
-
-}
-
-Viewport::Viewport(_In_ const Viewport& other) :
-    _sr(other._sr)
-{
-
-}
-
-Viewport::~Viewport()
-{
-
-}
-
-Viewport Viewport::FromInclusive(_In_ const SMALL_RECT sr)
-{
-    return Viewport(sr);
-}
-
-Viewport Viewport::FromExclusive(_In_ const SMALL_RECT sr)
-{ 
-    SMALL_RECT _sr = sr;
-    _sr.Bottom -= 1;
-    _sr.Right -= 1;
-    return Viewport::FromInclusive(_sr);
-}
-
-// Function Description:
-// - Creates a new Viewport at the given origin, with the given dimensions.
-// Arguments:
-// - origin: The origin of the new Viewport. Becomes the Viewport's Left, Top
-// - width: The width of the new viewport
-// - height: The height of the new viewport
-// Return Value:
-// - a new Viewport at the given origin, with the given dimensions.
-Viewport Viewport::FromDimensions(_In_ const COORD origin,
-                                  _In_ const short width,
-                                  _In_ const short height)
-{ 
-    return Viewport::FromExclusive({ origin.X, origin.Y, 
-                                     origin.X + width, origin.Y + height });
-}
-
-// Function Description:
-// - Creates a new Viewport at the given origin, with the given dimensions.
-// Arguments:
-// - origin: The origin of the new Viewport. Becomes the Viewport's Left, Top
-// - dimensions: A coordinate containing the width and height of the new viewport
-//      in the x and y coordinates respectively.
-// Return Value:
-// - a new Viewport at the given origin, with the given dimensions. 
-Viewport Viewport::FromDimensions(_In_ const COORD origin,
-                                  _In_ const COORD dimensions)
-{ 
-    return Viewport::FromExclusive({ origin.X, origin.Y, 
-                                     origin.X + dimensions.X, origin.Y + dimensions.Y });
-}
-
-// Method Description:
-// - Creates a Viewport equivalent to a 1x1 rectangle at the given coordinate.
-// Arguments:
-// - origin: origin of the rectangle to create.
-// Return Value:
-// - a 1x1 Viewport at the given coordinate
-Viewport Viewport::FromCoord(_In_ const COORD origin)
-{ 
-    return Viewport::FromInclusive({ origin.X, origin.Y, 
-                                     origin.X, origin.Y });
-}
-
-SHORT Viewport::Left() const 
-{
-    return _sr.Left;
-}
-
-SHORT Viewport::RightInclusive() const 
-{
-    return _sr.Right;
-}
-
-SHORT Viewport::RightExclusive() const 
-{
-    return _sr.Right + 1;
-}
-
-SHORT Viewport::Top() const 
-{
-    return _sr.Top;
-}
-
-SHORT Viewport::BottomInclusive() const 
-{
-    return _sr.Bottom;
-}
-
-SHORT Viewport::BottomExclusive() const 
-{
-    return _sr.Bottom + 1;
-}
-
-SHORT Viewport::Height() const 
-{
-    return BottomExclusive() - Top();
-}
-
-SHORT Viewport::Width() const 
-{
-    return RightExclusive() - Left();
-}
-
-// Method Description:
-// - Get a coord representing the origin of this viewport.
-// Arguments:
-// - <none>
-// Return Value:
-// - the coordinates of this viewport's origin.
-COORD Viewport::Origin() const 
-{
-    return { Left(), Top() };
-}
-
-<<<<<<< HEAD
-// Method Description:
-// - Returns true if the input coord is within the bounds of this viewport
-// Arguments:
-// - pcoord: a pointer to the coordinate to check
-// Return Value:
-// - true iff the coordinate is within the bounds of this viewport.
-=======
-COORD Viewport::Dimensions() const 
-{
-    return { Width(), Height() };
-}
-
->>>>>>> 9ac6cf96
-bool Viewport::IsWithinViewport(_In_ const COORD* const pcoord) const
-{
-    return pcoord->X >= Left() && pcoord->X < RightExclusive() &&
-           pcoord->Y >= Top() && pcoord->Y < BottomExclusive();
-}
-
-// Method Description:
-// - Clips the input rectangle to our bounds. Assumes that the input rectangle 
-//is an exclusive rectangle.
-// Arguments:
-// - psr: a pointer to an exclusive rect to clip.
-// Return Value:
-// - true iff the clipped rectangle is valid (with a width and height both >0)
-bool Viewport::TrimToViewport(_Inout_ SMALL_RECT* const psr) const
-{
-    psr->Left = max(psr->Left, Left());
-    psr->Right = min(psr->Right, RightExclusive());
-    psr->Top = max(psr->Top, Top());
-    psr->Bottom = min(psr->Bottom, BottomExclusive());
-
-    return psr->Left < psr->Right && psr->Top < psr->Bottom;
-}
-
-// Method Description:
-// - Translates the input SMALL_RECT out of our coordinate space, whose origin is 
-//      at (this.Left, this.Right)
-// Arguments:
-// - psr: a pointer to a SMALL_RECT the translate into our coordinate space.
-// Return Value:
-// - <none>
-void Viewport::ConvertToOrigin(_Inout_ SMALL_RECT* const psr) const
-{   
-    const short dx = Left();
-    const short dy = Top();
-    psr->Left -= dx;
-    psr->Right -= dx;
-    psr->Top -= dy;
-    psr->Bottom -= dy;
-}
-
-// Method Description:
-// - Translates the input coordinate out of our coordinate space, whose origin is 
-//      at (this.Left, this.Right)
-// Arguments:
-// - pcoord: a pointer to a coordinate the translate into our coordinate space.
-// Return Value:
-// - <none>
-void Viewport::ConvertToOrigin(_Inout_ COORD* const pcoord) const
-{
-    pcoord->X -= Left();
-    pcoord->Y -= Top();
-}
-
-// Method Description:
-// - Translates the input SMALL_RECT to our coordinate space, whose origin is 
-//      at (this.Left, this.Right)
-// Arguments:
-// - psr: a pointer to a SMALL_RECT the translate into our coordinate space.
-// Return Value:
-// - <none>
-void Viewport::ConvertFromOrigin(_Inout_ SMALL_RECT* const psr) const
-{    
-    const short dx = Left();
-    const short dy = Top();
-    psr->Left += dx;
-    psr->Right += dx;
-    psr->Top += dy;
-    psr->Bottom += dy;
-}
-
-// Method Description:
-// - Translates the input coordinate to our coordinate space, whose origin is 
-//      at (this.Left, this.Right)
-// Arguments:
-// - pcoord: a pointer to a coordinate the translate into our coordinate space.
-// Return Value:
-// - <none>
-void Viewport::ConvertFromOrigin(_Inout_ COORD* const pcoord) const
-{
-    pcoord->X += Left();
-    pcoord->Y += Top();
-}
-
-// Method Description:
-// - Returns an exclusive SMALL_RECT equivalent to this viewport.
-// Arguments:
-// - <none>
-// Return Value:
-// - an exclusive SMALL_RECT equivalent to this viewport.
-SMALL_RECT Viewport::ToExclusive() const
-{
-    return { Left(), Top(), RightExclusive(), BottomExclusive() };
-}
-
-// Method Description:
-// - Returns an inclusive SMALL_RECT equivalent to this viewport.
-// Arguments:
-// - <none>
-// Return Value:
-// - an inclusive SMALL_RECT equivalent to this viewport.
-SMALL_RECT Viewport::ToInclusive() const
-{
-    return { Left(), Top(), RightInclusive(), BottomInclusive() };
-}
-
-// Method Description:
-// - Returns a new viewport representing this viewport at the origin.
-// For example:
-//  this = {6, 5, 11, 11} (w, h = 5, 6)
-//  result = {0, 0, 5, 6} (w, h = 5, 6)
-// Arguments:
-// - <none>
-// Return Value:
-// - a new viewport with the same dimensions as this viewport with top, left = 0, 0
-Viewport Viewport::ToOrigin() const
-{
-    Viewport returnVal = *this;
-    ConvertToOrigin(&returnVal._sr);
-    return returnVal;
-}
-
-// Method Description:
-// - Translates another viewport to this viewport's coordinate space.
-// For example:
-//  this = {5, 6, 7, 8} (w,h = 1, 1)
-//  other = {6, 5, 11, 11} (w, h = 5, 6)
-//  result = {1, -1, 6, 5} (w, h = 5, 6)
-// Arguments:
-// - other: the viewport to convert to this coordinate space
-// Return Value:
-// - the input viewport in a the coordinate space with origin at (this.Top, this.Left)
-Viewport Viewport::ConvertToOrigin(_In_ const Viewport& other) const
-{
-    Viewport returnVal = other;
-    ConvertToOrigin(&returnVal._sr);
-    return returnVal;
-}
-
-// Function Description:
-// - Translates a given Viewport by the specified coord amount. Does the 
-//      addition with safemath.
-// Arguments:
-// - original: The initial viewport to translate. Is unmodified by this operation.
-// - delta: The amount to translate the original rect by, in both the x and y coordinates.
-// - modified: is set to the result of the addition. Any initial value is discarded.
-// Return Value:
-// - S_OK if safemath succeeded, otherwise an HR representing the safemath error
-HRESULT Viewport::AddCoord(_In_ const Viewport& original,
-                           _In_ const COORD delta,
-                           _Out_ Viewport& modified)
-{
-    SHORT newTop = original._sr.Top;
-    SHORT newLeft = original._sr.Left;
-    SHORT newRight = original._sr.Right;
-    SHORT newBottom = original._sr.Bottom;
-
-    RETURN_IF_FAILED(ShortAdd(newLeft, delta.X, &newLeft));
-    RETURN_IF_FAILED(ShortAdd(newRight, delta.X, &newRight));
-    RETURN_IF_FAILED(ShortAdd(newTop, delta.Y, &newTop));
-    RETURN_IF_FAILED(ShortAdd(newBottom, delta.Y, &newBottom));
-
-    modified._sr = { newLeft, newTop, newRight, newBottom };
-    return S_OK;
-}
-
-// Function Description:
-// - Returns a viewport created from the union of both the parameter viewports.
-//      The result extends from the leftmost extent of either rect to the 
-//      rightmost extent of either rect, and from the lowest top value to the 
-//      highest bottom value, and everything in between.
-// Arguments:
-// - lhs: one of the viewports to or together
-// - rhs: the other viewport to or together
-// Return Value:
-// - a Veiwport representing the union of the other two viewports.
-Viewport Viewport::OrViewports(_In_ const Viewport& lhs, _In_ const Viewport& rhs)
-{
-    const short Left = min(lhs._sr.Left, rhs._sr.Left);
-    const short Top = min(lhs._sr.Top, rhs._sr.Top);
-    const short Right = max(lhs._sr.Right, rhs._sr.Right);
-    const short Bottom = max(lhs._sr.Bottom, rhs._sr.Bottom);
-
-    return Viewport({ Left, Top, Right, Bottom });
-}
+/********************************************************
+*                                                       *
+*   Copyright (C) Microsoft. All rights reserved.       *
+*                                                       *
+********************************************************/
+
+#include "precomp.h"
+#include "inc/Viewport.hpp"
+
+using namespace Microsoft::Console::Types;
+    
+Viewport::Viewport(_In_ const SMALL_RECT sr) :
+    _sr(sr) 
+{
+
+}
+
+Viewport::Viewport(_In_ const Viewport& other) :
+    _sr(other._sr)
+{
+
+}
+
+Viewport::~Viewport()
+{
+
+}
+
+Viewport Viewport::FromInclusive(_In_ const SMALL_RECT sr)
+{
+    return Viewport(sr);
+}
+
+Viewport Viewport::FromExclusive(_In_ const SMALL_RECT sr)
+{ 
+    SMALL_RECT _sr = sr;
+    _sr.Bottom -= 1;
+    _sr.Right -= 1;
+    return Viewport::FromInclusive(_sr);
+}
+
+// Function Description:
+// - Creates a new Viewport at the given origin, with the given dimensions.
+// Arguments:
+// - origin: The origin of the new Viewport. Becomes the Viewport's Left, Top
+// - width: The width of the new viewport
+// - height: The height of the new viewport
+// Return Value:
+// - a new Viewport at the given origin, with the given dimensions.
+Viewport Viewport::FromDimensions(_In_ const COORD origin,
+                                  _In_ const short width,
+                                  _In_ const short height)
+{ 
+    return Viewport::FromExclusive({ origin.X, origin.Y, 
+                                     origin.X + width, origin.Y + height });
+}
+
+// Function Description:
+// - Creates a new Viewport at the given origin, with the given dimensions.
+// Arguments:
+// - origin: The origin of the new Viewport. Becomes the Viewport's Left, Top
+// - dimensions: A coordinate containing the width and height of the new viewport
+//      in the x and y coordinates respectively.
+// Return Value:
+// - a new Viewport at the given origin, with the given dimensions. 
+Viewport Viewport::FromDimensions(_In_ const COORD origin,
+                                  _In_ const COORD dimensions)
+{ 
+    return Viewport::FromExclusive({ origin.X, origin.Y, 
+                                     origin.X + dimensions.X, origin.Y + dimensions.Y });
+}
+
+// Method Description:
+// - Creates a Viewport equivalent to a 1x1 rectangle at the given coordinate.
+// Arguments:
+// - origin: origin of the rectangle to create.
+// Return Value:
+// - a 1x1 Viewport at the given coordinate
+Viewport Viewport::FromCoord(_In_ const COORD origin)
+{ 
+    return Viewport::FromInclusive({ origin.X, origin.Y, 
+                                     origin.X, origin.Y });
+}
+
+SHORT Viewport::Left() const 
+{
+    return _sr.Left;
+}
+
+SHORT Viewport::RightInclusive() const 
+{
+    return _sr.Right;
+}
+
+SHORT Viewport::RightExclusive() const 
+{
+    return _sr.Right + 1;
+}
+
+SHORT Viewport::Top() const 
+{
+    return _sr.Top;
+}
+
+SHORT Viewport::BottomInclusive() const 
+{
+    return _sr.Bottom;
+}
+
+SHORT Viewport::BottomExclusive() const 
+{
+    return _sr.Bottom + 1;
+}
+
+SHORT Viewport::Height() const 
+{
+    return BottomExclusive() - Top();
+}
+
+SHORT Viewport::Width() const 
+{
+    return RightExclusive() - Left();
+}
+
+// Method Description:
+// - Get a coord representing the origin of this viewport.
+// Arguments:
+// - <none>
+// Return Value:
+// - the coordinates of this viewport's origin.
+COORD Viewport::Origin() const 
+{
+    return { Left(), Top() };
+}
+
+// Method Description:
+// - Get a coord representing the dimensions of this viewport.
+// Arguments:
+// - <none>
+// Return Value:
+// - the dimensions of this viewport.
+COORD Viewport::Dimensions() const 
+{
+    return { Width(), Height() };
+}
+
+// Method Description:
+// - Returns true if the input coord is within the bounds of this viewport
+// Arguments:
+// - pcoord: a pointer to the coordinate to check
+// Return Value:
+// - true iff the coordinate is within the bounds of this viewport.
+bool Viewport::IsWithinViewport(_In_ const COORD* const pcoord) const
+{
+    return pcoord->X >= Left() && pcoord->X < RightExclusive() &&
+           pcoord->Y >= Top() && pcoord->Y < BottomExclusive();
+}
+
+// Method Description:
+// - Clips the input rectangle to our bounds. Assumes that the input rectangle 
+//is an exclusive rectangle.
+// Arguments:
+// - psr: a pointer to an exclusive rect to clip.
+// Return Value:
+// - true iff the clipped rectangle is valid (with a width and height both >0)
+bool Viewport::TrimToViewport(_Inout_ SMALL_RECT* const psr) const
+{
+    psr->Left = max(psr->Left, Left());
+    psr->Right = min(psr->Right, RightExclusive());
+    psr->Top = max(psr->Top, Top());
+    psr->Bottom = min(psr->Bottom, BottomExclusive());
+
+    return psr->Left < psr->Right && psr->Top < psr->Bottom;
+}
+
+// Method Description:
+// - Translates the input SMALL_RECT out of our coordinate space, whose origin is 
+//      at (this.Left, this.Right)
+// Arguments:
+// - psr: a pointer to a SMALL_RECT the translate into our coordinate space.
+// Return Value:
+// - <none>
+void Viewport::ConvertToOrigin(_Inout_ SMALL_RECT* const psr) const
+{   
+    const short dx = Left();
+    const short dy = Top();
+    psr->Left -= dx;
+    psr->Right -= dx;
+    psr->Top -= dy;
+    psr->Bottom -= dy;
+}
+
+// Method Description:
+// - Translates the input coordinate out of our coordinate space, whose origin is 
+//      at (this.Left, this.Right)
+// Arguments:
+// - pcoord: a pointer to a coordinate the translate into our coordinate space.
+// Return Value:
+// - <none>
+void Viewport::ConvertToOrigin(_Inout_ COORD* const pcoord) const
+{
+    pcoord->X -= Left();
+    pcoord->Y -= Top();
+}
+
+// Method Description:
+// - Translates the input SMALL_RECT to our coordinate space, whose origin is 
+//      at (this.Left, this.Right)
+// Arguments:
+// - psr: a pointer to a SMALL_RECT the translate into our coordinate space.
+// Return Value:
+// - <none>
+void Viewport::ConvertFromOrigin(_Inout_ SMALL_RECT* const psr) const
+{    
+    const short dx = Left();
+    const short dy = Top();
+    psr->Left += dx;
+    psr->Right += dx;
+    psr->Top += dy;
+    psr->Bottom += dy;
+}
+
+// Method Description:
+// - Translates the input coordinate to our coordinate space, whose origin is 
+//      at (this.Left, this.Right)
+// Arguments:
+// - pcoord: a pointer to a coordinate the translate into our coordinate space.
+// Return Value:
+// - <none>
+void Viewport::ConvertFromOrigin(_Inout_ COORD* const pcoord) const
+{
+    pcoord->X += Left();
+    pcoord->Y += Top();
+}
+
+// Method Description:
+// - Returns an exclusive SMALL_RECT equivalent to this viewport.
+// Arguments:
+// - <none>
+// Return Value:
+// - an exclusive SMALL_RECT equivalent to this viewport.
+SMALL_RECT Viewport::ToExclusive() const
+{
+    return { Left(), Top(), RightExclusive(), BottomExclusive() };
+}
+
+// Method Description:
+// - Returns an inclusive SMALL_RECT equivalent to this viewport.
+// Arguments:
+// - <none>
+// Return Value:
+// - an inclusive SMALL_RECT equivalent to this viewport.
+SMALL_RECT Viewport::ToInclusive() const
+{
+    return { Left(), Top(), RightInclusive(), BottomInclusive() };
+}
+
+// Method Description:
+// - Returns a new viewport representing this viewport at the origin.
+// For example:
+//  this = {6, 5, 11, 11} (w, h = 5, 6)
+//  result = {0, 0, 5, 6} (w, h = 5, 6)
+// Arguments:
+// - <none>
+// Return Value:
+// - a new viewport with the same dimensions as this viewport with top, left = 0, 0
+Viewport Viewport::ToOrigin() const
+{
+    Viewport returnVal = *this;
+    ConvertToOrigin(&returnVal._sr);
+    return returnVal;
+}
+
+// Method Description:
+// - Translates another viewport to this viewport's coordinate space.
+// For example:
+//  this = {5, 6, 7, 8} (w,h = 1, 1)
+//  other = {6, 5, 11, 11} (w, h = 5, 6)
+//  result = {1, -1, 6, 5} (w, h = 5, 6)
+// Arguments:
+// - other: the viewport to convert to this coordinate space
+// Return Value:
+// - the input viewport in a the coordinate space with origin at (this.Top, this.Left)
+Viewport Viewport::ConvertToOrigin(_In_ const Viewport& other) const
+{
+    Viewport returnVal = other;
+    ConvertToOrigin(&returnVal._sr);
+    return returnVal;
+}
+
+// Function Description:
+// - Translates a given Viewport by the specified coord amount. Does the 
+//      addition with safemath.
+// Arguments:
+// - original: The initial viewport to translate. Is unmodified by this operation.
+// - delta: The amount to translate the original rect by, in both the x and y coordinates.
+// - modified: is set to the result of the addition. Any initial value is discarded.
+// Return Value:
+// - S_OK if safemath succeeded, otherwise an HR representing the safemath error
+HRESULT Viewport::AddCoord(_In_ const Viewport& original,
+                           _In_ const COORD delta,
+                           _Out_ Viewport& modified)
+{
+    SHORT newTop = original._sr.Top;
+    SHORT newLeft = original._sr.Left;
+    SHORT newRight = original._sr.Right;
+    SHORT newBottom = original._sr.Bottom;
+
+    RETURN_IF_FAILED(ShortAdd(newLeft, delta.X, &newLeft));
+    RETURN_IF_FAILED(ShortAdd(newRight, delta.X, &newRight));
+    RETURN_IF_FAILED(ShortAdd(newTop, delta.Y, &newTop));
+    RETURN_IF_FAILED(ShortAdd(newBottom, delta.Y, &newBottom));
+
+    modified._sr = { newLeft, newTop, newRight, newBottom };
+    return S_OK;
+}
+
+// Function Description:
+// - Returns a viewport created from the union of both the parameter viewports.
+//      The result extends from the leftmost extent of either rect to the 
+//      rightmost extent of either rect, and from the lowest top value to the 
+//      highest bottom value, and everything in between.
+// Arguments:
+// - lhs: one of the viewports to or together
+// - rhs: the other viewport to or together
+// Return Value:
+// - a Veiwport representing the union of the other two viewports.
+Viewport Viewport::OrViewports(_In_ const Viewport& lhs, _In_ const Viewport& rhs)
+{
+    const short Left = min(lhs._sr.Left, rhs._sr.Left);
+    const short Top = min(lhs._sr.Top, rhs._sr.Top);
+    const short Right = max(lhs._sr.Right, rhs._sr.Right);
+    const short Bottom = max(lhs._sr.Bottom, rhs._sr.Bottom);
+
+    return Viewport({ Left, Top, Right, Bottom });
+}